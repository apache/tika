<?xml version="1.0" encoding="UTF-8"?>

<!--
  Licensed to the Apache Software Foundation (ASF) under one
  or more contributor license agreements.  See the NOTICE file
  distributed with this work for additional information
  regarding copyright ownership.  The ASF licenses this file
  to you under the Apache License, Version 2.0 (the
  "License"); you may not use this file except in compliance
  with the License.  You may obtain a copy of the License at

    http://www.apache.org/licenses/LICENSE-2.0

  Unless required by applicable law or agreed to in writing,
  software distributed under the License is distributed on an
  "AS IS" BASIS, WITHOUT WARRANTIES OR CONDITIONS OF ANY
  KIND, either express or implied.  See the License for the
  specific language governing permissions and limitations
  under the License.
-->

<project xmlns="http://maven.apache.org/POM/4.0.0" xmlns:xsi="http://www.w3.org/2001/XMLSchema-instance"
         xsi:schemaLocation="http://maven.apache.org/POM/4.0.0 http://maven.apache.org/maven-v4_0_0.xsd">
    <modelVersion>4.0.0</modelVersion>

    <parent>
        <groupId>org.apache</groupId>
        <artifactId>apache</artifactId>
        <version>17</version>
        <relativePath/>
    </parent>

    <groupId>org.apache.tika</groupId>
    <artifactId>tika-parent</artifactId>
    <version>1.26-SNAPSHOT</version>
    <packaging>pom</packaging>

    <name>Apache Tika parent</name>
    <description>
        Apache Tika is a toolkit for detecting and extracting metadata and
        structured text content from various documents using existing parser
        libraries.
    </description>
    <inceptionYear>2007</inceptionYear>

    <url>http://tika.apache.org/</url>

    <issueManagement>
        <system>JIRA</system>
        <url>https://issues.apache.org/jira/browse/TIKA</url>
    </issueManagement>

    <mailingLists>
        <mailingList>
            <name>Development mailing list</name>
            <subscribe>dev-subscribe@tika.apache.org</subscribe>
            <unsubscribe>dev-unsubscribe@tika.apache.org</unsubscribe>
            <post>dev@tika.apache.org</post>
            <archive>https://lists.apache.org/list.html?dev@tika.apache.org</archive>
            <otherArchives>
                <otherArchive>http://mail-archives.apache.org/mod_mbox/tika-dev/</otherArchive>
                <otherArchive>http://mail-archives.apache.org/mod_mbox/lucene-tika-dev</otherArchive>
                <otherArchive>http://www.mail-archive.com/dev@tika.apache.org</otherArchive>
                <otherArchive>http://www.mail-archive.com/tika-dev@lucene.apache.org/</otherArchive>
                <otherArchive>http://www.mail-archive.com/tika-dev@incubator.apache.org/</otherArchive>
                <otherArchive>http://www.nabble.com/Apache-Tika---Development-f20913.html</otherArchive>
                <otherArchive>http://news.gmane.org/gmane.comp.apache.tika.devel</otherArchive>
                <otherArchive>http://tika.markmail.org/</otherArchive>
            </otherArchives>
        </mailingList>
        <mailingList>
            <name>Commit mailing list</name>
            <subscribe>commits-subscribe@tika.apache.org</subscribe>
            <unsubscribe>commits-unsubscribe@tika.apache.org</unsubscribe>
            <post>commits@tika.apache.org</post>
            <archive>https://lists.apache.org/list.html?commits@tika.apache.org</archive>
            <otherArchives>
                <otherArchive>http://mail-archives.apache.org/mod_mbox/tika-commits/</otherArchive>
                <otherArchive>http://mail-archives.apache.org/mod_mbox/lucene-tika-commits/</otherArchive>
                <otherArchive>http://www.mail-archive.com/tika-commits@lucene.apache.org/</otherArchive>
                <otherArchive>http://www.mail-archive.com/tika-commits@incubator.apache.org/</otherArchive>
            </otherArchives>
        </mailingList>
        <mailingList>
            <name>User mailing list</name>
            <subscribe>user-subscribe@tika.apache.org</subscribe>
            <unsubscribe>user-unsubscribe@tika.apache.org</unsubscribe>
            <post>user@tika.apache.org</post>
            <archive>https://lists.apache.org/list.html?user@tika.apache.org</archive>
            <otherArchives>
                <otherArchive>http://mail-archives.apache.org/mod_mbox/tika-user/</otherArchive>
                <otherArchive>http://mail-archives.apache.org/mod_mbox/lucene-tika-user/</otherArchive>
                <otherArchive>http://www.mail-archive.com/tika-user@lucene.apache.org/</otherArchive>
            </otherArchives>
        </mailingList>
    </mailingLists>

    <developers>
        <developer>
            <name>Rida Benjelloun</name>
            <id>ridabenjelloun</id>
            <email>ridabenjelloun@apache.org</email>
            <roles>
                <role>committer</role>
            </roles>
        </developer>
        <developer>
            <name>Keith Bennett</name>
            <id>kbennett</id>
            <roles>
                <role>committer</role>
            </roles>
        </developer>
        <developer>
            <name>Mark Harwood</name>
            <id>mharwood</id>
            <roles>
                <role>committer</role>
            </roles>
        </developer>
        <developer>
            <name>Ken Krugler</name>
            <id>kkrugler</id>
            <email>kkrugler@apache.org</email>
            <url>http://ken-blog.krugler.org</url>
            <organization>Scale Unlimited</organization>
            <organizationUrl>http://www.scaleunlimited.com</organizationUrl>
            <roles>
                <role>committer</role>
            </roles>
        </developer>
        <developer>
            <name>Chris A. Mattmann</name>
            <id>mattmann</id>
            <email>mattmann@apache.org</email>
            <url>http://people.apache.org/~mattmann/</url>
            <organization>NASA Jet Propulsion Laboratory</organization>
            <organizationUrl>http://www.jpl.nasa.gov</organizationUrl>
            <timezone>-8</timezone>
            <properties/>
            <roles>
                <role>committer</role>
            </roles>
        </developer>
        <developer>
            <name>Michael McCandless</name>
            <id>mikemccand</id>
            <email>mikemccand@apache.org</email>
            <organization>IBM</organization>
            <properties/>
            <roles>
                <role>committer</role>
            </roles>
        </developer>
        <developer>
            <name>Dave Meikle</name>
            <id>dmeikle</id>
            <roles>
                <role>committer</role>
            </roles>
        </developer>
        <developer>
            <name>Sami Siren</name>
            <id>siren</id>
            <roles>
                <role>committer</role>
            </roles>
        </developer>
        <developer>
            <name>Jukka Zitting</name>
            <id>jukka</id>
            <roles>
                <role>committer</role>
            </roles>
        </developer>
        <developer>
            <name>Nick Burch</name>
            <id>nick</id>
            <organization>Alfresco</organization>
            <organizationUrl>http://alfresco.com</organizationUrl>
            <roles>
                <role>committer</role>
            </roles>
        </developer>
        <developer>
            <name>Maxim Valyanskiy</name>
            <id>maxcom</id>
            <organization>Jet Infosystems</organization>
            <roles>
                <role>committer</role>
            </roles>
            <timezone>+3</timezone>
        </developer>
        <developer>
            <name>Oleg Tikhonov</name>
            <id>oleg</id>
            <roles>
                <role>committer</role>
            </roles>
            <timezone>+2</timezone>
        </developer>
        <developer>
            <name>Ray Gauss II</name>
            <id>rgauss</id>
            <organization>Alfresco</organization>
            <organizationUrl>http://alfresco.com</organizationUrl>
            <timezone>-5</timezone>
            <roles>
                <role>committer</role>
            </roles>
        </developer>
        <developer>
            <name>Tyler Palsulich</name>
            <id>tpalsulich</id>
            <timezone>-8</timezone>
            <roles>
                <role>committer</role>
            </roles>
        </developer>
        <developer>
            <name>Tim Allison</name>
            <id>tallison</id>
            <timezone>-5</timezone>
            <roles>
                <role>committer</role>
            </roles>
        </developer>
        <developer>
            <name>Konstantin Gribov</name>
            <id>grossws</id>
            <timezone>+3</timezone>
            <roles>
                <role>committer</role>
            </roles>
        </developer>
    </developers>
    <contributors>
        <contributor>
            <name>Doug Cutting</name>
            <roles>
                <role>mentor</role>
            </roles>
        </contributor>
        <contributor>
            <name>Bertrand Delacretaz</name>
            <roles>
                <role>mentor</role>
            </roles>
        </contributor>
        <contributor>
            <name>Niall Pemberton</name>
            <roles>
                <role>emeritus</role>
            </roles>
        </contributor>
    </contributors>

    <dependencyManagement>
        <dependencies>
            <dependency>
                <groupId>biz.aQute</groupId>
                <artifactId>bndlib</artifactId>
                <version>1.50.0</version>
            </dependency>
            <dependency>
                <groupId>org.apache.felix</groupId>
                <artifactId>org.apache.felix.scr.annotations</artifactId>
                <version>1.12.0</version>
            </dependency>
            <dependency>
                <groupId>junit</groupId>
                <artifactId>junit</artifactId>
                <version>4.13.2</version>
                <scope>test</scope>
            </dependency>
            <dependency>
                <groupId>org.slf4j</groupId>
                <artifactId>slf4j-api</artifactId>
                <version>${slf4j.version}</version>
            </dependency>
            <dependency>
                <groupId>org.slf4j</groupId>
                <artifactId>slf4j-log4j12</artifactId>
                <version>${slf4j.version}</version>
            </dependency>
            <dependency>
                <groupId>org.slf4j</groupId>
                <artifactId>slf4j-simple</artifactId>
                <version>${slf4j.version}</version>
            </dependency>
            <dependency>
                <groupId>org.slf4j</groupId>
                <artifactId>jcl-over-slf4j</artifactId>
                <version>${slf4j.version}</version>
            </dependency>
            <dependency>
                <groupId>org.slf4j</groupId>
                <artifactId>jul-to-slf4j</artifactId>
                <version>${slf4j.version}</version>
            </dependency>

            <dependency>
                <groupId>javax.annotation</groupId>
                <artifactId>javax.annotation-api</artifactId>
                <version>1.3.2</version>
            </dependency>
            <dependency>
                <groupId>javax.xml.soap</groupId>
                <artifactId>javax.xml.soap-api</artifactId>
                <version>1.4.0</version>
            </dependency>
            <dependency>
                <groupId>org.jvnet.staxex</groupId>
                <artifactId>stax-ex</artifactId>
                <version>2.0.0</version>
            </dependency>
        </dependencies>
    </dependencyManagement>

    <properties>
        <maven.compiler.source>1.8</maven.compiler.source>
        <maven.compiler.target>1.8</maven.compiler.target>
        <project.build.sourceEncoding>UTF-8</project.build.sourceEncoding>
        <project.reporting.outputEncoding>${project.build.sourceEncoding}</project.reporting.outputEncoding>
        <!-- plugin versions -->
        <forbiddenapis.version>3.1</forbiddenapis.version>
        <groovy.maven.version>2.1.1</groovy.maven.version>
        <maven.antrun.version>1.8</maven.antrun.version>
        <maven.assembly.version>3.3.0</maven.assembly.version>
        <maven.bundle.version>5.1.1</maven.bundle.version>
        <maven.failsafe.version>2.22.2</maven.failsafe.version>
        <maven.javadoc.version>3.1.1</maven.javadoc.version>
        <maven.scr.version>1.26.4</maven.scr.version>
        <maven.surefire.version>3.0.0-M4</maven.surefire.version>
        <maven.shade.version>3.2.4</maven.shade.version>
        <rat.version>0.13</rat.version>
        <!-- NOTE: sync tukaani version with commons-compress in tika-parsers -->
        <poi.version>4.1.2</poi.version>
        <commons.compress.version>1.20</commons.compress.version>
        <commons.io.version>2.8.0</commons.io.version>
        <commons.lang3.version>3.11</commons.lang3.version>
        <gson.version>2.8.6</gson.version>
        <guava.version>30.1-jre</guava.version>
        <osgi.core.version>6.0.0</osgi.core.version>

<<<<<<< HEAD
        <cxf.version>3.4.2</cxf.version>
        <slf4j.version>1.7.30</slf4j.version>
        <jackson.version>2.12.1</jackson.version>
        <!-- when this is next upgraded, see if we can get rid of
             javax.activation dependency in tika-server -->
        <jaxb.version>3.0.0</jaxb.version>
        <cli.version>1.4</cli.version>
        <lucene.version>8.8.1</lucene.version>
        <mockito.version>3.7.7</mockito.version>
        <opennlp.version>1.9.3</opennlp.version>
    </properties>
=======
    <cxf.version>3.4.2</cxf.version>
    <slf4j.version>1.7.30</slf4j.version>
    <jackson.version>2.12.1</jackson.version>
    <!-- when this is next upgraded, see if we can get rid of
         javax.activation dependency in tika-server -->
    <jaxb.version>3.0.0</jaxb.version>
    <cli.version>1.4</cli.version>
    <lucene.version>8.8.1</lucene.version>
    <mockito.version>3.8.0</mockito.version>
    <opennlp.version>1.9.3</opennlp.version>
  </properties>
>>>>>>> de548d4b

    <build>
        <plugins>
            <plugin>
                <artifactId>maven-compiler-plugin</artifactId>
                <version>3.8.0</version>
                <configuration>
                    <source>${maven.compiler.source}</source>
                    <target>${maven.compiler.target}</target>
                </configuration>
            </plugin>
            <!--
              mvn versions:display-plugin-updates
              mvn versions:display-dependency-updates
            -->
            <plugin>
                <groupId>org.codehaus.mojo</groupId>
                <artifactId>versions-maven-plugin</artifactId>
                <version>2.7</version>
                <configuration>
                    <generateBackupPoms>false</generateBackupPoms>
                </configuration>
            </plugin>
            <plugin>
                <groupId>org.sonatype.ossindex.maven</groupId>
                <artifactId>ossindex-maven-plugin</artifactId>
                <version>3.1.0</version>
                <configuration>
                    <fail>false</fail>
                    <excludeCoordinates>
                        <coordinate>
                            <groupId>junit</groupId>
                            <artifactId>junit</artifactId>
                            <version>4.13.1</version>
                        </coordinate>
                    </excludeCoordinates>
                </configuration>
                <executions>
                    <execution>
                        <id>audit-dependencies</id>
                        <phase>validate</phase>
                        <goals>
                            <goal>audit</goal>
                        </goals>
                    </execution>
                </executions>
            </plugin>
            <!-- example of how to ignore coordinates
                      <configuration>
                          <excludeCoordinates>
                              <exclude>
                                  <groupId>com.h2database</groupId>
                                  <artifactId>h2</artifactId>
                                  <version>1.4.197</version>
                              </exclude>
                          </excludeCoordinates>
                      </configuration>
            -->

            <plugin>
                <groupId>de.thetaphi</groupId>
                <artifactId>forbiddenapis</artifactId>
                <version>${forbiddenapis.version}</version>
                <configuration>
                    <targetVersion>${maven.compiler.target}</targetVersion>
                    <ignoreSignaturesOfMissingClasses>true</ignoreSignaturesOfMissingClasses>
                    <failOnUnsupportedJava>false</failOnUnsupportedJava>
                    <excludes>test-documents/*.class</excludes>
                    <bundledSignatures>
                        <bundledSignature>jdk-unsafe</bundledSignature>
                        <bundledSignature>jdk-deprecated</bundledSignature>
                        <bundledSignature>jdk-non-portable</bundledSignature>
                        <bundledSignature>jdk-internal</bundledSignature>
                        <!-- replace with ${commons.io.version} when available -->
                        <bundledSignature>commons-io-unsafe-2.7</bundledSignature>
                    </bundledSignatures>
                </configuration>
                <executions>
                    <execution>
                        <goals>
                            <goal>check</goal>
                            <goal>testCheck</goal>
                        </goals>
                    </execution>
                </executions>
            </plugin>
            <plugin>
                <groupId>org.apache.felix</groupId>
                <artifactId>maven-bundle-plugin</artifactId>
                <version>${maven.bundle.version}</version>
            </plugin>
            <plugin>
                <groupId>org.apache.maven.plugins</groupId>
                <artifactId>maven-surefire-plugin</artifactId>
                <version>${maven.surefire.version}
                </version> <!-- versions greater than this don't like System.exit calls in tika-batch -->
                <configuration>
                    <argLine>-Xmx3072m -Duser.timezone=UTC -Djava.awt.headless=true</argLine>
                </configuration>
            </plugin>
            <plugin>
                <groupId>org.apache.maven.plugins</groupId>
                <artifactId>maven-shade-plugin</artifactId>
                <version>${maven.shade.version}</version>
            </plugin>
            <!-- assembly must happen after shade so that
              tika-server's -bin.tgz/zip includes the uber jar
              -->
            <plugin>
                <groupId>org.apache.maven.plugins</groupId>
                <artifactId>maven-assembly-plugin</artifactId>
                <version>${maven.assembly.version}</version>
                <configuration>
                    <tarLongFileMode>posix</tarLongFileMode>
                </configuration>
            </plugin>
            <plugin>
                <groupId>org.apache.maven.plugins</groupId>
                <artifactId>maven-release-plugin</artifactId>
                <version>2.5.3</version>
                <dependencies>
                    <dependency>
                        <groupId>org.apache.maven.scm</groupId>
                        <artifactId>maven-scm-provider-gitexe</artifactId>
                        <version>1.11.2</version>
                    </dependency>
                    <dependency>
                        <groupId>org.apache.maven.scm</groupId>
                        <artifactId>maven-scm-api</artifactId>
                        <version>1.11.2</version>
                    </dependency>
                </dependencies>
            </plugin>
            <plugin>
                <groupId>org.apache.maven.plugins</groupId>
                <artifactId>maven-enforcer-plugin</artifactId>
                <version>3.0.0-M3</version>
                <executions>
                    <execution>
                        <id>enforce</id>
                        <configuration>
                            <rules>
                                <dependencyConvergence/>
                                <requireMavenVersion>
                                    <version>3.5</version>
                                </requireMavenVersion>
                            </rules>
                        </configuration>
                        <goals>
                            <goal>enforce</goal>
                        </goals>
                    </execution>
                </executions>
            </plugin>
        </plugins>
    </build>

    <profiles>
        <profile>
            <id>pedantic</id>
            <build>
                <plugins>
                    <plugin>
                        <groupId>org.apache.rat</groupId>
                        <artifactId>apache-rat-plugin</artifactId>
                        <version>${rat.version}</version>
                        <executions>
                            <execution>
                                <phase>verify</phase>
                                <goals>
                                    <goal>check</goal>
                                </goals>
                            </execution>
                        </executions>
                    </plugin>
                </plugins>
            </build>
        </profile>
        <profile>
            <id>sonar</id>
            <build>
                <plugins>
                    <plugin>
                        <groupId>org.apache.maven.plugins</groupId>
                        <artifactId>maven-surefire-plugin</artifactId>
                        <configuration>
                            <excludes>
                                <exclude>**/ForkParser*Test.java</exclude>
                            </excludes>
                        </configuration>
                    </plugin>
                </plugins>
            </build>
        </profile>
        <profile>
            <id>doclint-java8-disable</id>
            <activation>
                <jdk>[1.8,)</jdk>
            </activation>
            <build>
                <plugins>
                    <plugin>
                        <groupId>org.apache.maven.plugins</groupId>
                        <artifactId>maven-javadoc-plugin</artifactId>
                        <version>${maven.javadoc.version}</version>
                        <configuration>
                            <doclint>none</doclint>
                            <source>1.8</source>
                        </configuration>
                    </plugin>
                </plugins>
            </build>
        </profile>
        <profile>
            <id>jdk9</id>
            <activation>
                <jdk>[1.9,)</jdk>
            </activation>
            <build>
                <plugins>
                    <plugin>
                        <artifactId>maven-compiler-plugin</artifactId>
                        <configuration>
                            <release>8</release>
                        </configuration>
                    </plugin>
                </plugins>
            </build>
            <dependencies>
                <dependency>
                    <groupId>javax.xml.bind</groupId>
                    <artifactId>jaxb-api</artifactId>
                    <version>2.3.1</version>
                </dependency>
                <dependency>
                    <groupId>javax.activation</groupId>
                    <artifactId>activation</artifactId>
                    <version>1.1.1</version>
                </dependency>
            </dependencies>
        </profile>
    </profiles>

    <scm>
        <connection>scm:git:https://github.com/apache/</connection>
        <developerConnection>scm:git:https://github.com/apache/</developerConnection>
        <url>https://github.com/apache/tika</url>
        <tag>1.22-rc3</tag>
    </scm>
</project><|MERGE_RESOLUTION|>--- conflicted
+++ resolved
@@ -343,19 +343,6 @@
         <guava.version>30.1-jre</guava.version>
         <osgi.core.version>6.0.0</osgi.core.version>
 
-<<<<<<< HEAD
-        <cxf.version>3.4.2</cxf.version>
-        <slf4j.version>1.7.30</slf4j.version>
-        <jackson.version>2.12.1</jackson.version>
-        <!-- when this is next upgraded, see if we can get rid of
-             javax.activation dependency in tika-server -->
-        <jaxb.version>3.0.0</jaxb.version>
-        <cli.version>1.4</cli.version>
-        <lucene.version>8.8.1</lucene.version>
-        <mockito.version>3.7.7</mockito.version>
-        <opennlp.version>1.9.3</opennlp.version>
-    </properties>
-=======
     <cxf.version>3.4.2</cxf.version>
     <slf4j.version>1.7.30</slf4j.version>
     <jackson.version>2.12.1</jackson.version>
@@ -367,7 +354,6 @@
     <mockito.version>3.8.0</mockito.version>
     <opennlp.version>1.9.3</opennlp.version>
   </properties>
->>>>>>> de548d4b
 
     <build>
         <plugins>
