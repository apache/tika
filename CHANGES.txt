--- conflicted
+++ resolved
@@ -13,11 +13,9 @@
 
    * Removed the dotnet module (TIKA-4332).
 
-<<<<<<< HEAD
    * Removed the advanced media module (TIKA-4500).
-=======
+   
    * Remove the tika-dl module (TIKA-4499).
->>>>>>> 5f2e3021
 
   OTHER CHANGES
 
