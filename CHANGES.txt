--- conflicted
+++ resolved
@@ -1,10 +1,8 @@
 Release 2.8.1 - ????
 
-<<<<<<< HEAD
    * Enable optional extraction of file system metadata in FileSystemFetcher (TIKA-4035).
-=======
+
    * Allow pretty printing in FileSystemEmitter (TIKA-4034).
->>>>>>> 4ce287ab
 
 
 Release 2.8.0 - 5/9/2023
