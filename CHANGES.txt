Release 2.7.1 - ???

   * Add magic detection for canon raw file types: crw, cr2 and cr3 (TIKA-3991).

   * Add detection for ONIX message files (TIKA-4011).

   * Add detection and a parser for ActiveMime files (TIKA-3987).

   * Add extraction of rendition layout value and version from Epub (TIKA-4013).

<<<<<<< HEAD
   * Improve embedded file extraction from PDFs (TIKA-4012).
=======
   * Update to PDFBox 2.0.28 (TIKA-4016).
>>>>>>> 0df90fe8

   * Users may now avoid the ZeroByteFileException via a
     setting on the AutoDetectParserConfig (TIKA-3976).

   * Fix bug in closing <a> elements in the presence of <b> elements
     in RTF files (TIKA-3972).

   * Improve extraction of embedded file names in .docx (TIKA-3968).

   * Normalize author, title, subject and description to their Dublin Core
     properties in the HTMLParser (TIKA-3963).


Release 2.7.0 - 1/31/2023

   * Add SVG detection for svg files that lack the xml header (TIKA-3308).

   * Migrate to a live fork of Universal Charset Detector (TIKA-3213).

   * Improve handling of text-based attachments inside .eml files (TIKA-3959).

   * Add tika-parser-nlp-package to release artifacts (TIKA-3958).

   * Remove need for <params/> element in classes that extend ConfigBase (TIKA-3946).

   * Add X-TIKA:embedded_id_path to ensure unique embedded file paths (TIKA-3942).

   * Fix bug that prevented digests when the fallback/EmptyParser
     was called (TIKA-3939).

   * Remove log4j 1.2.x (and slf4j-log4j12 which now redirects to slf4j-reload4j) from
     all modules (TIKA-3935).

   * Upgrade mime4j to 0.8.9 (TIKA-3950).

   * Refactor date parsing for emails (TIKA-3957)

   * Upgrade to Bouncy Castle 1.71 and jdk18on jars (TIKA-3933).

   * Add a JDBCPipesReporter (TIKA-3931).

   * Add multivalued field strategy option in jdbc-emitter (TIKA-3930).
     Default is now 'concatenate' with ', ' as the delimiter.

   * Downgrade logging in PipesClient for each parse from info to debug.

Release 2.6.0 - 11/3/2022

   * Add optional Siegfried detector (TIKA-3901).

   * Move OverrideDetector's functionality to the CompositeDetector (TIKA-3904).

   * The FileCommandDetector has been refactored to have the same
     behavior as the Siegfried detector; see setUseMime in the javadoc (TIKA-3902).

   * Fix bug in OpenSearch emitter that prevented upserts on
     documents with embedded files (TIKA-3882).

   * Extract PDF actions and triggers into the file's metadata (TIKA-3887).

   * Add a tika-async-cli module (TIKA-3885).

   * Fetch keys sent via headers to tika server are now URL decoded (TIKA-3864).


Release 2.5.0 - 09/30/2022

   * Improved extraction of PDF subset info for PDF/UA, PDF/VT, and PDF/X.
     NOTE: we no longer append PDF/A information, e.g. 'version="A-1b"'
     to the 'dc:format'. Users must now get that information from the
     'pdfa:PDFVersion' key or from 'pdfaid:conformance'
     and 'pdfaid:part' (TIKA-3844).

   * Avoid infinite loop in bookmark extraction from PDFs (TIKA-3832).

   * Upgraded to slf4j 2.0.1 (TIKA-3842).

   * Added upsert option for the OpenSearch emitter (TIKA-3855).

   * Extract PDF signature information at the document level
     into the metadata (TIKA-3852).

   * Enable configuration of digests via AutoDetectParserConfig (TIKA-3853).

   * Use commons-io byte array streams via PJ Fanning (TIKA-3843).

   * Upgrade to PDFBox 2.0.27 (TIKA-3866).

   * Upgrade to JempBox 1.8.17 (TIKA-3856).

   * Add extraction of ODF version from ODF files (TIKA-3840).

   * tika-parser-html-commons (BoilerPipeHandler) is no longer a
     a dependency of tika-parser-html-module. tika-app and tika-server-standard
     have added a dependency on tika-parser-html-commons.  However,
     users who are managing custom dependencies and who want the BoilerPipeHandler
     will have to now include the tika-parser-html-commons dependency
     (TIKA-1484).

   * Add unrar as an optional parser (TIKA-3800).

   * Refactor FuzzingCLI to use PipesParser (TIKA-3799).

   * ServiceLoader's loadServiceProviders() now guarantees
     unique classes (TIKA-3797).

   * Fix bug that prevented setting of includeHeadersAndFooters
     for xls, xlsx, doc and docx via tika-config (TIKA-3796).

   * Fix bug that prevented specification of rendered image type
     via http header in the PDFParser (TIKA-3794).

   * Fix bug causing some Exif dates to be decoded wrongly on
     timezones different than UTC (TIKA-3815).

   * Numerous dependency upgrades (TIKA-3795).

   * Add ALPHA-level initial releases of JDBCEmitter,
     FileSystemStatusReporter and OpenSearchPipesReporter.
     These may have breaking changes in subsequent releases.

Release 2.4.1 - 06/14/2022

   * Implement bulk upload in the OpenSearch emitter (TIKA-3791).

   * Implement tika-server client via pipes mode (TIKA-3790).

   * Custom embedded parsers and EmbeddedDocumentHandlers
     can now add metadata to the container file's
     metadata (TIKA-3789).

   * Record embedded file exceptions in the container
     file's metadata (TIKA-3788).

   * Allow continuation of parsing after write limit has
     been reached (TIKA-3787).

   * Allow pass-through of 'Content-Length' header to metadata
     in TikaResource (TIKA-3786).

   * Add embedded depth to profiles tables in tika-eval (TIKA-3775).

   * Add stop() method to TikaServerCli so that it can be run
     with Apache Commons Daemon (TIKA-1570).

   * Fixed bug in ordering of Parsers during service loading (TIKA-3750).

   * Users can expand system properties from the forking
     process into forked tika-server processes (TIKA-3748).

   * Fix a few files being wrongly detected as EML (TIKA-3771).

   * Fix ignoreCharsets param of Icu4jEncodingDetector (TIKA-3774).

Release 2.4.0 - 04/23/2022

   * NOTE: To save on resources, we no longer include the
     deeplearning4j dependencies in the tika-dl jar. The dependencies for the
     tika-dl package must be provided by users.  See:
     https://github.com/apache/tika/blob/main/tika-parsers/tika-parsers-ml/tika-dl/pom.xml
     for the dependencies that must be provided at run-time (TIKA-3676).

   * NOTE: Added prefix "dwg-custom:" to DWG custom metadata properties (TIKA-3731).

   * Add initial, BETA-grade TLS encryption option for tika-server;
     configuration may change in future releases (TIKA-3719).

   * Allow specification of fetcherName and fetchKey via query parameters
     in request URI in tika-server (TIKA-3714).

   * Add basic parsers for WARC and WACZ in tika-parsers-standard (TIKA-3697).

   * Add MetadataWriteFilter capability to improve memory profile in
     Metadata objects (TIKA-3695).

   * Allow configurability of the ContentHandlerDecorator used
     by the AutoDetectParser (TIKA-3723).

   * Allow configurability of the EmbeddedDocumentExtractor used
     by the AutoDetectParser (TIKA-3711).

   * Add detection for Frictionless Data packages and WACZ (TIKA-3696).

   * Add detection for DGN files with gratitude and credit
     to Steven Frew's tika-dgn-detector (TIKA-3721).

   * Add parser for metadata from DGN 8 files via Dan Coldrick (TIKA-3721).

   * Add a fetcher and emitter for Azure blob storage (TIKA-3707).

   * Add detection for files encrypted by Microsoft's Rights Management Service
     (TIKA-3666).

   * Fixed regression in 2.3.0 that led to more embedded filenames
     than appropriate being written to the content (TIKA-3711).

   * tika-server now clones forking process' environment variables
     into forked process (TIKA-3715).

   * Add an optional /eval endpoint for tika-eval profile or compare
     capabilities in tika-server (TIKA-3689).

   * Add a Parsed-By-Full-Set metadata item to record all parsers that processed
     a file (TIKA-3716).

   * Add metadata filters for Optimaize and OpenNLP language detectors (TIKA-3717).

   * Upgrade to PDFBox 2.0.26 (TIKA-3726).

   * Upgrade deeplearning4j to 1.0.0-M2 (TIKA-3458 and PR#527).

   * Various dependency upgrades, including POI, dl4j, gson, jackson,
     twelvemonkeys, log4j2 and others (TIKA-3675 and many PRs from dependabot).

   * Switch cipher from ECB to GCM in HttpClientFactory (TIKA-3724).

Release 2.3.0 - 02/02/2022

   * Upgrade to Apache POI 5.2.0. This is the first upgrade to POI
     5.x and represents a major refactoring. Users may experience
     significantly more logging (TIKA-3164).

   * Upgrade to log4j2 2.17.1 (TIKA-3638).

   * Improve consistency in reporting package-entry divs across
     all parsers for embedded files (TIKA-3644). This leads
     to some more text (embedded file names) in files with
     many embedded attachments.

   * Improve configuration of maps as params for parsers in
     TikaConfig (TIKA-3645).

   * Improve identification of iWorks 13 files and add parsing
     for thumbnails, some metadata and attachments (TIKA-3634).
     Skip handling of .iwa files, which are not yet supported.

   * Limit the default in-memory processing (maxMainMemoryBytes) in
     the PDFParser to 512MB as in the 1.x branch (TIKA-3642).

   * Added IDML Parser from 1.x series to 2.x series (TIKA-3188).

   * Extract annotation types and subtypes for PDFs into metadata (TIKA-3653).

   * Add metadata value for PDFs that contain 3D annotations (TIKA-3653).

   * Add parser for Translation Memory eXchange (TMX) files (TIKA-3660).

   * Add Bill of Materials (Maven BOM) for centralized module version management (TIKA-3367).


Release 2.2.1 - 12/19/2021

   * Fix multithreading bug for ooxml files (TIKA-3627).

   * Upgrade log4j to 2.17.0 (TIKA-3625).

   * Upgrade to PDFBox 2.0.25 (TIKA-3622)

   * Fix bug that prevented metadata keys in the UnpackerResource
     in tika-server (TIKA-3624).

   * Upgrade log4j to 2.16.0 (TIKA-3623)

Release 2.2.0 - 12/13/2021

   * Add support for OneNote files downloaded from O365 (TIKA-3446).

   * Fix logic bug in PipesServer that prevented concatenation of
     content from attachments (TIKA-3609).

   * Improve extraction of embedded files from MSOffice files created
     by non-Microsoft tools (TIKA-3526).

   * Added back ability to ignore load errors in TikaConfig (TIKA-3575).

   * Make SecureContentHandler and other parameters configurable in
     AutoDetectParser programmatically and via tika-config.xml (TIKA-3594).

   * Fix default logging in tika-app in batch mode (TIKA-3589).

   * Fix bug that prevented specifying a config with the long
     --config= option in tika-app in batch mode (TIKA-3589).

   * Fix thread starvation after numerous restarts in
     PipesClient (TIKA-3588).

   * Fix race condition when starting multiple forked
     servers on multiple ports (TIKA-3586).

   * Add timeout per task to be configured via headers
     for tika-server's legacy endpoints /tika and /rmeta.
     Note that this timeout greater than taskTimeoutMillis (TIKA-3582).

   * Add metadata item for whether or not a PDF has a collection/
     is a Portfolio PDF (TIKA-3579).

   * Add detection of ESRI Layer files (TIKA-3570).

   * Add detection of JPEG XL, MARC, ICC profiles, NES-ROM file types
     (TIKA-3562 and TIKA-3563)

   * Remove duplicate "subject" metadata keys that were intended
     for backwards compatibility within 1.x only (TIKA-3564).

   * Fix Open Office mime types to be subclasses of application/zip
     and no longer require OPCPackageDetector-last ordering of zip
     detectors (TIKA-3556).

   * Improve robustness and features of the httpfetcher (TIKA-3543)
   
   * Add optional fetch ranges to FetchEmitTuple to allow range fetching from,
        e.g. http or s3 (TIKA-3542).

   * Exclude dependencies on jsoup and ehcache in ucar grib/cdm (TIKA-3003).


Release 2.1.0 - 08/18/2021

   MAJOR CHANGES in 2.1.0:

   * Improved packaging for tika-parsers-extended. Use the tika-parser-scientific-package and
     tika-parser-sqlite3-package artifacts if you want fat jars with dependencies. (TIKA-3510)

   * Tika app writes UTF-8 when an encoding is not specified; the legacy behavior
     was UTF-8 on Mac OS, but System default on other OSs (TIKA-3515).

   * Change the default rendering strategy for PDFs from NO_TEXT to ALL (TIKA-3520).

   Other changes:

   * Fixed bug that pointed to the wrong tessdata directory if the user specified
     a tesseract path but not also a tessdata path (TIKA-3518).

   * Fixed bug in Icu4j's encoding detector where it would return non-standard
     names for charsets, e.g. IBM424_rtl is now returned as IBM424 (TIKA-3516).

   * Add a simple UrlFetcher in tika-core as a basic alternative
     to tika-fetcher-http (TIKA-3527).

   * Add tika-pipes support for Google Cloud Storage (TIKA-3524).

   * Fix markup ordering errors in xhtml output for ODT files (TIKA-2242).

   * Fix serialization of embedded docs in OpenSearch emitter
     and fix embedded documents not being indexed in some use
     cases in the Solr emitter (TIKA-3490).

   * Add pipesClientId system property to PipesServer so that each
     forked process can log to its own logger (TIKA-3480).

   * Add DateNormalizingMetadataFilter let users ensure that all dates
     emitted to Solr/OpenSearch are in UTC. Users can configure which
     timezone they'd like to use in cases where the file format does
     not store a timezone (TIKA-3496).

   * Breaking change in the Solr and OpenSearch emitters. To achieve
     the SKIP or CONCATENATE attachment strategy, modify the
     parseMode in the pipesiterators or in the FetchEmitTuple (TIKA-3494).

Release 2.0.0 - 07/07/2021

   * Cleanup of fetcher integration with tika-server.

   * Update dependencies.

Release 2.0.0-BETA - 05/19/2021
   
   * Refactor pipes module for resilience

   * Add transcribe capability (TIKA-94).

Release 2.0.0-ALPHA - 01/13/2021

   BREAKING CHANGES in 2.0.0
   * General
     * OCR is now triggered automatically for PDFs if tesseract
       is on the user's path see (https://cwiki.apache.org/confluence/display/TIKA/TikaOCR#TikaOCR-disable-ocr)
       for how to disable OCR.
     * We upgraded from log4j to log4j2 in tika-app, tika-server and anywhere else
       we used to use log4j.
     * By default, when rendering a page for OCR, the PDFParser does not render glyphs/text.
     * Removed deprecated Metadata keys/properties (TIKA-1974).
     * Removed deprecated PDFPreflightParser (TIKA-3437).
     * Removed dangerous calls to read an inputstream or convert to bytes
       without specifying a charset
     * Parsers can be configured via tika-config.xml on instantiation.
       We have moved away from configuration via .properties files because
       of confusion among users.  This affects the PDFParser, TesseractOCRParser
       and the StringsParser.
     * Changed namespaces of translator implementations (o.a.t.language.translate.impl) to avoid
       split-package with tika-core

   * tika-parsers
     * The parser modules have been broken into three main modules:
        tika-parsers-standard, tika-parsers-extended and tika-parsers-ml.
        Users may now need to add tika-parsers-extended's
        tika-parser-scientific-module or tika-parser-sqlite3-module to tika-app and
        tika-server to include parsers that used to be included by default
        (for example: envi, gdal, grib, isatab, netcdf, sqlite3).
     * PDFParser -- a) see above on OCR. b) This parser no longer warns if the jpeg2000
       dependency is not included. Tika now relies on PDFBox to log an error if a jpeg2000
       image should be processed but can't because the required external dependency is
       not available.  See https://pdfbox.apache.org/2.0/dependencies.html#jai-image-io
       for the non-ASF-2.0-compatible jpeg2000 library.
     * CompressorParser -- users must add the com.github.luben:zstd-jni dependency to
       the classpath to process zstd files.  This is an optional library that is no longer bundled
       in tika-parsers-standard-package because it contains native libs.
     * ChmParser was moved to org.apache.tika.parser.microsoft.chm
     * RTFParser was moved to org.apache.tika.parser.microsoft.rtf
     * We are now using non-shaded versions of xmpcore with namespaces com.adobe.internal.*
       vs com.adobe.*.

   * tika-app
     * See above on default inclusion of only tika-parsers-standard.

   * tika-server
     * tika-server now by default forks a process to isolate the parsing
       in the forked process (this was called the -spawnChild option
       in tika-1.x).  Clients must now expect that tika-server
       will restart on OOM, timeouts, crashes or after parsing a
       large number of files.  When this happens tika-server will restand and not
       receive connections for brief periods.  The less robust, legacy behavior
       of not forking a process is available with "-noFork"=
     * Most of tika-server's legacy configuration via the commandline has been moved
       into configuration via a tika-config.xml file.
     * tika-server's "enableFileUrl" has been removed in favor of a FileSystemFetcher.
     * tika-server's /metadata endpoint requires tika-server-standard to write XMP/rdf output.
       This output is not available in tika-server-core.
     * In tika-server, for those parsers that can be configured per parse via a config object
       passed in through the ParseContext, the config object will only update those fields
       that the user has modified.  The config object will no longer
       fully reset all settings to the default settings per parse.
       This has a more intuitive "update the base/configured settings" with
       what has been changed in the config object.

  * tika-eval
    * tika-eval's default profile and comparison reports no longer include tag reports.
      Users can get the report configs that include tags (*-tags.xml):
      https://github.com/apache/tika/tree/main/tika-eval/tika-eval-app/src/main/resources

Release 1.27 - 06/30/2021

   * Migrate MP4 parsing to Drew Noakes' metadata-extractor (TIKA-3459).
     To revert to legacy parser turn off NoakesMP4Parser and turn on MP4Parser
     via tika-config.xml.

   * Prevent rare infinite loop in tika-server's -spawnChild mode
     when restart fails because of failure to bind to the port (TIKA-3441).

   * Improve likelihood that tesseract will not be orphaned on
     jvm restart in tika-server (TIKA-3441).

   * Deprecate experimental PDFPreflightParser (TIKA-3437).

   * Apply encoding detection to zip entry names via Ryan421 (TIKA-3374).

   * Add json output for /tika endpoint in tika-server (TIKA-3352).

   * Tika's PDFParser should use the underlying file if one is passed in
     via a TikaInputStream (TIKA-3350)

Release 1.26 - 03/24/2021

   * Fix thread safety bug in OpenOffice parser (TIKA-3334).

   * The "writeLimit" header now pertains to the combined characters
     written per container document (and embedded documents) in the /rmeta
     endpoint in tika-server (TIKA-3325); it no longer functions only
     per container or embedded document.

   * Extract more embedded files in PDFs by recursively processing the
     embedded file tree (TIKA-3332).

   * Allow for case insensitive headers for configuration of the PDFParser
     and the TesseractOCRParser in tika-server via Subhajit Das (TIKA-3320).

   * Improve detection and parsing of XPS files (TIKA-3316).

   * General dependency upgrades (TIKA-3244).

   * Great optimization in ForkParser (TIKA-3237).

   * Fix parsing of emails attached to other emails in PST files (TIKA-3004).

   * MP3 parser should output the xmpDM:duration metadata as seconds not
     milliseconds, consistent with the other Audio and Video parsers (TIKA-3318).

   * MP4 parser check if any of the Compatible Brands match when identifying
     the subtype (TIKA-3310).

Release 1.25 - 11/25/2020

   * Fix inconsistent license in xmpcore (TIKA-3204).

   * General upgrades including some dependencies with
     recently found security vulnerabilities (TIKA-3119).

   * Add detection and a parser for flat ODF files (TIKA-3159).

   * Add extraction of macros from ODF files  (TIKA-3161).

   * Add mime detection for hprof and hprof text files (TIKA-3144).

   * Add TextSignature and TextProfileSignature to tika-eval (TIKA-3145 and TIKA-3146)

   * Create a metadata filter to trigger tika-eval stats post parsing (TIKA-3140)

   * Add a configurable metadata-filter for the RecursiveParserWrapper (TIKA-3137)

   * Parameterize writeLimit and maxEmbeddedResources for RecursiveParserWrapper
     in tika-server (TIKA-3133)

   * Add status endpoint to tika-server (TIKA-3129).

   * Remove whitelist/blacklist terminology (TIKA-3120)

   * Add detection for parquet files (TIKA-3115).

   * Add detection and parsing for bplist (TIKA-3104).

   * Enable metadata value filtering for RecursiveParserWrapper (TIKA-3137)

   * Add a basic parser for plist files based on com.googlecode.plist:dd-plist (TIKA-3104).

   * Read hyperlinked images from ODT files (TIKA-3156).

   * Updated GrobidRESTParser to use new API location (TIKA-3191).

   * Add FileProfiler to tika-eval (TIKA-3216).

   * Add status endpoint to tika-server (TIKA-3129).

   * Improved handling of zip files with STORED entries with
     data descriptor (TIKA-3196).

   * Add parsers for XLZ, IDML and MIF (TIKA-2976, TIKA-3188 and TIKA-3189).

   * Add the beginnings of a format-aware fuzzing module (TIKA-3083).

   * Add wrapper for Linux 'file' command for mime detection (TIKA-3215).

   * Added ability to skip parsing of embedded files in Tika Server (TIKA-3227).

Release 1.24.1 - 4/17/2020

   * Allow gzip compression of input and output streams for tika-server (TIKA-3073).

Release 1.24 - 3/11/2019

   * Add scripts to run tika-server as a service via Eric Pugh,
    and add these scripts and jar as a new artifact in the release (TIKA-3010).

   * Upgrade Drew Noakes' metadata-extractor (TIKA-2952).

   * Enable optional extraction of structural tags in PDFs (alpha-grade) (TIKA-3026).

   * Tika app's --extract mode now outputs to STDOUT (TIKA-3035).

   * Add an optional Preflight parser for PDFs (TIKA-3055).

   * Improve detection of some zip-based formats (TIKA-3057).

   * Upgrade metadata-extractor to 2.13.0 (TIKA-2952).

   * Upgrade to POI 4.1.2 (TIKA-3047).

   * Extract XMP from PSD files (TIKA-3050).

   * Added XMLProfiler as an optional parser to profile XFA and XMP
     in PDFs (TIKA-3045).

   * Extract inline images that rely on the DCT filter from PDFs (TIKA-3041).

   * Upgrade to PDFBox 2.0.19 (TIKA-3033).

   * Fix bug in ASM parser configuration (TIKA-2992).
   
   * Upgrade to java-libpst 0.9.3 (TIKA-2546).

   * Fixed XLIFF12Parser failures with ToXMLHandler (TIKA-3014).

Release 1.23 - 12/02/2019

   * NOTE: The PDFParser now relies on OCRDPI to render page images when
     users configure OCR on rendered page images. This will have the effect
     of increasing rendered image size (TIKA-2624).

   * NOTE: tika-server no longer returns 415 for file types for which there
     is no parser.

   * Fix bug in AUTO OCR strategy in the PDFParser (TIKA-3002).

   * Fix incorrect height and width metadata extraction from JPEG images (TIKA-2630).

   * Upgrade to POI 4.1.1 (TIKA-2851).

   * Upgrade to PDFBox 2.0.17 (TIKA-2951).

   * Ensure that the PDFParser respects custom configuration of Tesseract
     from tika-config.xml via Eric Pugh (TIKA-2970).

   * Add parser for XLIFF v1.2 files (TIKA-2975).

   * Add mime type detection support for WebAssembly (TIKA-2894),
     HEIF / HEIC images (TIKA-2942), Digilite FDF (TIKA-2988);
     and xml-root detection for XFDF (TIKA-2990) and XDP (TIKA-2989).

   * Add an XLZ Parser (TIKA-2976).
   
   * Fix deadlock with ForkParser when InputStream throws IOException (TIKA-2892).

Release 1.22 - 07/29/2019

   * NOTE: tika-server no longer hard-codes the HtmlParser to handle
     XML files (TIKA-2910).  Users must now configure that behavior
     via a tika-config.xml file.

   * NOTE: Known regression: PDFBOX-4587 -- PDF passwords with codepoints
     between 0xF000 and 0XF0000 will cause an exception.

   * Add parser for HWP v5 files via SooMyung Lee (soomyung) and
     JinSup Kim (ddoleye) (TIKA-2909).

   * Fix order of closing streams to avoid "Failed to close temporary resource"
     exception in TesseractOCRParser (TIKA-2908).

   * Improve AutoDetectReader performance by caching encoding
     detector (TIKA-1568).

   * Prevent RTFParser from outputting illegal tag combinations (TIKA-2889).

   * Fix RereadableInputStream to release all resources (TIKA-2903).

   * Implement custom language identifier in the tika-eval module based on
     OpenNLP's language detector; add 18 languages and add common words
     lists for all 121 languages (TIKA-2790).

   * Fix NPE in MimeTypesReader.releaseParser() via Eamonn Saunders (TIKA-2896).

   * Fix RTFParser to extract more content (TIKA-2883).

   * Add clientSubmitTime to the metadata extracted from PST files (TIKA-2898).

   * Improve StreamingZipContainerDetector for xltx, xltm and
     several other file formats (TIKA-2886).

Release 1.21 - 05/14/2019

   * Add optional AUTO mode to OCR'ing of PDFs.  If tesseract is installed
     and on the path, and this option is selected programmatically
     or via TikaConfig(), the PDFParser will use heuristics to decide
     whether or not to run OCR per page on PDFs. (TIKA-2749)

   * The ZipContainerDetector's default behavior was changed to run
     streaming detection up to its markLimit.  Users can get the
     legacy behavior (spool-to-file/rely-on-underlying-file-in-TikaInputStream)
     by setting markLimit=-1. The POIFSContainerDetector requires an underlying file;
     it will try to spool the file to disk; if the file's length is > markLimit,
     it will not attempt detection; set markLimit to -1 for legacy behavior (TIKA-2849).

   * Upgrade PDFBox to 2.0.14 (TIKA-2834).

   * Add CSV detection and replace TXTParser with TextAndCSVParser;
     users can turn off CSV detection by excluding the TextAndCSVParser
     and adding back the TXTParser via tika-config (TIKA-2833).

   * Add a CSVParser.  CSV detection is currently based solely on filename
     and/or information conveyed via Metadata (TIKA-2826).

   * General upgrades: asm, bouncycastle, commons-codec, commons-lang3, cxf,
     guava, h2, httpcomponents, jackcess, junrar, Lucene, mime4j, opennlp, parso,
     sqlite-jdbc (provided), zstd-jni (provided) (TIKA-2824)

   * Bundle xerces2 with tika-parsers (TIKA-2802).

   * Upgrade jaxb to 2.3.2 (TIKA-2819).

   * Upgrade jackson to 2.9.8 (TIKA-2717).

   * Update tika-eval's common tokens lists (TIKA-2822).

   * Handle bad tags in tika-eval more robustly (TIKA-2810).

   * Add reports for tags in tika-eval (TIKA-2809).

   * Extract text from SDT element within textboxes in .docx files (TIKA-2807).

   * Try to handle truncated OOXML files more robustly (TIKA-2765).

Release 1.20 - 12/17/2018

   * Upgrade to POI 4.0.1 (TIKA-2751).

   * Integrate/parameterize new angles handling in
     PDFBox (TIKA-2779).

   * Upgrade to PDFBox 2.0.13 (TIKA-2788).

   * Prevent content within <style/> and <script/> elements
     to be written in the ToTextContentHandler (TIKA-2550).

   * Switch child to parent communication to a shared memory-mapped
     file in tika-server's -spawnChild mode.

   * Fix bug in tika-server when run in legacy mode (not -spawnChild)
     that caused it to return 503 on documents submitted after
     it hit an OutOfMemoryError (TIKA-2776).

   * Upgrade jaxb-runtime and javax.activation (TIKA-2778).

   * tika-app in batch mode now requires an interrupt or
     kill signal to the parent process to stop the parent
     and the child processes (TIKA-2780).

   * Bulk upgrade of dependencies (TIKA-2775).

   * Improve language id efficiency in tika-eval (TIKA-2777).

   * Upgrade sqlite "provided" dependency to 3.25.2 (TIKA-2773).

   * Remove duplication of notes in PPT slides (TIKA-2735)

   * Use -javaHome or $JAVA_HOME (if they exist) when
     spawning child in tika-server's -spawnChild mode.

   * Fixed closing of styles around Hyperlinks in Word Parser
     Contributed by Ronan O'Sullivan (TIKA-2599).

Release 1.19.1 - 10/4/2018

   * Update PDFBox to 2.0.12, jempbox to 1.8.16
     and jbig2 to 3.0.2 (TIKA-2745).

   * Fix regression in parser for MP3 files (TIKA-2730).

   * Updated Python Dependency Check for TesseractOCR (TIKA-2740).

   * Improve SAXParser robustness (TIKA-2727).

   * Remove dependency on slf4j-log4j12 by upgrading jmatio (TIKA-2742).

   * Replace com.sun.xml.bind:jaxb-impl and jaxb-core with
     org.glassfish.jaxb:jaxb-runtime and jaxb-core (TIKA-2743)

Release 1.19 - 9/14/2018

   * Require Java 8 (TIKA-2679).

   * Enable building with Java 11 (TIKA-2668)

   * Add an option to make tika-server robust against infinite loops,
     OOMs, and memory leaks (TIKA-2725).

   * Allow configuration of the Tesseract parser via the standard
     tika-config.xml options (TIKA-2705).

   * Improve handling of empty cells across table-based
     formats (TIKA-2479).

   * Add a Standards compliant HTML encoding detector
     via Gerard Bouchar (TIKA-2673).

   * Improved XML parsing -- limited default entity expansions to 20.
     To raise this limit, add -Djdk.xml.entityExpansionLimit=XXX to
     your commandline.

   * Mime magic improvements for Olympus RAW (TIKA-2658), interpreted
     server-side languages via HTTP (TIKA-2648), MHTML (TIKA-2723)

   * Add absolute timeout to ForkParser rather than testing
     for active (TIKA-2656).

   * Make the RecursiveParserWrapper work with the ForkParser (TIKA-2655).

   * Allow the ForkParser to specify a directory containing tika-app.jar
     for use by the ForkServer.  This allows users to keep most of the
     parser dependencies out of their code; and it allows for an easy
     addition of optional jars for Parser dependencies,
     such as the xerial sqlite jar (TIKA-2653).

   * Use a pool for SAXParsers and DOMBuilders rather than creating
     a new parser/builder for every parse.
     For better performance, set XMLReaderUtils.setPoolSize() to the
     number of threads you're using with Tika (TIKA-2645).

   * Add the RecursiveParserWrapperHandler to improve the RecursiveParserWrapper
     API slightly (TIKA-2644).

   * Upgraded to Commons-Compress 1.18 (TIKA-2707).

   * Upgraded to Apache POI 4.0.0 (TIKA-2552).

   * Upgraded to Apache PDFBox 2.0.11 (TIKA-2681).

   * Upgraded to deeplearning4j 1.0.0-beta2 (TIKA-2672).

   * Upgraded jmatio to 1.4 (TIKA-2667)

   * Upgraded Apache Lucene to 7.4.0 in tika-eval and tika-examples (TIKA-2695).

   * Upgraded junrar to 1.0.1 (TIKA-2664).

   * Numerous other upgrades (TIKA-2692).

   * Excluded Spring as a transitive dependency (TIKA-2721).

Release 1.18 - 4/20/2018

   * Upgrade jackson to 2.9.5 (TIKA-2634).

   * Add support for brotli (TIKA-2621).

   * Upgrade PDFBox to 2.0.9 and include new jbig2-imageio
     from org.apache.pdfbox (TIKA-2579 and TIKA-2607).

   * Support for TIFF images in PDF files (TIKA-2338)
   
   * Detection of full encrypted 7z files (TIKA-2568)

   * Various new mimes and typo fixes in tika-mimetypes.xml
     via Andreas Meier (TIKA-2527).

   * Revert to listenForAllRecords=false in ExcelExtractor
     via Grigoriy Alekseev (TIKA-2590)

   * Add workaround to identify TIFFs that might confuse
     commons-compress's tar detection via Daniel Schmidt
     (TIKA-2591)

   * Ignore non-IANA supported charsets in HTML meta-headers
     during charset detection in HTMLEncodingDetector
     via Andreas Meier (TIKA-2592)

   * Add detection and parsing of zstd (if user provides
     com.github.luben:zstd-jni) via Andreas Meier (TIKA-2576)

   * Allow for RFC822 detection for files starting with "dkim-"
     and/or "x-" via Andreas Meier (TIKA-2578 and TIKA-2587)

   * Extract xlsx files embedded in OLE objects within PPT and PPTX
     via Brian McColgan (TIKA-2588).

   * Extract files embedded in HTML and javascript inside HTML
     that are stored in the Data URI scheme (TIKA-2563).

   * Extract text from grouped text boxes in PPT (TIKA-2569).

   * Extract language metadata item from PDF files via Matt Sheppard (TIKA-2559)

   * RFC822 with multipart/mixed, first text element should be treated
     as the main body of the email, not an attachment (TIKA-2547).

   * Swap out com.tdunning:json for com.github.openjson:openjson to avoid
     jar conflicts (TIKA-2556).

   * No longer hardcode HtmlParser for XML files in tika-server (TIKA-2551).

   * Require Java 8 (TIKA-2553).

   * Add a parser for XPS (TIKA-2524).

   * Mime magic for Dolby Digital AC3 and EAC3 files

   * Fixed bug where TesseractOCRParser ignores configured ImageMagickPath,
     and set rotation script to ignore Python warnings (TIKA-2509)

   * Upgrade geo-apis to 3.0.1 (TIKA-2535)

   * Mime definition and magic improvements for text-based programming
     and config formats (TIKA-2554, TIKA-2567, TIKA-1141)

   * Added local Docker image build using dockerfile-maven-plugin to allow
     images to be built from source (TIKA-1518).

   * Support for SAS7BDAT data files (TIKA-2462)

   * Handle .epub files using .htm rather than .html extensions for the
     embedded contents (TIKA-1288)

   * Mime magic for ACES Images (TIKA-2628) and DPX Images (TIKA-2629)

   * For sparse XLSX and XLSB files, always output missing cells to
     the left of filled ones (matching XLS), and optionally output
     missing rows on all 3 formats if requested via the
     OfficeParserContext (TIKA-2479)

Release 1.17 - 12/8/2017

  ***NOTE: THIS IS THE LAST VERSION OF TIKA THAT WILL RUN
     ON Java 7.  The next versions will require Java 8***

  * Fix thread-safety in ChmExtractor (TIKA-2519).

  * Upgrade cxf to 3.0.16 (TIKA-2516).

  * Allow users to configure maxMainMemoryBytes for PDFs via shrike (PR-213).

  * Extract underline and strikethrough in docx (TIKA-2347 and TIKA-2512).

  * Cache TikaConfig in EmbeddedDocumentUtil for better performance
    in documents with large number of attachments (TIKA-2511).

  * Extract media files from ooxml (TIKA-2510).

  * Standardize the way the Image and Video captioning 
    dockers and extraction work (TIKA-2400, GitHub-208)

  * Upgrade to xmpcore 5.1.3 (TIKA-2034).

  * Upgrade to metadata-extractor 2.10.1 (TIKA-2486).

  * Upgrade to OpenNLP 1.8.3 (TIKA-2502).

  * Upgrade to Jackson 2.9.2 (TIKA-2501).

  * Catch potential NPE in getting InputStream for attachments
    in PST file (TIKA-2488).

  * Upgrade to PDFBox 2.0.8 (TIKA-2489).

  * Allow configuration of markLimit in EncodingDetectors
    via tika-config.xml (TIKA-2485).

  * RFC822Parser now selects the best alternative for
    multipart/alternative body components.  This aligns with the
    behavior of the OutlookParser (TIKA-2478).  Users can select
    legacy behavior via the "extractAllAlternatives" parameter
    in the RFC822 parser definition in tika-config.xml.

  * Narrow mime detection for ms-owner files and add detection
    for .nls files (TIKA-2469).

  * Fix bug in CharsetDetector that led to different detected charsets
    depending on whether user setText with a byte[] or an InputStream
    via Sean Story (TIKA-2475).

  * Remove JAXB for easier use with Java 9 via Robert Munteanu (TIKA-2466).

  * Upgrade to POI 3.17 (TIKA-2429).

  * Enabling extraction of standard references from text (TIKA-2449).

  * Load external custom mimetypes XML from system property 
    tika.custom-mimetypes (TIKA-2460). 

  * Extract number of tiffs in a multi-page tiff (TIKA-2451).

  * Fix detection of emails extracted from mbox (TIKA-2456).
  
  * Add OverrideDetector and allow PSTParser to specify body content type
    as text or html -- to avoid incorrect auto-detection of
    rfc/mbox, etc. (TIKA-2454)

  * AutoDetectParser throws ZeroByteFileException for zero-byte files after
    detection on the file extension (TIKA-2450).

  * Extract phonetic runs in docx with experimental SAX parser (TIKA-2448).

  * Extract phonetic runs from xls and allow users to turn off extraction
    of phonetic runs in both xls and xlsx (TIKA-2440).

  * OOXML locale should be set by POI's LocaleUtil not Locale.getDefault().
    Fix unit tests to be robust against different locales in OOXML
    and ExcelParser (TIKA-2438).

  * Upgrade to PDFBox 2.0.7 (TIKA-2431).

  * Tika now has support for automatic image captioning, that
    combines Computer Vision and Natural Language Processing to
    automatically generate a readable caption for an image 
    (TIKA-2262, TIKA-2355, TIKA-2402, Gh-198, Gh-196, Gh-189).

  * Add TestCorruptedFiles to allow devs to test parsers against
    corrupted input files (TIKA-2430).

  * Correct Mimetype definition for Windows batch files (CMD and BAT)
    which are the same (TIKA-2445)

  * PSDParser memory use improvements (TIKA-2447)

  * Add underline extraction from Word documents (doc/docx) via Stuart Hendren
    as well as strikethrough extraction in docx (TIKA-2347, GitHub-173)

  * Corrected Tesseract OCR rotation.py script and made it a configurable
    option via Peter Weiss (TIKA-2385) 
 
Release 1.16 - 7/7/2017

  * Exclude jj2000 from edu.ucar grip to avoid potential
    license conflicts with ASL 2.0

  * Add Age recognition using Ensemble model for Linear regression
    and Apache OpenNLP Maximum Entropy. Tika can now detect age from
    text (TIKA-1988).

  * Add Tika Deep Learning support for the VGG16 model for
    Very Deep Convolutional Networks for Large-Scale Image Recognition.
    Now Tika supports both Inception v3/v4 and VGG16 based image 
    recognition (TIKA-2298).

  * Extract macros from PPT (TIKA-2089).

  * Extract absolute path for last saved location when available
    in .xlsx and .xlsb (TIKA-2335).

  * Rename SentimentParser to SentimentAnalysisParser to
    prevent conflict with dependency (TIKA-2368).

  * tika-app now extracts inline images in PDFs by
    default, and it includes a warning to users that this is not the
    default behavior elsewhere in Tika (TIKA-2374).

  * Allow configurability of warnings for problems during
    parser initialization (TIKA-2389).

  * Upgrade to Jackcess 2.1.8 (TIKA-2380).

  * Upgrade to POI 3.17-beta1 (TIKA-2336).

  * Remove non-ASL-2.0-compatible org.json (TIKA-1804).

  * Allow extraction of <script> elements in HTML as embedded "MACRO".
    Users must turn this on via TikaConfig (TIKA-2391).

  * Allow users to turn off extraction of headers and footers
    from .doc, .docx, .xls, .xlsx, .xlsb (TIKA-2362)

  * Extract text from charts in .docx, .pptx, .xlsx and .xlsb
    (TIKA-2254).

  * Extract text from diagrams in .docx, .pptx, .xlsx and .xlsb
    (TIKA-1945).

  * Fix bug in tika-server that led to an attempt to close the
    input stream twice (TIKA-2384).

  * Enable base32 encoding of digests and enable BouncyCastle implementations
    of digest algorithms (TIKA-2386).

  * Add snap builds to codebase (TIKA-2401)

  * Canonical Mimetype of WAVE audio changed to match RFC 2361 defined
    version, audio/vnd.wave, older audio/x-wav remains as an alias

  * Upgrade "provided" xerial to 3.19.3 (TIKA-2412).

  * Upgrade Gson to 2.8.1 (TIKA-2414).

  * Upgrade mime4j to 0.8.1 (TIKA-2413).

  * Mime magic improvements for GraphViz (TIKA-2422), HTML files which
    claim to be XML but aren't quite valid XML (TIKA-2419) and QuickTime
    / MP4 (TIKA-2418)

Release 1.15 - 05/23/2017

  * Tika now has a module for Deep Learning powered by the 
    DL4J toolkit. The initial included model is for InceptionV3
    and so using this module, natively in Java, Tika can use 
    Deep learning for metadata/text extraction from Images using
    the power of the Inception model (Github-165).

  * A new parser for sentiment analysis using a categorical 
    (multi-class, anry, sad, neutral, like, love) and binary
    (positive/negative) was added leveraging the USC data 
    science work (TIKA-2016).

  * Tika now has the ability to automatically detect objects in videos,
    using OpenCV and Tensorflow (TIKA-2322).

  * Change default behavior to parse embedded documents even if the user
    forgets to specify a Parser.class in the ParseContext (TIKA-2096).
    Users who wish to parse only the container document should set
    an EmptyParser as the Parser.class in the ParseContext.

  * Change default behavior of Office Parsers to _not_ extract
    Macros.  User needs to setExtractMacros to "true" (TIKA-2302).

  * Added tika-eval module (TIKA-1332).

  * Unified logging across Tika: SLF4J as logging API, Apache Log4j as
    implementation with JCL and JUL bridges in standalone tools like
    tika-app, tika-batch and tika-server (TIKA-2245).

  * Add parser for XLSB files (TIKA-1195).

  * Add parsers for EMF/WMF files (TIKA-2246/TIKA-2247).

  * Add parsers for WordPerfect and QuattroPro (.qpw) files.
    Contributed by Pascal Essiembre (TIKA-1946 and TIKA-2228).

  * Add experimental SAX parser for .pptx files. To select this parser,
    set useSAXPptxExtractor(true) on OfficeParserConfig (TIKA-2210).

  * Add experimental SAX parser for .docx files. To select this parser,
    set useSAXDocxExtractor(true) on OfficeParserConfig (TIKA-1321, TIKA-2191).

  * Add mime detection and parser for Word 2006ML format (TIKA-2179).

  * Bug fix for WordPerfect via Pascal Essiembre (TIKA-2352).

  * Added "text-main" equivalent option to tika-server via
    /tika/main (TIKA-2343).

  * Enabled configuration of the EncodingDetector used by
    parsers that extend AbstractEncodingDetectorParser (TIKA-2273).

  * Prevent easily preventable OOMs for both detection and parsing
    of some compression formats (TIKA-2330).

  * Extract images and thumbnails from ODT via Sam Bayer (TIKA-2295).

  * Fix potential NPE in FeedParser via Julien Nioche (TIKA-2269).

  * Official mime types for BMP, EMF and WMF have been registered with
    IANA, so switch to these (image/bmp image/emf image/wmf) (TIKA-2250)

  * Be more parsimonious with BufferedInputStreams via Josh Hight
    (TIKA-2244).

  * Enable handling of hyphenated language codes in TesseractOCRParser
    via Graham Russell (TIKA-2231).

  * Improve style tags in ODT (TIKA-2242).

  * Add container detection for embedded MSEquation files (TIKA-2238).

  * Add parsing of JBIG2 and extraction of JBIG2 from PDFs when
    required dependencies are added to class path by user.
    Contributed by Pascal Essiembre (TIKA-2232).

  * Mime magic for the OneNote family (.one / .onetoc / .onepkg), no parser
    (TIKA-2224).

  * Add configurability of "preserve-interword-spacing" to
    TesseractOCRParser (TIKA-2190).

  * Upgrade to PDFBox 2.0.6 and JempBox 1.8.13 (TIKA-2209/TIKA-2236/TIKA-2361).

  * Refactor MockParser to consolidate service loading
    and mime types into tika-core/src/test (TIKA-2195).

  * Enabled extraction of embedded objects from headers, footers,
    footnotes, endnotes and comments in legacy .docx parser (TIKA-2192).

  * Allow extraction of PDActions (including Javascript) from
    PDFs (TIKA-2090).  This is turned off by default.  Users
    must setExtractActions(true) on the PDFParserConfig.

  * Change default behavior in experimental .docx parser to ignore
    deleted text to align with .doc (TIKA-2187).

  * Upgrade to POI 3.16 (TIKA-2116, TIKA-2181, TIKA-2329).

  * Allow configuration of timeout for ForkParser (TIKA-2170).

  * Add extraction of .jpx inline images from PDFs when required
    dependencies are added by user to class path (TIKA-2175).

  * Add .jpx, .jp2, .ppm to formats handled by Tesseract (TIKA-2174).

  * Upgrade SQLite "provided" dependency to 3.16.1 (TIKA-2334).

  * Update Apache CXF version to 3.0.12 (TIKA-2292).

  * Add Lingo24 Language Detector (TIKA-2297).

  * Further mime magic for WebVTT (TIKA-1772)

  * Extend support for increased PSM options up to 13 for modern 
    versions of Tesseract (TIKA-2357).

  * Prevent potential resource leak by closing TrueTypeFont
    via Cameron Rollheiser (TIKA-2370).

Release 1.14 - 10/19/2016

  * Extract all headers from MSG/RFC822 (TIKA-2122).

  * Upgrade metadata-extractor to 2.9.1 (TIKA-2113).

  * Extract PDF DocInfo metadata into separate keys to prevent
    overwriting by XMP metadata (TIKA-2057).

  * Re-enable fileUrl for tika-server (TIKA-2081).  If you choose,
    to use this feature, beware of the security vulnerabilities!
    See: https://cve.mitre.org/cgi-bin/cvename.cgi?name=CVE-2015-3271

  * Add Tesseract's hOCR output format as an option, via Eric Pugh
    (TIKA-2093)

  * Extract macros from MSOffice files (TIKA-2069).

  * Maintain passed-in mime in TXTParser (TIKA-2047).

  * Upgrade to POI.3-15 (TIKA-2013).

  * Upgrade to PDFBox 2.0.3 (TIKA-2051).

  * Fix hyperlinks with formatting in DOC and DOCX (TIKA-1255
    and TIKA-2078)

  * Tika now is integrated with the Tensorflow library from Google 
    and it can use its Inception v3 image classification model to 
    identify objects in images (TIKA-1993).

  * Parser configuration is now type-safe and parameters for parsers
    can have assigned types (TIKA-1508, TIKA-1986).

  * Prevent OOM/permanent hang on some corrupt CHM files (TIKA-2040).

  * Upgrade ICU4J charset detection components to fix multithreading
    bug (TIKA-2041).

  * Upgrade to Jackcess 2.1.4 (TIKA-2039).

  * Maintain more significant digits in cells of "General" format
    in XLS and XLSX (TIKA-2025).

  * Avoid mark/reset issues when extracting or detecting embedded resources
    in RFC822 emails (TIKA-2037).

  * Improving accuracy of Tesseract for better extraction of numeric 
    and alphanumeric text from images (TIKA-2021, TIKA-2031).

  * Improve extraction of embedded documents from PPT, PPTX and XLSX
    (TIKA-2026).

  * Add parser for applefile (AppleSingle) (TIKA-2022).

  * Add mime types, mime magic and/or globs for:
     * Endnote Import File (TIKA-2011)
     * DJVU files (TIKA-2009)
     * MS Owner File (TIKA-2008)
     * Windows Media Metafile (TIKA-2004)
     * iCal and vCalendar (TIKA-2006)
     * MBOX (TIKA-2042)
     * Stata DTA (TIKA-2064)

  * Add configurable maximum threshold for number of events extracted
    from the XMP Media Management Schema in JempboxExtractor (TIKA-1999).

  * Integrate TesseractOCR with full page image rendering for PDFs (TIKA-1994).

  * Add mime detection via Nick C and parser for DBF files (TIKA-1513).
  
  * Add mime detection and parsers for MSOffice 2003 XML Word
    and Excel formats (TIKA-1958).

  * Extract hyperlinks from PPT, PPTX, XSLX (TIKA-1454).

  * Upgrade to Commons Compress 1.12 (supports progress on TIKA-1358)

Release 1.13 - 05/08/2016

  * Upgrade to PDFBox 2.0.1 (TIKA-1285/TIKA-1959).
    MAJOR CHANGES in PDFParser:
    * The classic sequential parser is no longer available.
    * Tiff files are no longer extracted by default.  See
      https://pdfbox.apache.org/2.0/dependencies.html#optional-components
      for optional components to process Tiff files.
    * Some truncated/corrupted files that had some content extracted
      with 1.8.x may have no content extracted in 2.0.x (see TIKA-1912).

  * The MIT-NLP Information Extraction (MITIE) Named Entity
    Recognition (NER) system is now supported in Tika
    (TIKA-1913, GitHub-108).

  * Tika now supports the use of the Yandex translation 
    service (TIKA-1943, GitHub-106).

  * Tika now uses NER to extract scientific measurements
    from text using either GROBID Quantities which uses 
    conditional random fields and NLTK which uses regular 
    expressesions (TIKA-1917, GitHub-104).

  * Fixed JournalParser to handle null responses from 
    GROBID and to log a message (TIKA-1925).

  * Refactored Language Detector into tika-landetect module,
    added default N-Gram implementation, Optimaize Lang
    Detector and MIT Text.jl implementation 
    (TIKA-1872, TIKA-1696, TIKA-1723).
 
  * Extract metadata from MP4 videos whether or not the
    PooledTimeSeries parser is available via Aditya Dhulipala
    (TIKA-1844).

  * Fix NPE when trying to get embedded image identifier in
    WordParser (TIKA-1956).

  * Improvements to MIME database for detection of Scientific
    and other formats present in the TREC-DD-Polar dataset
    (TIKA-1881, GitHub-85, TIKA-1883, TIKA-1884, TIKA-1886,
     TIKA-1882).

  * LinkContentHandler now extracts links from script tags
    via Joseph Naegele (TIKA-1937).

  * Handle per page IOExceptions more robustly in PDFParser (TIKA-1948).

  * Upgrade commons-compress to 1.11 (TIKA-1949).

  * Add detection for embedded MSChart.Graph files (TIKA-1033).

  * Fix NPE in Sqlite parser from Nick C (TIKA-1927).

  * Fix NPE in Open Document parser from Nick C (TIKA-1916).

  * Upgrade mp4parser's isoparser to 1.1.7 (TIKA-1924 and TIKA-1931).

  * Upgrade BouncyCastle to 1.54 (TIKA-1923).

  * Upgrade Jackcess to 2.1.3 (TIKA-1922).

  * Upgrade Drew Noakes' metadata-extractor to 2.8.1 (TIKA-1921).

  * Upgrade Gson in tika-serialization to 2.6.2 (TIka-1920).

  * Upgrade commons-cli in tika-batch to 1.3.1 (TIKA-1919).

  * Add XMPMM support to PDFParser and JpegParser via Jempbox (TIKA-1894).

  * Move serialization of TikaConfig to tika-core and enable dumping
    of the config file via tika-app (TIKA-1657).

  * Tika now incorporates the Natural Language Toolkit (NLTK) from the
    Python community as an option for Named Entity Recognition (TIKA-1876).

  * Add support for XFA extraction via Pascal Essiembre (TIKA-1857).

  * Upgrade to sqlite-jdbc 3.8.11.2 (TIKA-1861).  NOTE: this dependency
    is still <scope>provided</scope>.  You need to include this dependency
    in order to parse sqlite files.

  * Upgrade to POI 3.15-beta1 (TIKA-1895).

  * Upgrade to Jackson 2.7.1 (TIKA-1869).

  * Upgrade to Apache SIS 0.6 (TIKA-1878).

  * RichTextContentHandler moved from the Server package to Core (TIKA-1870).

  * Added ZeroSizeFileDetector to support application/x-zerovalue via
    Adesh Gupta (TIKA-1885).  
  
  * Addition of types information to Grobid quantities parser via 
    Can Menekse (TIKA-1965).

Release 1.12 - 01/24/2016

  * Support for iFrames and element link extraction is provided in
    the link Content Handler (TIKA-1835).

  * Slide notes are now linked to the slide XHTML in the PPT output
    (TIKA-1840).

  * JSON tests in Tika server were updated to remove impossible casts
    (Github-73).

  * Fix bug in GeoTopicParser where NER is reused instead of instantiated
    with each request (TIKA-1834).

  * Upgrade rome to 1.5.1 && Downgrade Rome dependency to 0.9 to avoid 
    nasty NPE (TIKA-1820, TIKA-1516)

  * The NamedEntityParser was enhanced to generate text content
    in addition to metadata (TIKA-1815, TIKA-1816).

  * A significant speed-up is made to the GeoTopicParser by
    using the new REST server capabilities from Lucene Geo
    Gazetteer (TIKA-1803).

  * A parser to compute motion properties in Videos, e.g., 
    Histogram of Oriented Gradients and Histogram of Optical Flows
    using the Pooled Time Series algorithm, was added (TIKA-1798).

  * Provide NamedEntityParser which exposes Named Entity Recognition
    from OpenNLP and Stanford NER providers (TIKA-1787, GitHub-61,
    GitHub-62).

  * Allow XHTMLContentHandler to pass attributes of html element 
    via Markus Jelsma (TIKA-1782).

  * Fix regression with spacing in PPT via Andreas Beeker (TIKA-1777).

  * Tika Facade parse methods for Path and File added which take a
    Metadata object, to mirror the existing InputStream one (GitHub-60)

  * GeoParser fix for loading the NER model from a jar file (TIKA-1791)


Release 1.11 - 10/18/2015

  * Java7 API support for allowing java.nio.file.Path as method arguments
    was added to Tika and to ParsingReader, TikaFileTypeDetector, and to
    Tika Config (TIKA-1745, TIKA-1746, TIKA-1751).

  * MIME support was added for WebVTT: The Web Video Text Tracks Format
    files (TIKA-1772).

  * MIME magic improved to ensure emails detected as message/rfc822
    (TIKA-1771).

  * Upgrade to Jackcess Encrypt 2.1.1 to avoid binary incompatibility
    with Bouncy Castle (TIKA-1736).
  
  * Make div and other markup more consistent between PPT and 
    PPTX (TIKA-1755).

  * Parse multiple authors from MSOffice's semi-colon delimited
    author field (TIKA-1765).
  
  * Include CTAKESConfig.properties within tika-parsers resources 
    by default (TIKA-1741).
  
  * Prevent infinite recursion when processing inline images
    in PDF files by limiting extraction of duplicate images
    within the same page (TIKA-1742).

  * Upgrade to POI 3.13-final (via Andreas Beeker) (TIKA-1707).

  * Upgraded tika-batch to use Path throughout (TIKA-1747 and
    (TIKA-1754).

  * Upgraded to Path in TikaInputStream (via Yaniv Kunda) (TIKA-1744).

  * Changed default content handler type for "/rmeta" in tika-server
    to "xml" to align with "-J" option in tika-app.  
    Clients can now specify handler types via PathParam. (TIKA-1716).

  * The fantastic GROBID (or Grobid) GeneRation Of BIbliographic Data
    for machine learning from PDF files is now integrated as a 
    Tika parser (TIKA-1699, TIKA-1712).

  * The ability to specify the Tesseract Config Path was added
    to the OCR Parser (TIKA-1703).

  * Upgraded to ASM 5.0.4 (TIKA-1705).

  * Corrected Tika Config XML detector definition explicit loading 
    of MimeTypes (TIKA-1708)

  * In Tika Parsers, Batch, Server, App and Examples, use Apache
    Commons IO instead of inlined ex-Commons classes, and the Java 7
    Standard Charset definitions (TIKA-1710)

  * Upgraded to Commons Compress 1.10, which enables zlib compressed
    archives support (TIKA-1718)


Release 1.10 - 8/1/2015

  * Tika Config XML can now be used to create composite detectors,
    and exclude detectors that DefaultDetector would otherwise
    have used. This brings support in-line with Parsers. (TIKA-1702)

  * Reverted to legacy sort order of parsers that was 
    mistakenly reversed in Tika 1.9 (TIKA-1689).

  * Upgrade to POI 3.13-beta1 (TIKA-1667).

  * Upgrade to PDFBox 1.8.10 (TIKA-1588).

  * MimeTypes now tries to find a registered type with and 
    without parameters (TIKA-1692).

  * Added more robust error handling for encoding detection
    of .MSG files (TIKA-1238).

  * Fixed bug in Tika's use of the Jackcess parser that 
    prevented reading of v97 Access files (TIKA-1681).

  * Upgrade xerial.org's sqlite-jdbc to 3.8.10.1. NOTE: 
    as of Tika 1.9, this jar is "provided." Make sure 
    to upgrade your provided jar! (TIKA-1687).

  * Add header/footer extraction to xls (via Aeham Abushwashi)
    (TIKA-1400).

  * Drop the source file name from the embedded file path in
    RecursiveParserWrapper's "X-TIKA:embedded_resource_path" 
    (TIKA-1673).

  * Upgraded to Java 7 (TIKA-1536).

  * Non-standards compliant emails are now correctly detected
    as message/rfc822 (TIKA-1602).

  * Added parser for MS Access files via Jackcess. Many thanks 
    to Health Market Science, Brian O'Neill and James Ahlborn 
    for relicensing Jackcess to Apache v2! (TIKA-1601)

  * GDALParser now correctly sets "nitf" as a supported 
    MediaType (TIKA-1664).

  * Added DigestingParser to calculate digest hashes 
    and record them in metadata. Integrated with
    tika-app and tika-server (TIKA-1663).

  * Fixed ZipContainerDetector to detect all IPA files
    (TIKA-1659).


Release 1.9 - 6/6/2015

  * The ability to use the cTAKES clinical text
    knowledge extraction system for biomedical data is 
    now included as a Tika parser (TIKA-1645, TIKA-1642).

  * Tika-server allows a user to specify the Tika config
    from the command line (TIKA-1652, TIKA-1426).

  * Matlab file detection has been improved (TIKA-1634).

  * The EXIFTool was added as an External parser
    (TIKA-1639).

  * If FFMPEG is installed and on the PATH, it is a 
    usable Parser in Tika now (TIKA-1510).

  * Fixes have been applied to the ExternalParser to make
    it functional (TIKA-1638).

  * Tika service loading can now be more verbose with the 
    org.apache.tika.service.error.warn system property (TIKA-1636).

  * Tika Server now allows for metadata extraction from remote
    URLs and in addition it outputs the detected language as a
    metadata field (TIKA-1625).

  * OUTPUT_FILE_TOKEN not being replaced in ExternalParser 
    contributed by Pascal Essiembre (TIKA-1620).

  * Tika REST server now supports language identification
    (TIKA-1622).

  * All of the example code from the Tika in Action book has 
    been donated to Tika and added to tika-examples (TIKA-1562).

  * Tika server now logs errors determining ContentDisposition
    (TIKA-1621).

  * An algorithm for using Byte Histogram frequencies to construct
    a Neural Network and to perform MIME detection was added
    (TIKA-1582).

  * A Bayesian algorithm for MIME detection by probabilistic
    means was added (TIKA-1517).

  * Tika now incorporates the Apache Spatial Information
    System capability of parsing Geographic ISO 19139 
    files (TIKA-443). It can also detect those files as
    well.

  * Update the MimeTypes code to support inheritance
    (TIKA-1535).

  * Provide ability to parse and identify Global Change 
    Master Directory Interchange Format (GCMD DIF) 
    scientific data files (TIKA-1532).

  * Improvements to detect CBOR files by extension (TIKA-1610).

  * Change xerial.org's sqlite-jdbc jar to "provided" (TIKA-1511).
    Users will now need to add sqlite-jdbc to their classpath for
    the Sqlite3Parser to work.

  * ExternalParser.check now catches (suppresses) SecurityException
    and returns false, so it's OK to run Tika with a security policy
    that does not allow execution of external processes (TIKA-1628).

Release 1.8 - 4/13/2015

  * Fix null pointer when processing ODT footer styles (TIKA-1600).

  * Upgrade to com.drewnoakes' metadata-extractor to 2.0 and
    add parser for webp metadata (TIKA-1594).

  * Duration extracted from MP3s with no ID3 tags (TIKA-1589).

  * Upgraded to PDFBox 1.8.9 (TIKA-1575).

  * Tika now supports the IsaTab data standard for bioinformatics
    both in terms of MIME identification and in terms of parsing
    (TIKA-1580).

  * Tika server can now enable CORS requests with the command line
    "--cors" or "-C" option (TIKA-1586).

  * Update jhighlight dependency to avoid using LGPL license. Thank
    @kkrugler for his great contribution (TIKA-1581).
  
  * Updated HDF and NetCDF parsers to output file version in 
    metadata (TIKA-1578 and TIKA-1579).

  * Upgraded to POI 3.12-beta1 (TIKA-1531).

  * Added tika-batch module for directory to directory batch
    processing.  This is a new, experimental capability, and the API will 
    likely change in future releases (TIKA-1330).

  * Translator.translate() Exceptions are now restricted to
    TikaException and IOException (TIKA-1416).

  * Tika now supports MIME detection for Microsoft Extended 
    Makefiles (EMF) (TIKA-1554).

  * Tika has improved delineation in XML and HTML MIME detection
    (TIKA-1365).

  * Upgraded the Drew Noakes metadata-extractor to version 2.7.2
    (TIKA-1576).

  * Added basic style support for ODF documents, contributed by
    Axel Dörfler (TIKA-1063).

  * Move Tika server resources and writers to separate
    org.apache.tika.server.resource and writer packages (TIKA-1564).

  * Upgrade UCAR dependencies to 4.5.5 (TIKA-1571).
  
  * Fix Paths in Tika server welcome page (TIKA-1567).

  * Fixed infinite recursion while parsing some PDFs (TIKA-1038).

  * XHTMLContentHandler now properly passes along body attributes,
    contributed by Markus Jelsma (TIKA-995).

  * TikaCLI option --compare-file-magic to report mime types known to
    the file(1) tool but not known / fully known to Tika.

  * MediaTypeRegistry support for returning known child types.

  * Support for excluding certain Parsers from being
    used by DefaultParser via the Tika Config file, using the new
    parser-exclude tag (TIKA-1558).

  * Detect Global Change Master Directory (GCMD) Directory
    Interchange Format (DIF) files (TIKA-1561).

  * Tika's JAX-RS server can now return stacktraces for
    parse exceptions (TIKA-1323).

  * Added MockParser for testing handling of exceptions, errors
    and hangs in code that uses parsers (TIKA-1553).

  * The ForkParser service removed from Activator. Rollback of (TIKA-1354).

  * Increased the speed of language identification by 
    a factor of two -- contributed by Toke Eskildsen (TIKA-1549).

  * Added parser for Sqlite3 db files. Some users will need to 
    exclude the dependency on xerial.org's sqlite-jdbc because
    it contains native libs (TIKA-1511).

  * Use POST instead of PUT for tika-server form methods
    (TIKA-1547).

  * A basic wrapper around the UNIX file command was 
    added to extract Strings. In addition a parse to 
    handle Strings parsing from octet-streams using Latin1
    charsets as added (TIKA-1541, TIKA-1483).

  * Add test files and detection mechanism for Gridded
    Binary (GRIB) files (TIKA-1539).

  * The RAR parser was updated to handle Chinese characters 
    using the functionality provided by allowing encoding to
    be used within ZipArchiveInputStream (TIKA-936).

  * Fix out of memory error in surefire plugin (TIKA-1537).

  * Build a parser to extract data from GRIB formats (TIKA-1423).

  * Upgrade to Commons Compress 1.9 (TIKA-1534).

  * Include media duration in metadata parsed by MP4Parser (TIKA-1530).

  * Support password protected 7zip files (using a PasswordProvider,
    in keeping with the other password supporting formats) (TIKA-1521).

  * Password protected Zip files should not trigger an exception (TIKA-1028).

Release 1.7 - 1/9/2015

  * Fixed resource leak in OutlookPSTParser that caused TikaException 
    when invoked via AutoDetectParser on Windows (TIKA-1506).

  * HTML tags are properly stripped from content by FeedParser
    (TIKA-1500).

  * Tika Server support for selecting a single metadata key;
    wrapped MetadataEP into MetadataResource (TIKA-1499).

  * Tika Server support for JSON and XMP views of metadata (TIKA-1497).

  * Tika Parent uses dependency management to keep duplicate 
    dependencies in different modules the same version (TIKA-1384).

  * Upgraded slf4j to version 1.7.7 (TIKA-1496).

  * Tika Server support for RecursiveParserWrapper's JSON output
    (endpoint=rmeta) equivalent to (TIKA-1451's) -J option 
    in tika-app (TIKA-1498).

  * Tika Server support for providing the password for files on a 
    per-request basis through the Password http header (TIKA-1494).

  * Simple support for the BPG (Better Portable Graphics) image format
    (TIKA-1491, TIKA-1495).

  * Prevent exceptions from being thrown for some malformed
    mp3 files (TIKA-1218).

  * Reformat pom.xml files to use two spaces per indent (TIKA-1475).

  * Fix warning of slf4j logger on Tika Server startup (TIKA-1472).

  * Tika CLI and GUI now have option to view JSON rendering of output
    of RecursiveParserWrapper (TIKA-1451).

  * Tika now integrates the Geospatial Data Abstraction Library
    (GDAL) for parsing hundreds of geospatial formats (TIKA-605,
    TIKA-1503).

  * ExternalParsers can now use Regexs to specify dynamic keys
   (TIKA-1441).

  * Thread safety issues in ImageMetadataExtractor were resolved
    (TIKA-1369).
 
  * The ForkParser service is now registered in Activator
    (TIKA-1354).

  * The Rome Library was upgraded to version 1.5 (TIKA-1435).

  * Add markup for files embedded in PDFs (TIKA-1427).
 
  * Extract files embedded in annotations in PDFS (TIKA-1433).

  * Upgrade to PDFBox 1.8.8 (TIKA-1419, TIKA-1442).

  * Add RecursiveParserWrapper (aka Jukka's and Nick's) 
    RecursiveMetadataParser (TIKA-1329)

  * Add example for how to dump TikaConfig to XML (TIKA-1418).

  * Allow users to specify a tika config file for tika-app (TIKA-1426).

  * PackageParser includes the last-modified date from the archive
    in the metadata, when handling embedded entries (TIKA-1246)

  * Created a new Tesseract OCR Parser to extract text from images.
    Requires installation of Tesseract before use (TIKA-93).

  * Basic parser for older Excel formats, such as Excel 4, 5 and 95,
    which can get simple text, and metadata for Excel 5+95 (TIKA-1490)


Release 1.6 - 08/31/2014

  * Parse output should indicate which Parser was actually used
    (TIKA-674).

  * Use the forbidden-apis Maven plugin to check for unsafe Java
    operations (TIKA-1387).

  * Created an ExternalTranslator class to interface with command
    line Translators (TIKA-1385).

  * Created a MosesTranslator as a subclass of ExternalTranslator
    that calls the Moses Decoder machine translation program (TIKA-1385).

  * Created the tika-example module. It will have examples of how to
    use the main Tika interfaces (TIKA-1390).

  * Upgraded to Commons Compress 1.8.1 (TIKA-1275).

  * Upgraded to POI 3.11-beta1 (TIKA-1380).

  * Tika now extracts SDTCell content from tables in .docx files (TIKA-1317).

  * Tika now supports detection of the Persian/Farsi language.
    (TIKA-1337)
  
  * The Tika Detector interface is now exposed through the JAX-RS
    server (TIKA-1336, TIKA-1336).

  * Tika now has support for parsing binary Matlab files as part of 
    our larger effort to increase the number of scientific data formats 
    supported. (TIKA-1327)

  * The Tika Server URLs for the unpacker resources have been changed,
    to bring them under a common prefix (TIKA-1324). The mapping is
    /unpacker/{id} -> /unpack/{id}
    /all/{id}      -> /unpack/all/{id}

  * Added module and core Tika interface for translating text between
    languages and added a default implementation that call's Microsoft's
    translate service (TIKA-1319)

  * Added an Translator implementation that calls Lingo24's Premium
    Machine Translation API (TIKA-1381)

  * Made RTFParser's list handling slightly more robust against corrupt
    list metadata (TIKA-1305)

  * Fixed bug in CLI json output (TIKA-1291/TIKA-1310)

  * Added ability to turn off image extraction from PDFs (TIKA-1294).
    Users must now turn on this capability via the PDFParserConfig.

  * Upgrade to PDFBox 1.8.6 (TIKA-1290, TIKA-1231, TIKA-1233, TIKA-1352)

  * Zip Container Detection for DWFX and XPS formats, which are OPC
    based (TIKA-1204, TIKA-1221)

  * Added a user facing welcome page to the Tika Server, which
    says what it is, and a very brief summary of what is available. 
    (TIKA-1269)

  * Added Tika Server endpoints to list the available mime types,
    Parsers and Detectors, similar to the --list-<foo> methods on
    the Tika CLI App (TIKA-1270)

  * Improvements to NetCDF and HDF parsing to mimic the output of
    ncdump and extract text dimensions and spatial and variable
    information from scientific data files (TIKA-1265)

  * Extract attachments from RTF files (TIKA-1010)

  * Support Outlook Personal Folders File Format *.pst (TIKA-623)
  
  * Added mime entries for additional Ogg based formats (TIKA-1259)

  * Updated the Ogg Vorbis plugin to v0.4, which adds detection for a wider
    range of Ogg formats, and parsers for more Ogg Audio ones (TIKA-1113)

  * PDF: Images in PDF documents can now be extracted as embedded resources.
    (TIKA-1268)

  * Fixed RuntimeException thrown for certain Word Documents (TIKA-1251).

  * CLI: TikaCLI now has another option: --list-parser-details-apt, which outputs
    the list of supported parsers in APT format. This is used to generate the list
    on the formats page (TIKA-411).

Release 1.5 - 02/04/2014

  * Fixed bug in handling of embedded file processing in PDFs (TIKA-1228).

  * Added SourceCodeParser to support java, Groovy, C++ files (TIKA-1224).
  
  * Updated Tika Server to support multipart/form-data payloads (TIKA-1198).

  * Updated Tika Server to CXF 2.7.8 (TIKA-1197).

  * Updated Tika Server to accept requests over wildcard addresses (TIKA-1196).

  * Added option to use alternate NonSequentialPDFParser (TIKA-1201).

  * Content from PDF AcroForms is now extracted (TIKA-973).

  * Fixed invalid asterisks from master slide in PPT (TIKA-1171).

  * Added test cases to confirm handling of auto-date in PPT and PPTX (TIKA-817).
 
  * Text from tables in PPT files is once again extracted correctly (TIKA-1076).
  
  * Text is extracted from text boxes in XLSX (TIKA-1100).

  * Tika no longer hangs when processing Excel files with custom fraction format (TIKA-1132).

  * Disconcerting stacktrace from missing beans no longer printed for some DOCX files (TIKA-792).

  * Upgraded POI to 3.10-beta2 (TIKA-1173).

  * Upgraded PDFBox to 1.8.4 (TIKA-1230).

  * Made HtmlEncodingDetector more flexible in finding meta 
    header charset (TIKA-1001).

  * Added sanitized test HTML file for local file test (TIKA-1139).

  * Fixed bug that prevented attachments within a PDF from being processed
    if the PDF itself was an attachment (TIKA-1124).

  * Text from paragraph-level structured document tags in DOCX files is now extracted (TIKA-1130).

  * RTF: Fixed ArrayIndexOutOfBoundsException when parsing list override (TIKA-1192).

  * CLI: TikaCLI now escapes invalid filename characters as hex
    characters (TIKA-1078).

Release 1.4 - 06/15/2013

  * Removed a test HTML file with a poorly chosen GPL text in it (TIKA-1129).

  * Improvements to tika-server to allow it to produce text/html and
    text/xml content (TIKA-1126, TIKA-1127).

  * Improvements were made to the Compressor Parser to handle g'zipped files
    that require the decompressConcatenated option set to true (TIKA-1096).

  * Addressed a typographic error that was preventing from detection of 
    awk files (TIKA-1081).

  * Added a new end-point to Tika's JAX-RS REST server that only detects
    the media-type based on a small portion of the document submitted
   (TIKA-1047).

  * RTF: Ordered and unordered lists are now extracted (TIKA-1062).

  * MP3: Audio duration is now extracted (TIKA-991)

  * Java .class files: upgraded from ASM 3.1 to ASM 4.1 for parsing
    the Java bytecodes (TIKA-1053).

  * Mime Types: Definitions extended to optionally include Link (URL) and
    UTI, along with details for several common formats (TIKA-1012 / TIKA-1083)

  * Exceptions when parsing OLE10 embedded documents, when parsing
    summary information from Office documents, and when saving
    embedded documennts in TikaCLI are now logged instead
    of aborting extraction (TIKA-1074)

  * MS Word: line tabular character is now replaced with newline
    (TIKA-1128)

  * XML: ElementMetadataHandlers can now optionally accept duplicate
    and empty values (TIKA-1133)

Release 1.3 - 01/19/2013

  * Mimetype definitions added for more common programming languages,
    including common extensions, but not magic patterns. (TIKA-1055)

  * MS Word: When a Word (.doc) document contains embedded files or
    links to external documents, Tika now places a <div
    class="embedded" id="_XXX"/> placeholder into the XHTML so you can
    see where in the main text the embedded document occurred
    (TIKA-956, TIKA-1019).  Embedded Wordpad/RTF documents are now
    recognized (TIKA-982).

  * PDF: Text from pop-up annotations is now extracted (TIKA-981).
    Text from bookmarks is now extracted (TIKA-1035).

  * PKCS7: Detached signatures no longer through NullPointerException
    (TIKA-986).

  * iWork: The chart name for charts embedded in numbers documents is
    now extracted (TIKA-918).

  * CLI: TikaCLI -m now handles multi-valued metadata keys correctly
    (previously it only printed the first value).  (TIKA-920)

  * MS Word (.docx): When a Word (.docx) document contains embedded
    files, Tika now places a <div class="embedded" id="XXX"/> into the
    XHTML so you can see where in the main text the embedded document
    occurred.  The id (rId) is included in the Metadata of each
    embedded document as the new Metadata.EMBEDDED_RELATIONSHIP_ID
    key, and TikaCLI prepends the rId (if present) onto the filename
    it extracts (TIKA-989).  Fixed NullPointerException when style is
    null (TIKA-1006).  Text inside text boxes is now extracted
    (TIKA-1005).

  * RTF: Page, word, character count and creation date metadata are
    now extracted for RTF documents (TIKA-999).

  * MS PowerPoint (.pptx): When a PowerPoint (.pptx) document contains
    embedded files, Tika now places a <div class="embedded" id="XXX"/> into the
    XHTML so you can see where in the main text the embedded document
    occurred.  The id (rId) is included in the Metadata of each
    embedded document as the new Metadata.EMBEDDED_RELATIONSHIP_ID
    key, and TikaCLI prepends the rId (if present) onto the filename
    it extracts (TIKA-997, TIKA-1032).

  * MS PowerPoint (.ppt): When a PowerPoint (.ppt) document contains
    embedded files, Tika now places a <div class="embedded" id="XXX"/> into the
    XHTML so you can see where in the main text the embedded document
    occurred (TIKA-1025).  Text from the master slide is now extracted
    (TIKA-712).

  * MHTML: fixed Null charset name exception when a mime part has an
    unrecognized charset (TIKA-1011).

  * MP3: if an ID3 tag was encoded in UTF-16 with only the BOM then on
    certain JVMs this would incorrectly extract the BOM as the tag's
    value (TIKA-1024).

  * ZIP: placeholders (<div class="embedded" id="<entry name>"/>) are
    now left in the XHTML so you can see where each archive member
    appears (TIKA-1036). TikaCLI would hit FileNotFoundException when
    extracting files that were under sub-directories from a ZIP
    archive, because it failed to create the parent directories first
    (TIKA-1031).

  * XML: a space character is now added before each element
    (TIKA-1048)

Release 1.2 - 07/10/2012
---------------------------------

  * Tika's JAX-RS based Network server now is based on Apache CXF,
    which is available in Maven Central and now allows the server
    module to be packaged and included in our release
    (TIKA-593, TIKA-901).

  * Tika: parseToString now lets you specify the max string length
    per-call, in addition to per-Tika-instance. (TIKA-870)

  * Tika now has the ability to detect FITS (Flexible Image Transport System) 
    files (TIKA-874).

  * Images: Fixed file handle leak in ImageParser. (TIKA-875)

  * iWork: Comments in Pages files are now extracted (TIKA-907).
    Headers, footers and footnotes in Pages files are now extracted
    (TIKA-906).  Don't throw NullPointerException on passsword
    protected iWork files, even though we can't parse their contents
    yet (TIKA-903).  Text extracted from Keynote text boxes and bullet
    points no longer runs together (TIKA-910). Also extract text for
    Pages documents created in layout mode (TIKA-904).  Table names
    are now extracted in Numbers documents (TIKA-924).  Content added
    to master slides is also extracted (TIKA-923).

  * Archive and compression formats: The Commons Compress dependency was
    upgraded from 1.3 to 1.4.1. With this change Tika can now parse also
    Unix dump archives and documents compressed using the XZ and Pack200
    compression formats. (TIKA-932)

  * KML: Tika now has basic support for Keyhole Markup Language documents
    (KML and KMZ) used by tools like Google Earth. See also
    http://www.opengeospatial.org/standards/kml/. (TIKA-941)

  * CLI: You can now use the TIKA_PASSWORD environment variable or the
    --password=X command line option to specify the password that Tika CLI
    should use for opening encrypted documents (TIKA-943).

  * Character encodings: Tika's character encoding detection mechanism was
    improved by adding integration to the juniversalchardet library that
    implements Mozilla's universal charset detection algorithm. The slower
    ICU4J algorithms are still used as a fallback thanks to their wider
    coverage of custom character encodings. (TIKA-322, TIKA-471)

  * Charset parameter: Related to the character encoding improvements
    mentioned above, Tika now returns the detected character encoding as
    a "charset" parameter of the content type metadata field for text/plain
    and text/html documents. For example, instead of just "text/plain", the
    returned content type will be something like "text/plain; charset=UTF-8"
    for a UTF-8 encoded text document. Character encoding information is still
    present also in the content encoding metadata field for backwards
    compatibility, but that field should be considered deprecated. (TIKA-431)

  * Extraction of embedded resources from OLE2 Office Documents, where
    the resource isn't another office document, has been fixed (TIKA-948)

Release 1.1 - 3/7/2012
---------------------------------

 * Link Extraction: The rel attribute is now extracted from 
   links per the LinkConteHandler. (TIKA-824)

 * MP3: Fixed handling of UTF-16 (two byte) ID3v2 tags (previously
   the last character in a UTF-16 tag could be corrupted) (TIKA-793)

 * Performance: Loading of the default media type registry is now
   significantly faster. (TIKA-780)

 * PDF: Allow controlling whether overlapping duplicated text should
   be removed.  Disabling this (the default) can give big
   speedups to text extraction and may workaround cases where
   non-duplicated characters were incorrectly removed (TIKA-767).
   Allow controlling whether text tokens should be sorted by their x/y
   position before extracting text (TIKA-612); this is necessary for
   certain PDFs.  Fixed cases where too many </p> tags appear in the
   XHTML output, causing NPE when opening some PDFs with the GUI
   (TIKA-778).

 * RTF: Fixed case where a font change would result in processing
   bytes in the wrong font's charset, producing bogus text output
   (TIKA-777).  Don't output whitespace in ignored group states,
   avoiding excessive whitespace output (TIKA-781).  Binary embedded
   content (using \bin control word) is now skipped correctly;
   previously it could cause the parser to incorrectly extract binary
   content as text (TIKA-782).

 * CLI: New TikaCLI option "--list-detectors", which displays the
   mimetype detectors that are available, similar to the existing
   "--list-parsers" option for parsers. (TIKA-785).

 * Detectors: The order of detectors, as supplied via the service
   registry loader, is now controlled. User supplied detectors are
   prefered, then Tika detectors (such as the container aware ones),
   and finally the core Tika MimeTypes is used as a backup. This
   allows for specific, detailed detectors to take preference over
   the default mime magic + filename detector. (TIKA-786)

 * Microsoft Project (MPP): Filetype detection has been fixed,
   and basic metadata (but no text) is now extracted. (TIKA-789)

 * Outlook: fixed NullPointerException in TikaGUI when messages with
   embedded RTF or HTML content were filtered (TIKA-801).

 * Ogg Vorbis and FLAC: Parser added for Ogg Vorbis and FLAC audio
   files, which extract audio metadata and tags (TIKA-747)

 * MP4: Improved mime magic detection for MP4 based formats (including
   QuickTime, MP4 Video and Audio, and 3GPP) (TIKA-851)

 * MP4: Basic metadata extracting parser for MP4 files added, which includes
   limited audio and video metadata, along with the iTunes media metadata
   (such as Artist and Title) (TIKA-852)

 * Document Passwords: A new ParseContext object, PasswordProvider,
   has been added. This provides a way to supply the password for 
   a document during processing. Currently, only password protected
   PDFs and Microsoft OOXML Files are supported. (TIKA-850)

Release 1.0 - 11/4/2011
---------------------------------

The most notable changes in Tika 1.0 over previous releases are:

 * API: All methods, classes and interfaces that were marked as
   deprecated in Tika 0.10 have been removed to clean up the API
   (TIKA-703). You may need to adjust and recompile client code
   accordingly. The declared OSGi package versions are now 1.0, and
   will thus not resolve for client bundles that still refer to 0.x
   versions (TIKA-565).

 * Configuration: The context class loader of the current thread is
   no longer used as the default for loading configured parser and
   detector classes. You can still pass an explicit class loader
   to the configuration mechanism to get the previous behaviour.
   (TIKA-565)

 * OSGi: The tika-core bundle will now automatically pick up and use
   any available Parser and Detector services when deployed to an OSGi
   environment. The tika-parsers bundle provides such services based on
   for all the supported file formats for which the upstream parser library
   is available. If you don't want to track all the parser libraries as
   separate OSGi bundles, you can use the tika-bundle bundle that packages
   tika-parsers together with all its upstream dependencies. (TIKA-565)

 * RTF: Hyperlinks in RTF documents are now extracted as an <a
   href=...>...</a> element (TIKA-632). The RTF parser is also now
   more robust when encountering too many closing {'s vs. opening {'s
   (TIKA-733).

 * MS Word: From Word (.doc) documents we now extract optional hyphen
   as Unicode zero-width space (U+200B), and non-breaking hyphen as
   Unicode non-breaking hyphen (U+2011). (TIKA-711)

 * Outlook: Tika can now process also attachments in Outlook messages.
   (TIKA-396)

 * MS Office: Performance of extracting embedded office docs was improved.
   (TIKA-753)

 * PDF: The PDF parser now extracts paragraphs within each page 
   (TIKA-742) and  can now optionally extract text from PDF 
   annotations (TIKA-738). There's also an option to enable (the 
   default) or disable auto-space insertion (TIKA-724). 

 * Language detection: Tika can now detect Belarusian, Catalan,
   Esperanto, Galician, Lithuanian (TIKA-582), Romanian, Slovak,
   Slovenian, and Ukrainian (TIKA-681).

 * Java: Tika no longer ships retrotranslated Java 1.4 binaries along
   with the normal ones that work with Java 5 and higher. (TIKA-744)

 * OpenOffice documents: header/footer text is now extracted for text,
   presentation and spreadsheet documents (TIKA-736)

Tika 1.0 relies on the following set of major dependencies (generated using
mvn dependency:tree from tika-parsers):

   org.apache.tika:tika-parsers:bundle:1.0
   +- org.apache.tika:tika-core:jar:1.0:compile
   +- edu.ucar:netcdf:jar:4.2-min:compile
   |  \- org.slf4j:slf4j-api:jar:1.5.6:compile
   +- org.apache.james:apache-mime4j-core:jar:0.7:compile
   +- org.apache.james:apache-mime4j-dom:jar:0.7:compile
   +- org.apache.commons:commons-compress:jar:1.3:compile
   +- commons-codec:commons-codec:jar:1.5:compile
   +- org.apache.pdfbox:pdfbox:jar:1.6.0:compile
   |  +- org.apache.pdfbox:fontbox:jar:1.6.0:compile
   |  +- org.apache.pdfbox:jempbox:jar:1.6.0:compile
   |  \- commons-logging:commons-logging:jar:1.1.1:compile
   +- org.bouncycastle:bcmail-jdk15:jar:1.45:compile
   +- org.bouncycastle:bcprov-jdk15:jar:1.45:compile
   +- org.apache.poi:poi:jar:3.8-beta4:compile
   +- org.apache.poi:poi-scratchpad:jar:3.8-beta4:compile
   +- org.apache.poi:poi-ooxml:jar:3.8-beta4:compile
   |  +- org.apache.poi:poi-ooxml-schemas:jar:3.8-beta4:compile
   |  |  \- org.apache.xmlbeans:xmlbeans:jar:2.3.0:compile
   |  \- dom4j:dom4j:jar:1.6.1:compile
   +- org.apache.geronimo.specs:geronimo-stax-api_1.0_spec:jar:1.0.1:compile
   +- org.ccil.cowan.tagsoup:tagsoup:jar:1.2.1:compile
   +- asm:asm:jar:3.1:compile
   +- com.drewnoakes:metadata-extractor:jar:2.4.0-beta-1:compile
   +- de.l3s.boilerpipe:boilerpipe:jar:1.1.0:compile
   +- rome:rome:jar:0.9:compile
      \- jdom:jdom:jar:1.0:compile

The following people have contributed to Tika 1.0 by submitting or commenting
on the issues resolved in this release:

Andrzej Bialecki
Antoni Mylka
Benson Margulies
Chris A. Mattmann
Cristian Vat
Dave Meikle
David Smiley
Dennis Adler
Erik Hetzner
Ingo Renner
Jeremias Maerki
Jeremy Anderson
Jeroen van Vianen
John Bartak
Jukka Zitting
Julien Nioche
Ken Krugler
Mark Butler
Maxim Valyanskiy
Michael Bryant
Michael McCandless 
Nick Burch
Pablo Queixalos
Uwe Schindler
Žygimantas Medelis


See http://s.apache.org/Zk6 for more details on these contributions.


Release 0.10 - 09/25/2011
-------------------------

The most notable changes in Tika 0.10 over previous releases are:

 * A parser for CHM help files was added. (TIKA-245)

 * TIKA-698: Invalid characters are now replaced with the Unicode
   replacement character (U+FFFD), whereas before such characters were
   replaced with spaces, so you may need to change your processing of
   Tika's output to now handle U+FFFD.

 * The RTF parser was rewritten to perform its own direct shallow
   parse of the RTF content, instead of using RTFEditorKit from
   javax.swing.  This fixes several issues in the old parser,
   including doubling of Unicode characters in certain cases
   (TIKA-683), exceptions on mal-formed RTF docs (TIKA-666), and
   missing text from some elements (header/footer, hyperlinks,
   footnotes, text inside pictures).

 * Handling of temporary files within Tika was much improved
   (TIKA-701, TIKA-654, TIKA-645, TIKA-153)

 * The Tika GUI got a facelift and some extra features (TIKA-635)

 * The apache-mime4j dependency of the email message parser was upgraded
   from version 0.6 to 0.7 (TIKA-716). The parser also now accepts a
   MimeConfig object in the ParseContext as configuration (TIKA-640).

Tika 0.10 relies on the following set of major dependencies (generated using
mvn dependency:tree from tika-parsers):

   org.apache.tika:tika-parsers:bundle:0.10
   +- org.apache.tika:tika-core:jar:0.10:compile
   +- edu.ucar:netcdf:jar:4.2-min:compile
   |  \- org.slf4j:slf4j-api:jar:1.5.6:compile
   +- org.apache.james:apache-mime4j-core:jar:0.7:compile
   +- org.apache.james:apache-mime4j-dom:jar:0.7:compile
   +- org.apache.commons:commons-compress:jar:1.1:compile
   +- commons-codec:commons-codec:jar:1.4:compile
   +- org.apache.pdfbox:pdfbox:jar:1.6.0:compile
   |  +- org.apache.pdfbox:fontbox:jar:1.6.0:compile
   |  +- org.apache.pdfbox:jempbox:jar:1.6.0:compile
   |  \- commons-logging:commons-logging:jar:1.1.1:compile
   +- org.bouncycastle:bcmail-jdk15:jar:1.45:compile
   +- org.bouncycastle:bcprov-jdk15:jar:1.45:compile
   +- org.apache.poi:poi:jar:3.8-beta4:compile
   +- org.apache.poi:poi-scratchpad:jar:3.8-beta4:compile
   +- org.apache.poi:poi-ooxml:jar:3.8-beta4:compile
   |  +- org.apache.poi:poi-ooxml-schemas:jar:3.8-beta4:compile
   |  |  \- org.apache.xmlbeans:xmlbeans:jar:2.3.0:compile
   |  \- dom4j:dom4j:jar:1.6.1:compile
   +- org.apache.geronimo.specs:geronimo-stax-api_1.0_spec:jar:1.0.1:compile
   +- org.ccil.cowan.tagsoup:tagsoup:jar:1.2.1:compile
   +- asm:asm:jar:3.1:compile
   +- com.drewnoakes:metadata-extractor:jar:2.4.0-beta-1:compile
   +- de.l3s.boilerpipe:boilerpipe:jar:1.1.0:compile
   +- rome:rome:jar:0.9:compile
      \- jdom:jdom:jar:1.0:compile

The following people have contributed to Tika 0.10 by submitting or commenting
on the issues resolved in this release:

   Alain Viret
   Alex Ott
   Alexander Chow
   Andreas Kemkes
   Andrew Khoury
   Babak Farhang
   Benjamin Douglas
   Benson Margulies
   Chris A. Mattmann
   chris hudson
   Chris Lott
   Cristian Vat
   Curt Arnold
   Cynthia L Wong
   Dave Brosius
   David Benson
   Enrico Donelli
   Erik Hetzner
   Erna de Groot
   Gabriele Columbro
   Gavin
   Geoff Jarrad
   Gregory Kanevsky
   gunter rombauts
   Henning Gross
   Henri Bergius
   Ingo Renner
   Ingo Wiarda
   Izaak Alpert
   Jan H√∏ydahl
   Jens Wilmer
   Jeremy Anderson
   Joseph Vychtrle
   Joshua Turner
   Jukka Zitting
   Julien Nioche
   Karl Heinz Marbaise
   Ken Krugler
   Kostya Gribov
   Luciano Leggieri
   Mads Hansen
   Mark Butler
   Matt Sheppard
   Maxim Valyanskiy
   Michael McCandless
   Michael Pisula
   Murad Shahid
   Nick Burch
   Oleg Tikhonov
   Pablo Queixalos
   Paul Jakubik
   Raimund Merkert
   Rajiv Kumar
   Robert Trickey
   Sami Siren
   samraj
   Selva Ganesan
   Sjoerd Smeets
   Stephen Duncan Jr
   Tran Nam Quang
   Uwe Schindler
   Vitaliy Filippov

See http://s.apache.org/vR for more details on these contributions.


Release 0.9 - 02/13/2011
------------------------

The most notable changes in Tika 0.9 over previous releases are:

 * A critical bugfix preventing metadata from printing to the 
   command line when the underlying Parser didn't generate 
   XHTML output was fixed. (TIKA-596)
   
 * The 0.8 version of Tika included a NetCDF jar file that pulled 
   in tremendous amounts of redundant dependencies. This has 
   been addressed in Tika 0.9 by republishing a minimal NetCDF 
   jar and changing Tika to depend on that. (TIKA-556)
   
 * MIME detection for iWork, and OpenXML documents has been 
   improved. (TIKA-533, TIKA-562, TIKA-588)
   
 * A critical backwards incompatible bug in PDF parsing that 
   was introduced in Tika 0.8 has been fixed. (TIKA-548)
   
 * Support for forked parsing in separate processes was added. 
   (TIKA-416)
 
 * Tika's language identifier now supports the Lithuanian 
   language. (TIKA-582)

Tika 0.9 relies on the following set of major dependencies (generated using
mvn dependency:tree from tika-parsers):

   org.apache.tika:tika-parsers:bundle:0.9
   +- org.apache.tika:tika-core:jar:0.9:compile
   +- edu.ucar:netcdf:jar:4.2-min:compile
   |  \- org.slf4j:slf4j-api:jar:1.5.6:compile
   +- commons-httpclient:commons-httpclient:jar:3.1:compile
   |  +- commons-logging:commons-logging:jar:1.1.1:compile (version managed from 1.0.4)
   |  \- commons-codec:commons-codec:jar:1.2:compile
   +- org.apache.james:apache-mime4j:jar:0.6:compile
   +- org.apache.commons:commons-compress:jar:1.1:compile
   +- org.apache.pdfbox:pdfbox:jar:1.4.0:compile
   |  +- org.apache.pdfbox:fontbox:jar:1.4.0:compile
   |  \- org.apache.pdfbox:jempbox:jar:1.4.0:compile
   +- org.bouncycastle:bcmail-jdk15:jar:1.45:compile
   +- org.bouncycastle:bcprov-jdk15:jar:1.45:compile
   +- org.apache.poi:poi:jar:3.7:compile
   +- org.apache.poi:poi-scratchpad:jar:3.7:compile
   +- org.apache.poi:poi-ooxml:jar:3.7:compile
   |  +- org.apache.poi:poi-ooxml-schemas:jar:3.7:compile
   |  |  \- org.apache.xmlbeans:xmlbeans:jar:2.3.0:compile
   |  \- dom4j:dom4j:jar:1.6.1:compile
   +- org.apache.geronimo.specs:geronimo-stax-api_1.0_spec:jar:1.0.1:compile
   +- org.ccil.cowan.tagsoup:tagsoup:jar:1.2:compile
   +- asm:asm:jar:3.1:compile
   +- com.drewnoakes:metadata-extractor:jar:2.4.0-beta-1:compile
   +- de.l3s.boilerpipe:boilerpipe:jar:1.1.0:compile
   +- rome:rome:jar:0.9:compile
      \- jdom:jdom:jar:1.0:compile

The following people have contributed to Tika 0.9 by submitting or commenting
on the issues resolved in this release:

   Alex Skochin
   Alexander Chow
   Antoine L.
   Antoni Mylka
   Benjamin Douglas
   Benson Margulies
   Chris A. Mattmann
   Cristian Vat
   Cyriel Vringer
   David Benson
   Erik Hetzner
   Gabriel Miklos
   Geoff Jarrad
   Jukka Zitting
   Ken Krugler
   Kostya Gribov
   Leszek Piotrowicz
   Martijn van Groningen
   Maxim Valyanskiy
   Michel Tremblay
   Nick Burch
   paul
   Paul Pearcy
   Peter van Raamsdonk
   Piotr Bartosiewicz
   Reinhard Schwab
   Scott Severtson
   Shinsuke Sugaya
   Staffan Olsson
   Steve Kearns
   Tom Klonikowski
   ≈Ωygimantas Medelis

See http://s.apache.org/qi for more details on these contributions.


Release 0.8 - 11/07/2010
------------------------

The most notable changes in Tika 0.8 over previous releases are:

 * Language identification is now dynamically configurable, 
   managed via a config file loaded from the classpath. (TIKA-490)

 * Tika now supports parsing Feeds by wrapping the underlying
   Rome library. (TIKA-466)

 * A quick-start guide for Tika parsing was contributed. (TIKA-464)

 * An approach for plumbing through XHTML attributes was added. (TIKA-379)

 * Media type hierarchy information is now taken into account when
   selecting the best parser for a given input document. (TIKA-298)

 * Support for parsing common scientific data formats including netCDF
   and HDF4/5 was added (TIKA-400 and TIKA-399).

 * Unit tests for Windows have been fixed, allowing TestParsers
   to complete. (TIKA-398)

Tika 0.8 relies on the following set of major dependencies (generated using
mvn dependency:tree from tika-parsers):

   org.apache.tika:tika-parsers:bundle:0.8
   +- org.apache.tika:tika-core:jar:0.8:compile
   +- edu.ucar:netcdf:jar:4.2:compile
   |  \- org.slf4j:slf4j-api:jar:1.5.6:compile
   +- commons-httpclient:commons-httpclient:jar:3.1:compile
   |  +- commons-logging:commons-logging:jar:1.1.1:compile (version managed from 1.0.4)
   |  \- commons-codec:commons-codec:jar:1.2:compile
   +- org.apache.commons:commons-compress:jar:1.1:compile
   +- org.apache.pdfbox:pdfbox:jar:1.3.1:compile
   |  +- org.apache.pdfbox:fontbox:jar:1.3.1:compile
   |  \- org.apache.pdfbox:jempbox:jar:1.3.1:compile
   +- org.bouncycastle:bcmail-jdk15:jar:1.45:compile
   +- org.bouncycastle:bcprov-jdk15:jar:1.45:compile
   +- org.apache.poi:poi:jar:3.7:compile
   +- org.apache.poi:poi-scratchpad:jar:3.7:compile
   +- org.apache.poi:poi-ooxml:jar:3.7:compile
   |  +- org.apache.poi:poi-ooxml-schemas:jar:3.7:compile
   |  |  \- org.apache.xmlbeans:xmlbeans:jar:2.3.0:compile
   |  \- dom4j:dom4j:jar:1.6.1:compile
   +- org.apache.geronimo.specs:geronimo-stax-api_1.0_spec:jar:1.0.1:compile
   +- org.ccil.cowan.tagsoup:tagsoup:jar:1.2:compile
   +- asm:asm:jar:3.1:compile
   +- com.drewnoakes:metadata-extractor:jar:2.4.0-beta-1:compile
   +- de.l3s.boilerpipe:boilerpipe:jar:1.1.0:compile
   +- rome:rome:jar:0.9:compile
      \- jdom:jdom:jar:1.0:compile

The following people have contributed to Tika 0.8 by submitting or commenting
on the issues resolved in this release:

   ≈Åukasz Wiktor
   Adam Wilmer
   Alex Baranau
   Alex Ott
   Andr√© Ricardo
   Andrey Barhatov
   Andrey Sidorenko
   Antoni Mylka
   Arturo Beltran
   Attila Kir√°ly
   Brad Greenlee
   Bruno Dumon
   Chris A. Mattmann
   Chris Bamford
   Christophe Gourmelon
   Dave Meikle
   David Weekly
   Dmitry Kuzmenko
   Erik Hetzner
   Geoff Jarrad
   Gerd Bremer
   Grant Ingersoll
   Jan H√∏ydahl
   Jean-Philippe Ricard
   Jeremias Maerki
   Joao Garcia
   Jukka Zitting
   Julien Nioche
   Ken Krugler
   Liam O'Boyle
   Mads Hansen
   Marcel May
   Markus Goldbach
   Martijn van Groningen
   Maxim Valyanskiy
   Mike Hays
   Miroslav Pokorny
   Nick Burch
   Otis Gospodnetic
   Peter van Raamsdonk
   Peter Wolanin
   Peter_Lenahan@ibi.com
   Piotr Bartosiewicz
   Radek
   Rajiv Kumar
   Reinhard Schwab
   rick cameron
   Robert Muir
   Sanjeev Rao
   Simon Tyler
   Sjoerd Smeets
   Slavomir Varchula
   Staffan Olsson
   Tom De Leu
   Uwe Schindler
   Victor Kazakov

See http://s.apache.org/ab0 for more details on these contributions.


Release 0.7 - 3/31/2010
-----------------------

The most notable changes in Tika 0.7 over previous releases are:

 * MP3 file parsing was improved, including Channel and SampleRate 
   extraction and ID3v2 support (TIKA-368, TIKA-372). Further, audio
   parsing mime detection was also improved for the MIDI format. (TIKA-199)

 * Tika no longer relies on X11 for its RTF parsing functionality. (TIKA-386)

 * A Thread-safe bug in the AutoDetectParser was discovered and 
   addressed. (TIKA-374)

 * Upgrade to PDFBox 1.0.0. The new PDFBox version improves PDF parsing
   performance and fixes a number of text extraction issues. (TIKA-380)

The following people have contributed to Tika 0.7 by submitting or commenting
on the issues resolved in this release:

   Adam Rauch
   Benson Margulies
   Brett S.
   Chris A. Mattmann
   Daan de Wit
   Dave Meikle
   Durville
   Ingo Renner
   Jukka Zitting
   Ken Krugler
   Kenny Neal
   Markus Goldbach
   Maxim Valyanskiy
   Nick Burch
   Sami Siren
   Uwe Schindler

See http://tinyurl.com/yklopby for more details on these contributions.


Release 0.6 - 01/20/2010
------------------------

The most notable changes in Tika 0.6 over the previous release are:

 * Mime-type detection for HTML (and all types) has been improved, allowing malformed
   HTML files and those HTML files that require a bit more observed content
   before the type is properly detected, are now correctly identified by 
   the AutoDetectParser. (TIKA-327, TIKA-357, TIKA-366, TIKA-367)

 * Tika now has an additional OSGi bundle packaging that includes all the
   required parser libraries. This bundle package makes it easy to use all
   Tika features in an OSGi environment. (TIKA-340, TIKA-342)

 * The Apache POI dependency used for parsing Microsoft Office file formats
   has been upgraded to version 3.6. The most visible improvement in this
   version is the notably reduced ooxml jar file size. The tika-app jar size
   is now down to 15MB from the 25MB in Tika 0.5. (TIKA-353)

 * Handling of character encoding information in input metadata and HTML
   <meta> tags has been improved. When no applicable encoding information is
   available, the encoding is detected by looking at the input data.
   (TIKA-332, TIKA-334, TIKA-335, TIKA-341) 

 * Some document types like Excel spreadsheets contain content like
   numbers or formulas whose exact text format depends on the current locale.
   So far Tika has used the platform default locale in such cases, but
   clients can now explicitly specify the locale by passing a Locale instance
   in the parse context. (TIKA-125)

 * The default text output encoding of the tika-app jar is now UTF-8
   when running on Mac OS X. This is because the default encoding used
   by Java is not compatible with the console application in Mac OS X.
   On all other platforms the text output from tika-app still uses
   the platform default encoding. (TIKA-324)

 * A flash video (video/x-flv) parser has been added. (TIKA-328)
 
 * The handling of Number and Date cell formatting within the Microsoft Excel
   documents has been added. This include currencies, percentages and
   scientific formats. (TIKA-103)
   
The following people have contributed to Tika 0.6 by submitting or commenting
on the issues resolved in this release:

   Andrzej Bialecki
   Bertrand Delacretaz
   Chris A. Mattmann
   Dave Meikle
   Erik Hetzner
   Felix Meschberger
   Jukka Zitting
   Julien Nioche
   Ken Krugler
   Luke Nezda
   Maxim Valyanskiy
   Niall Pemberton
   Peter Wolanin
   Piotr B.
   Sami Siren
   Yuan-Fang Li

See http://tinyurl.com/yc3dk67 for more details on these contributions.


Release 0.5 - 11/14/2009
------------------------

The most notable changes in Tika 0.5 over the previous release are:

 * Improved RDF/OWL mime detection using both MIME magic as well as
   pattern matching (TIKA-309)

 * An org.apache.tika.Tika facade class has been added to simplify common
   text extraction and type detection use cases. (TIKA-269)

 * A new parse context argument was added to the Parser.parse() method.
   This context map can be used to pass things like a delegate parser or
   other settings to the parsing process. The previous parse() method
   signature has been deprecated and will be removed in Tika 1.0. (TIKA-275)

 * A simple ngram-based language detection mechanism has been added along
   with predefined language profiles for 18 languages. (TIKA-209)

 * The media type registry in Tika was synchronized with the MIME type
   configuration in the Apache HTTP Server. Tika now knows about 1274
   different media types and can detect 672 of those using 927 file
   extension and 280 magic byte patterns. (TIKA-285)

 * Tika now uses the Apache PDFBox version 0.8.0-incubating for parsing PDF
   documents. This version is notably better than the 0.7.3 release used
   earlier. (TIKA-158)

The following people have contributed to Tika 0.5 by submitting or commenting
on the issues resolved in this release:

   Alex Baranov
   Bart Hanssens
   Benson Margulies
   Chris A. Mattmann
   Daan de Wit
   Erik Hetzner
   Frank Hellwig
   Jeff Cadow
   Joachim Zittmayr
   Jukka Zitting
   Julien Nioche
   Ken Krugler
   Maxim Valyanskiy
   MRIT64
   Paul Borgermans
   Piotr B.
   Robert Newson
   Sascha Szott
   Ted Dunning
   Thilo Goetz
   Uwe Schindler
   Yuan-Fang Li

See http://tinyurl.com/yl9prwp for more details on these contributions.


Release 0.4 - 07/14/2009
------------------------

The most notable changes in Tika 0.4 over the previous release are:

  * Tika has been split to three different components for increased
    modularity. The tika-core component contains the key interfaces and
    core functionality of Tika, tika-parsers contains all the adapters
    to external parser libraries, and tika-app bundles everything together
    in a single executable jar file. (TIKA-219)

  * All the three Tika components are packaged as OSGi bundles. (TIKA-228)

  * Tika now uses the new Commons Compress library for improved support
    of compression and packaging formats like gzip, bzip2, tar, cpio,
    ar, zip and jar. (TIKA-204)

  * The memory use of parsing Excel sheets with lots of numbers
    has been considerably reduced. (TIKA-211)

  * The AutoDetectParser now has basic protection against "zip bomb"
    attacks, where a specially crafted input document can expand to
    practically infinite amount of output text. (TIKA-216)

  * The ParsingReader class can now use a thread pool or a more complex
    execution model (java.util.concurrent.Executor) for the background
    parsing task. (TIKA-215)

  * Automatic type detection of text- and XML-based documents has been
    improved. (TIKA-225)

  * Charset detection functionality from the ICU4J library was inlined
    in Tika to avoid the dependency to the large ICU4J jar. (TIKA-229)

  * Composite parsers like the AutoDetectParser now make sure that any
    RuntimeExceptions, IOExceptions or SAXExceptions unrelated to the given
    document stream or content handler are converted to TikaExceptions
    before being passed to the client. (TIKA-198, TIKA-237)
    
The following people have contributed to Tika 0.4 by submitting or commenting
on the issues resolved in this release:

   Chris A. Mattmann
   Daan de Wit
   Dave Meikle
   David Weekly
   Jeremias Maerki
   Jonathan Koren
   Jukka Zitting
   Karl Heinz Marbaise
   Keith R. Bennett
   Maxim Valyanskiy
   Niall Pemberton
   Robert Burrell Donkin
   Sami Siren
   Siddharth Gargate
   Uwe Schindler

See http://tinyurl.com/mgv9o3 for more details on these contributions.


Release 0.3 - 03/09/2009
------------------------

The most notable changes in Tika 0.3 over the previous release are:

 * Tika now supports mime type glob patterns specified using
   standard JDK 1.4 (and beyond) syntax via the isregex attribute
   on the glob tag. See:

     http://java.sun.com/j2se/1.4.2/docs/api/java/util/regex/Pattern.html

   for more information. (TIKA-194)

 * Tika now supports the Office Open XML format used by
   Microsoft Office 2007. (TIKA-152)

 * All the metadata keys for Microsoft Office document properties are now
   included as constants in the MSOffice interface. Clients should use
   these constants instead of the raw string values to refer to specific
   metadata items. (TIKA-186)

 * Automatic detection of document types in Tika has been improved.
   For example Tika can now detect plain text just by looking at the first
   few bytes of the document. (TIKA-154)

 * Tika now disables the loading of all external entities in XML files
   that it parses as input documents. This improves security and avoids
   problems with potentially broken references. (TIKA-185)

 * Tika now replaces all invalid XML characters in the extracted text
   content with spaces. This prevents problems when output from Tika
   is processed with XML tools. (TIKA-180)

 * The Tika CLI now correctly flushes its buffers when invoked with the
   --text argument. This prevents the end of the text output from being
   lost. (TIKA-179)

 * Embedded text in MIDI files is now extracted. For example many karaoke
   files contain song lyrics embedded as MIDI text.

 * The text content of Microsoft Outlook message files no longer appears as
   multiple copies in the extracted text. (TIKA-197)

 * The ParsingReader class now makes most document metadata available
   already before any of the extracted text is consumed. This makes it
   easier for example to construct Lucene Document instances that contain
   both extracted text and metadata. (TIKA-203)

See http://tinyurl.com/tika-0-3-changes for a list of all changes in Tika 0.3.

The following people have contributed to Tika 0.3 by submitting or commenting
on the issues resolved in this release:

   Andrzej Rusin
   Chris A. Mattmann
   Dave Meikle
   Georger Ara√∫jo
   Guillermo Arribas
   Jonathan Koren
   Jukka Zitting
   Karl Heinz Marbaise
   Kumar Raja Jana
   Paul Borgermans
   Peter Becker
   S√©bastien Michel
   Uwe Schindler

See http://tinyurl.com/tika-0-3-contributions for more details on
these contributions.


Release 0.2 - 12/04/2008
------------------------

1.  TIKA-109 - WordParser fails on some Word files (Dave Meikle)

2.  TIKA-105 - Excel parser implementation based on POI's Event API
               (Niall Pemberton)

3.  TIKA-116 - Streaming parser for OpenDocument files (Jukka Zitting)

4.  TIKA-117 - Drop JDOM and Jaxen dependencies (Jukka Zitting)

5.  TIKA-115 - Tika package with all the dependencies (Jukka Zitting)

6.  TIKA-97  - Tika GUI (Jukka Zitting)

7.  TIKA-96  - Tika CLI (Jukka Zitting)

8.  TIKA-112 - Use Commons IO 1.4 (Jukka Zitting)

9.  TIKA-127 - Add support for Visio files (Jukka Zitting)

10. TIKA-129 - node() support for the streaming XPath utility (Jukka Zitting)

11. TIKA-130 - self-or-descendant axis does not match self in streaming XPath
               (Jukka Zitting)

12. TIKA-131 - Lazy XHTML prefix generation (Jukka Zitting)

13. TIKA-128 - HTML parser should produce XHTML SAX events (Jukka Zitting)

14. TIKA-133 - TeeContentHandler constructor should use varargs (Jukka Zitting)

15. TIKA-132 - Refactor Excel extractor to parse per sheet and add
               hyperlink support (Niall Pemberton)

16. TIKA-134 - mvn package does not produce packages for bin/src
               (Karl Heinz Marbaise)

17. TIKA-138 - Ignore HTML style and script content (Jukka Zitting)

18. TIKA-113 - Metadata (such as title) should not be part of content
               (Jukka Zitting)

19. TIKA-139 - Add a composite parser (Jukka Zitting)

20. TIKA-142 - Include application/xhtml+xml as valid mime type for XMLParser
               (mattmann)

21. TIKA-143 - Add ParsingReader (Jukka Zitting)

22. TIKA-144 - Upgrade nekohtml dependency (Jukka Zitting)

23. TIKA-145 - Separate NOTICEs and LICENSEs for binary and source packages
               (Jukka Zitting)

24. TIKA-146 - Upgrade to POI 3.1 (Jukka Zitting)

25. TIKA-99  - Support external parser programs (Jukka Zitting)

26. TIKA-149 - Parser for Zip files (Dave Meikle & Jukka Zitting)

27. TIKA-150 - Parser for tar files (Jukka Zitting)

28. TIKA-151 - Stream compression support (Jukka Zitting)

29. TIKA-156 - Some MIME magic patterns are ignored by MimeTypes
               (Jukka Zitting)

30. TIKA-155 - Java class file parser (Dave Brosius & Jukka Zitting)

31. TIKA-108 - New Tika logos (Yongqian Li & Jukka Zitting)

32. TIKA-120 - Add support for retrieving ID3 tags from MP3 files
               (Dave Meikle & Jukka Zitting)

33. TIKA-54  - Outlook msg parser
               (Rida Benjelloun, Dave Meikle & Jukka Zitting)

34. TIKA-114 - PDFParser : Getting content of the document using
               "writer.ToString ()" , some words are stuck together
               (Dave Meikle)

35. TIKA-161 - Enable PMD reports (Jukka Zitting)

36. TIKA-159 - Add support for parsing basic audio types: wav, aiff, au, midi
               (Sami Siren)

37. TIKA-140 - HTML parser unable to extract text
               (Julien Nioche & Jukka Zitting)

38. TIKA-163 - GUI does not support drag and drop in Gnome or KDE (Dave Meikle)

39. TIKA-166 - Update HTMLParser to parse contents of meta tags (Dave Meikle)

40. TIKA-164 - Upgrade of the nekohtml dependency to 1.9.9 (Jukka Zitting)

41. TIKA-165 - Upgrade of the ICU4J dependency to version 3.8 (Jukka Zitting)

42. TIKA-172 - New Open Document Parser that emits structured XHTML content
               (Uwe Schindler & Jukka Zitting)

43. TIKA-175 - Retrotranslate Tika for use in Java 1.4 environments (Jukka Zitting)

44. TIKA-177 - Improvements to build instruction in README (Chris Hostetter & Jukka Zitting)

45. TIKA-171 - New ContentHandler for plain text output that has no problem with
               missing white space after XHTML block tags (Uwe Schindler & Jukka Zitting)


Release 0.1-incubating - 12/27/2007
-----------------------------------

1. TIKA-5 - Port Metadata Framework from Nutch (mattmann)

2. TIKA-11 - Consolidate test classes into a src/test/java directory tree (mattmann)

3. TIKA-15 - Utils.print does not print a Content having no value (jukka)

4. TIKA-19 - org.apache.tika.TestParsers fails (bdelacretaz)

5. TIKA-16 - Issues with data files used for testing by TestParsers (bdelacretaz)

6. TIKA-14 - MimeTypeUtils.getMimeType() returns the default mime type for
             .odt (Open Office) file (bdelacretaz)

7. TIKA-12 - Add URL capability to MimeTypesUtils (jukka)

8. TIKA-13 - Fix obsolete package names in config.xml (siren)

9. TIKA-10 - Remove MimeInfoException catch clauses and import from TestParsers (siren)

10. TIKA-8 - Replaced the jmimeinfo dependency with a trivial mime type detector (jukka)

11. TIKA-7 - Added the Lius Lite code. Added missing dependencies to POM (jukka)

12. TIKA-18 - "Office" interface should be renamed "MSOffice" (mattmann)

13. TIKA-23 - Decouple Parser from ParserConfig (jukka)

14. TIKA-6 - Port Nutch (or better) MimeType detection system into Tika (J. Charron & mattmann)

15. TIKA-25 - Removed hardcoded reference to C:\oo.xml in OpenOfficeParser (K. Bennett & jukka)

16. TIKA-17 - Need to support URL's for input resources. (K. Bennett & mattmann)

17. TIKA-22 - Remove @author tags from the java source (mattmann)

18. TIKA-21 - Simplified configuration code (jukka)

19. TIKA-17 - Rename all "Lius" classes to be "Tika" classes (jukka)

20. TIKA-30 - Added utility constructors to TikaConfig (K. Bennett & jukka)

21. TIKA-28 - Rename config.xml to tika-config.xml or similar (mattmann)

22. TIKA-26 - Use Map<String, Content> instead of List<Content> (jukka)

23. TIKA-31 - protected Parser.parse(InputStream stream,
              Iterable<Content> contents) (jukka & K. Bennett)

24. TIKA-36 - A convenience method for getting a document's content's text
              would be helpful (K. Bennett & mattmann)

25. TIKA-33 - Stateless parsers (jukka)

26. TIKA-38 - TXTParser adds a space to the content it reads from a file (K. Bennett & ridabenjelloun)

27. TIKA-35 - Extract MsOffice properties, use RereadableInputStream devloped by K. Bennett (ridabenjelloun & K. Bennett)

28. TIKA-39 - Excel parsing improvements (siren & ridabenjelloun)

29. TIKA-34 - Provide a method that will return a default configuration
              (TikaConfig) (K. Bennett & mattmann)

30. TIKA-42 - Content class needs (String, String, String) constructor (K. Bennett)

31. TIKA-43 - Parser interface (jukka)

32. TIKA-47 - Remove TikaLogger (jukka)

33. TIKA-46 - Use Metadata in Parser (jukka & mattmann)

34. TIKA-48 - Merge MS Extractors and Parsers (jukka)

35. TIKA-45 - RereadableInputStream needs to be able to read to
              the end of the original stream on first rewind. (K. Bennett)

36. TIKA-41 - Resource files occur twice in jar file. (jukka)

37. TIKA-49 - Some files have old-style license headers, fixed (Robert Burrell Donkin & bdelacretaz)

38. TIKA-51 - Leftover temp files after running Tika tests, fixed (bdelacretaz)

39. TIKA-40 - Tika needs to support diverse character encodings (jukka)

40. TIKA-55 - ParseUtils.getParser() method variants should have consistent parameter orders
              (K. Bennett)

41. TIKA-52 - RereadableInputStream needs to support not closing the input stream it wraps.
              (K. Bennett via bdelacretaz)

42. TIKA-53 - XHTML SAX events from parsers (jukka)

43. TIKA-57 - Rename org.apache.tika.ms to org.apache.tika.parser.ms (jukka)

44. TIKA-62 - Use TikaConfig.getDefaultConfig() instead of a hardcoded
              config path in TestParsers (jukka)

45. TIKA-58 - Replace jtidy html parser with nekohtml based parser (siren)

46. TIKA-60 - Rename Microsoft parser classes (jukka)

47. TIKA-63 - Avoid multiple passes over the input stream in Microsoft parsers
              (jukka)

48. TIKA-66 - Use Java 5 features in org.apache.tika.mime (jukka)

49. TIKA-56 - Mime type detection fails with upper case file extensions such as "PDF"
             (mattmann)

50. TIKA-65 - Add encode detection support for HTML parser (siren)

51. TIKA-68 - Add dummy parser classes to be used as sentinels (jukka)

52. TIKA-67 - Add an auto-detecting Parser implementation (jukka)

53. TIKA-70 - Better MIME information for the Open Document formats (jukka)

54. TIKA-71 - Remove ParserConfig and ParserFactory (jukka)

55. TIKA-83 - Create a org.apache.tika.sax package for SAX utilities (jukka)

56. TIKA-84 - Add MimeTypes.getMimeType(InputStream) (jukka)

57. TIKA-85 - Add glob patterns from the ASF svn:eol-style documentation (jukka)

58. TIKA-100 - Structured PDF parsing (jukka)

59. TIKA-101 - Improve site and build (mattmann)

60. TIKA-102 - Parser implementations loading a large amount of content
               into a single String could be problematic (Niall Pemberton)

61. TIKA-107 - Remove use of assertions for argument checking (Niall Pemberton)

62. TIKA-104 - Add utility methods to throw IOException with the caused
               intialized (jukka & Niall Pemberton)

63. TIKA-106 - Remove dependency on Jakarta ORO - use JDK 1.4 Regex
               (Niall Pemberton)

64. TIKA-111 - Missing license headers (jukka)

65. TIKA-112 - XMLParser improvement (ridabenjelloun)<|MERGE_RESOLUTION|>--- conflicted
+++ resolved
@@ -8,11 +8,9 @@
 
    * Add extraction of rendition layout value and version from Epub (TIKA-4013).
 
-<<<<<<< HEAD
    * Improve embedded file extraction from PDFs (TIKA-4012).
-=======
+
    * Update to PDFBox 2.0.28 (TIKA-4016).
->>>>>>> 0df90fe8
 
    * Users may now avoid the ZeroByteFileException via a
      setting on the AutoDetectParserConfig (TIKA-3976).
