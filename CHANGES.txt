--- conflicted
+++ resolved
@@ -1,6 +1,7 @@
 Release 2.1.1 - ???
 
-<<<<<<< HEAD
+   * Add detection of JPEG XL, MARC, ICC profiles, NES-ROM file types
+     (TIKA-3562 and TIKA-3563)
    * Remove duplicate "subject" metadata keys that were intended
      for backwards compatibility within 1.x only (TIKA-3564).
 
@@ -9,10 +10,6 @@
      detectors (TIKA-3556).
 
    * Add detection of JPEG XL file types (TIKA-3562)
-=======
-   * Add detection of JPEG XL, MARC, ICC profiles, NES-ROM file types
-     (TIKA-3562 and TIKA-3563)
->>>>>>> 8f3ccbcb
 
    * Improve robustness and features of the httpfetcher (TIKA-3543)
    
