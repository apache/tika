--- conflicted
+++ resolved
@@ -89,14 +89,8 @@
         AutoDetectParser parser = new AutoDetectParser();
         BodyContentHandler handler = new BodyContentHandler();
         Metadata metadata = new Metadata();
-<<<<<<< HEAD
-        try (InputStream stream = ParsingExample.class.getResourceAsStream("test.doc")) {
-            parser.parse(TikaInputStream.get(stream), handler, metadata);
-=======
-        try (InputStream stream = ParsingExample.class.getResourceAsStream("test.doc");
-             TikaInputStream tis = TikaInputStream.get(stream)) {
-            parser.parse(tis, handler, metadata);
->>>>>>> 25cb0e93
+        try (TikaInputStream tis = TikaInputStream.get(ParsingExample.class.getResourceAsStream("test.doc")) {
+            parser.parse(tis, handler, metadata, new ParseContext());
             return handler.toString();
         }
     }
@@ -114,16 +108,11 @@
         Metadata metadata = new Metadata();
         ParseContext parseContext = new ParseContext();
         parseContext.set(Parser.class, new EmptyParser());
-<<<<<<< HEAD
-        try (InputStream stream = ParsingExample.class.getResourceAsStream("test_recursive_embedded.docx")) {
-            parser.parse(TikaInputStream.get(stream), handler, metadata, parseContext);
-=======
-        try (InputStream stream = ParsingExample.class.getResourceAsStream("test_recursive_embedded.docx");
-             TikaInputStream tis = TikaInputStream.get(stream)) {
+        try (TikaInputStream tis = TikaInputStream.get(ParsingExample.class.getResourceAsStream("test_recursive_embedded.docx"))) {
             parser.parse(tis, handler, metadata, parseContext);
->>>>>>> 25cb0e93
             return handler.toString();
         }
+
     }
 
 
@@ -142,14 +131,8 @@
         Metadata metadata = new Metadata();
         ParseContext context = new ParseContext();
         context.set(Parser.class, parser);
-<<<<<<< HEAD
-        try (InputStream stream = ParsingExample.class.getResourceAsStream("test_recursive_embedded.docx")) {
-            parser.parse(TikaInputStream.get(stream), handler, metadata, context);
-=======
-        try (InputStream stream = ParsingExample.class.getResourceAsStream("test_recursive_embedded.docx");
-             TikaInputStream tis = TikaInputStream.get(stream)) {
+        try (TikaInputStream tis = TikaInputStream.get(ParsingExample.class.getResourceAsStream("test_recursive_embedded.docx"))) {
             parser.parse(tis, handler, metadata, context);
->>>>>>> 25cb0e93
             return handler.toString();
         }
     }
@@ -165,7 +148,7 @@
      * MSPowerPoint, RTF, PDF, MSG and several others.
      * <p>
      * The "content" format is determined by the ContentHandlerFactory, and
-     * the content is stored in {@link org.apache.tika.parser.RecursiveParserWrapper#TIKA_CONTENT}
+     * the content is stored in {@link org.apache.tika.metadata.TikaCoreProperties#TIKA_CONTENT}
      * <p>
      * The drawback to the RecursiveParserWrapper is that it caches metadata and contents
      * in memory.  This should not be used on files whose contents are too big to be handled
@@ -185,14 +168,8 @@
         metadata.set(TikaCoreProperties.RESOURCE_NAME_KEY, "test_recursive_embedded.docx");
         ParseContext context = new ParseContext();
         RecursiveParserWrapperHandler handler = new RecursiveParserWrapperHandler(factory, -1);
-<<<<<<< HEAD
-        try (InputStream stream = ParsingExample.class.getResourceAsStream("test_recursive_embedded.docx")) {
-            wrapper.parse(TikaInputStream.get(stream), handler, metadata, context);
-=======
-        try (InputStream stream = ParsingExample.class.getResourceAsStream("test_recursive_embedded.docx");
-             TikaInputStream tis = TikaInputStream.get(stream)) {
+        try (TikaInputStream tis = TikaInputStream.get(ParsingExample.class.getResourceAsStream("test_recursive_embedded.docx"))) {
             wrapper.parse(tis, handler, metadata, context);
->>>>>>> 25cb0e93
         }
 
         return handler.getMetadataList();
