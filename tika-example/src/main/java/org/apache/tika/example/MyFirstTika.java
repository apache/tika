/*
 * Licensed to the Apache Software Foundation (ASF) under one or more
 * contributor license agreements.  See the NOTICE file distributed with
 * this work for additional information regarding copyright ownership.
 * The ASF licenses this file to You under the Apache License, Version 2.0
 * (the "License"); you may not use this file except in compliance with
 * the License.  You may obtain a copy of the License at
 *
 *     http://www.apache.org/licenses/LICENSE-2.0
 *
 * Unless required by applicable law or agreed to in writing, software
 * distributed under the License is distributed on an "AS IS" BASIS,
 * WITHOUT WARRANTIES OR CONDITIONS OF ANY KIND, either express or implied.
 * See the License for the specific language governing permissions and
 * limitations under the License.
 */
package org.apache.tika.example;

import static java.nio.charset.StandardCharsets.UTF_8;

import java.io.File;
import java.nio.file.Paths;

import org.apache.commons.io.FileUtils;
import org.xml.sax.ContentHandler;

import org.apache.tika.config.loader.TikaLoader;
import org.apache.tika.detect.Detector;
import org.apache.tika.io.TikaInputStream;
import org.apache.tika.langdetect.optimaize.OptimaizeLangDetector;
import org.apache.tika.language.detect.LanguageDetector;
import org.apache.tika.language.detect.LanguageResult;
import org.apache.tika.metadata.Metadata;
import org.apache.tika.metadata.TikaCoreProperties;
import org.apache.tika.mime.MediaType;
import org.apache.tika.mime.MimeTypes;
import org.apache.tika.parser.AutoDetectParser;
import org.apache.tika.parser.ParseContext;
import org.apache.tika.parser.Parser;
import org.apache.tika.sax.BodyContentHandler;

/**
 * Demonstrates how to call the different components within Tika: its
 * {@link Detector} framework (aka MIME identification and repository), its
 * {@link Parser} interface, its {@link org.apache.tika.language.LanguageIdentifier} and other goodies.
 * <p>
 * It also shows the "easy way" via {@link AutoDetectParser}
 */
public class MyFirstTika {
    public static void main(String[] args) throws Exception {
        String filename = args[0];
        TikaLoader tikaLoader = TikaLoader.loadDefault();

        Metadata metadata = new Metadata();
        String text = parseUsingComponents(filename, tikaLoader, metadata);
        System.out.println("Parsed Metadata: ");
        System.out.println(metadata);
        System.out.println("Parsed Text: ");
        System.out.println(text);

        System.out.println("-------------------------");

        metadata = new Metadata();
        text = parseUsingAutoDetect(filename, tikaLoader, metadata);
        System.out.println("Parsed Metadata: ");
        System.out.println(metadata);
        System.out.println("Parsed Text: ");
        System.out.println(text);
    }

    public static String parseUsingAutoDetect(String filename, TikaLoader tikaLoader, Metadata metadata) throws Exception {
        System.out.println("Handling using AutoDetectParser: [" + filename + "]");

        Parser parser = tikaLoader.loadAutoDetectParser();
        ContentHandler handler = new BodyContentHandler();
        TikaInputStream tis = TikaInputStream.get(Paths.get(filename), metadata);
        parser.parse(tis, handler, metadata, new ParseContext());
        return handler.toString();
    }

    public static String parseUsingComponents(String filename, TikaLoader tikaLoader, Metadata metadata) throws Exception {
        MimeTypes mimeRegistry = tikaLoader.getMimeTypes();

        System.out.println("Examining: [" + filename + "]");

        metadata.set(TikaCoreProperties.RESOURCE_NAME_KEY, filename);
        System.out.println("The MIME type (based on filename) is: [" + mimeRegistry.detect(null, metadata, new ParseContext()) + "]");

        TikaInputStream tis = TikaInputStream.get(Paths.get(filename));
<<<<<<< HEAD
        System.out.println("The MIME type (based on MAGIC) is: [" + mimeRegistry.detect(tis, metadata, new ParseContext()) + "]");

        tis = TikaInputStream.get(Paths.get(filename));
        Detector detector = tikaLoader.loadDetectors();
        System.out.println("The MIME type (based on the Detector interface) is: [" + detector.detect(tis, metadata, new ParseContext()) + "]");
=======
        System.out.println("The MIME type (based on MAGIC) is: [" + mimeRegistry.detect(tis, metadata) + "]");

        tis = TikaInputStream.get(Paths.get(filename));
        Detector detector = tikaLoader.loadDetectors();
        System.out.println("The MIME type (based on the Detector interface) is: [" + detector.detect(tis, metadata) + "]");
>>>>>>> 25cb0e93

        LanguageDetector langDetector = new OptimaizeLangDetector().loadModels();
        LanguageResult lang = langDetector.detect(FileUtils.readFileToString(new File(filename), UTF_8));

        System.out.println("The language of this content is: [" + lang.getLanguage() + "]");

        // Get a non-detecting parser that handles all the types it can
        Parser parser = tikaLoader.loadParsers();
        // Tell it what we think the content is
<<<<<<< HEAD
        MediaType type = detector.detect(tis, metadata, new ParseContext());
=======
        MediaType type = detector.detect(tis, metadata);
>>>>>>> 25cb0e93
        metadata.set(Metadata.CONTENT_TYPE, type.toString());
        // Have the file parsed to get the content and metadata
        ContentHandler handler = new BodyContentHandler();
        parser.parse(tis, handler, metadata, new ParseContext());

        return handler.toString();
    }
}<|MERGE_RESOLUTION|>--- conflicted
+++ resolved
@@ -86,39 +86,28 @@
         metadata.set(TikaCoreProperties.RESOURCE_NAME_KEY, filename);
         System.out.println("The MIME type (based on filename) is: [" + mimeRegistry.detect(null, metadata, new ParseContext()) + "]");
 
-        TikaInputStream tis = TikaInputStream.get(Paths.get(filename));
-<<<<<<< HEAD
-        System.out.println("The MIME type (based on MAGIC) is: [" + mimeRegistry.detect(tis, metadata, new ParseContext()) + "]");
+        try(TikaInputStream tis = TikaInputStream.get(Paths.get(filename))) {
+            System.out.println("The MIME type (based on MAGIC) is: [" + mimeRegistry.detect(tis, metadata, new ParseContext()) + "]");
+        }
 
-        tis = TikaInputStream.get(Paths.get(filename));
         Detector detector = tikaLoader.loadDetectors();
-        System.out.println("The MIME type (based on the Detector interface) is: [" + detector.detect(tis, metadata, new ParseContext()) + "]");
-=======
-        System.out.println("The MIME type (based on MAGIC) is: [" + mimeRegistry.detect(tis, metadata) + "]");
+        try (TikaInputStream tis = TikaInputStream.get(Paths.get(filename))) {
+            System.out.println("The MIME type (based on the Detector interface) is: [" + detector.detect(tis, metadata, new ParseContext()) + "]");
 
-        tis = TikaInputStream.get(Paths.get(filename));
-        Detector detector = tikaLoader.loadDetectors();
-        System.out.println("The MIME type (based on the Detector interface) is: [" + detector.detect(tis, metadata) + "]");
->>>>>>> 25cb0e93
+            LanguageDetector langDetector = new OptimaizeLangDetector().loadModels();
+            LanguageResult lang = langDetector.detect(FileUtils.readFileToString(new File(filename), UTF_8));
 
-        LanguageDetector langDetector = new OptimaizeLangDetector().loadModels();
-        LanguageResult lang = langDetector.detect(FileUtils.readFileToString(new File(filename), UTF_8));
+            System.out.println("The language of this content is: [" + lang.getLanguage() + "]");
 
-        System.out.println("The language of this content is: [" + lang.getLanguage() + "]");
-
-        // Get a non-detecting parser that handles all the types it can
-        Parser parser = tikaLoader.loadParsers();
-        // Tell it what we think the content is
-<<<<<<< HEAD
-        MediaType type = detector.detect(tis, metadata, new ParseContext());
-=======
-        MediaType type = detector.detect(tis, metadata);
->>>>>>> 25cb0e93
-        metadata.set(Metadata.CONTENT_TYPE, type.toString());
-        // Have the file parsed to get the content and metadata
-        ContentHandler handler = new BodyContentHandler();
-        parser.parse(tis, handler, metadata, new ParseContext());
-
-        return handler.toString();
+            // Get a non-detecting parser that handles all the types it can
+            Parser parser = tikaLoader.loadParsers();
+            // Tell it what we think the content is
+            MediaType type = detector.detect(tis, metadata, new ParseContext());
+            metadata.set(Metadata.CONTENT_TYPE, type.toString());
+            // Have the file parsed to get the content and metadata
+            ContentHandler handler = new BodyContentHandler();
+            parser.parse(tis, handler, metadata, new ParseContext());
+            return handler.toString();
+        }
     }
 }