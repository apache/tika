/*
 * Licensed to the Apache Software Foundation (ASF) under one or more
 * contributor license agreements.  See the NOTICE file distributed with
 * this work for additional information regarding copyright ownership.
 * The ASF licenses this file to You under the Apache License, Version 2.0
 * (the "License"); you may not use this file except in compliance with
 * the License.  You may obtain a copy of the License at
 *
 *     http://www.apache.org/licenses/LICENSE-2.0
 *
 * Unless required by applicable law or agreed to in writing, software
 * distributed under the License is distributed on an "AS IS" BASIS,
 * WITHOUT WARRANTIES OR CONDITIONS OF ANY KIND, either express or implied.
 * See the License for the specific language governing permissions and
 * limitations under the License.
 */
package org.apache.tika.example;

import java.io.IOException;
import java.io.InputStream;
import java.util.ArrayList;
import java.util.List;

import org.xml.sax.ContentHandler;
import org.xml.sax.SAXException;

import org.apache.tika.exception.TikaException;
import org.apache.tika.io.TikaInputStream;
import org.apache.tika.metadata.Metadata;
import org.apache.tika.parser.AutoDetectParser;
import org.apache.tika.sax.BodyContentHandler;
import org.apache.tika.sax.ContentHandlerDecorator;
import org.apache.tika.sax.ToXMLContentHandler;
import org.apache.tika.sax.XHTMLContentHandler;
import org.apache.tika.sax.xpath.Matcher;
import org.apache.tika.sax.xpath.MatchingContentHandler;
import org.apache.tika.sax.xpath.XPathParser;

/**
 * Examples of using different Content Handlers to
 * get different parts of the file's contents
 */
public class ContentHandlerExample {
    protected final int MAXIMUM_TEXT_CHUNK_SIZE = 40;

    /**
     * Example of extracting the plain text of the contents.
     * Will return only the "body" part of the document
     */
    public String parseToPlainText() throws IOException, SAXException, TikaException {
        BodyContentHandler handler = new BodyContentHandler();

        AutoDetectParser parser = new AutoDetectParser();
        Metadata metadata = new Metadata();
<<<<<<< HEAD
        try (InputStream stream = ContentHandlerExample.class.getResourceAsStream("test.doc")) {
            parser.parse(TikaInputStream.get(stream), handler, metadata);
=======
        try (InputStream stream = ContentHandlerExample.class.getResourceAsStream("test.doc");
             TikaInputStream tis = TikaInputStream.get(stream)) {
            parser.parse(tis, handler, metadata);
>>>>>>> 25cb0e93
            return handler.toString();
        }
    }

    /**
     * Example of extracting the contents as HTML, as a string.
     */
    public String parseToHTML() throws IOException, SAXException, TikaException {
        ContentHandler handler = new ToXMLContentHandler();

        AutoDetectParser parser = new AutoDetectParser();
        Metadata metadata = new Metadata();
<<<<<<< HEAD
        try (InputStream stream = ContentHandlerExample.class.getResourceAsStream("test.doc")) {
            parser.parse(TikaInputStream.get(stream), handler, metadata);
=======
        try (InputStream stream = ContentHandlerExample.class.getResourceAsStream("test.doc");
             TikaInputStream tis = TikaInputStream.get(stream)) {
            parser.parse(tis, handler, metadata);
>>>>>>> 25cb0e93
            return handler.toString();
        }
    }

    /**
     * Example of extracting just the body as HTML, without the
     * head part, as a string
     */
    public String parseBodyToHTML() throws IOException, SAXException, TikaException {
        ContentHandler handler = new BodyContentHandler(new ToXMLContentHandler());

        AutoDetectParser parser = new AutoDetectParser();
        Metadata metadata = new Metadata();
<<<<<<< HEAD
        try (InputStream stream = ContentHandlerExample.class.getResourceAsStream("test.doc")) {
            parser.parse(TikaInputStream.get(stream), handler, metadata);
=======
        try (InputStream stream = ContentHandlerExample.class.getResourceAsStream("test.doc");
             TikaInputStream tis = TikaInputStream.get(stream)) {
            parser.parse(tis, handler, metadata);
>>>>>>> 25cb0e93
            return handler.toString();
        }
    }

    /**
     * Example of extracting just one part of the document's body,
     * as HTML as a string, excluding the rest
     */
    public String parseOnePartToHTML() throws IOException, SAXException, TikaException {
        // Only get things under html -> body -> div (class=header)
        XPathParser xhtmlParser = new XPathParser("xhtml", XHTMLContentHandler.XHTML);
        Matcher divContentMatcher = xhtmlParser.parse("/xhtml:html/xhtml:body/xhtml:div/descendant::node()");
        ContentHandler handler = new MatchingContentHandler(new ToXMLContentHandler(), divContentMatcher);

        AutoDetectParser parser = new AutoDetectParser();
        Metadata metadata = new Metadata();
<<<<<<< HEAD
        try (InputStream stream = ContentHandlerExample.class.getResourceAsStream("test2.doc")) {
            parser.parse(TikaInputStream.get(stream), handler, metadata);
=======
        try (InputStream stream = ContentHandlerExample.class.getResourceAsStream("test2.doc");
             TikaInputStream tis = TikaInputStream.get(stream)) {
            parser.parse(tis, handler, metadata);
>>>>>>> 25cb0e93
            return handler.toString();
        }
    }

    /**
     * Example of extracting the plain text in chunks, with each chunk
     * of no more than a certain maximum size
     */
    public List<String> parseToPlainTextChunks() throws IOException, SAXException, TikaException {
        final List<String> chunks = new ArrayList<>();
        chunks.add("");
        ContentHandlerDecorator handler = new ContentHandlerDecorator() {
            @Override
            public void characters(char[] ch, int start, int length) {
                String lastChunk = chunks.get(chunks.size() - 1);
                String thisStr = new String(ch, start, length);

                if (lastChunk.length() + length > MAXIMUM_TEXT_CHUNK_SIZE) {
                    chunks.add(thisStr);
                } else {
                    chunks.set(chunks.size() - 1, lastChunk + thisStr);
                }
            }
        };

        AutoDetectParser parser = new AutoDetectParser();
        Metadata metadata = new Metadata();
<<<<<<< HEAD
        try (InputStream stream = ContentHandlerExample.class.getResourceAsStream("test2.doc")) {
            parser.parse(TikaInputStream.get(stream), handler, metadata);
=======
        try (InputStream stream = ContentHandlerExample.class.getResourceAsStream("test2.doc");
             TikaInputStream tis = TikaInputStream.get(stream)) {
            parser.parse(tis, handler, metadata);
>>>>>>> 25cb0e93
            return chunks;
        }
    }
}<|MERGE_RESOLUTION|>--- conflicted
+++ resolved
@@ -52,14 +52,8 @@
 
         AutoDetectParser parser = new AutoDetectParser();
         Metadata metadata = new Metadata();
-<<<<<<< HEAD
-        try (InputStream stream = ContentHandlerExample.class.getResourceAsStream("test.doc")) {
-            parser.parse(TikaInputStream.get(stream), handler, metadata);
-=======
-        try (InputStream stream = ContentHandlerExample.class.getResourceAsStream("test.doc");
-             TikaInputStream tis = TikaInputStream.get(stream)) {
+        try (TikaInputStream tis = TikaInputStream.get(ContentHandlerExample.class.getResourceAsStream("test.doc"))) {
             parser.parse(tis, handler, metadata);
->>>>>>> 25cb0e93
             return handler.toString();
         }
     }
@@ -72,14 +66,8 @@
 
         AutoDetectParser parser = new AutoDetectParser();
         Metadata metadata = new Metadata();
-<<<<<<< HEAD
-        try (InputStream stream = ContentHandlerExample.class.getResourceAsStream("test.doc")) {
-            parser.parse(TikaInputStream.get(stream), handler, metadata);
-=======
-        try (InputStream stream = ContentHandlerExample.class.getResourceAsStream("test.doc");
-             TikaInputStream tis = TikaInputStream.get(stream)) {
+        try (TikaInputStream tis = TikaInputStream.get(ContentHandlerExample.class.getResourceAsStream("test.doc"))) {
             parser.parse(tis, handler, metadata);
->>>>>>> 25cb0e93
             return handler.toString();
         }
     }
@@ -93,14 +81,8 @@
 
         AutoDetectParser parser = new AutoDetectParser();
         Metadata metadata = new Metadata();
-<<<<<<< HEAD
-        try (InputStream stream = ContentHandlerExample.class.getResourceAsStream("test.doc")) {
-            parser.parse(TikaInputStream.get(stream), handler, metadata);
-=======
-        try (InputStream stream = ContentHandlerExample.class.getResourceAsStream("test.doc");
-             TikaInputStream tis = TikaInputStream.get(stream)) {
+        try (TikaInputStream tis = TikaInputStream.get(ContentHandlerExample.class.getResourceAsStream("test.doc"))) {
             parser.parse(tis, handler, metadata);
->>>>>>> 25cb0e93
             return handler.toString();
         }
     }
@@ -117,14 +99,8 @@
 
         AutoDetectParser parser = new AutoDetectParser();
         Metadata metadata = new Metadata();
-<<<<<<< HEAD
-        try (InputStream stream = ContentHandlerExample.class.getResourceAsStream("test2.doc")) {
-            parser.parse(TikaInputStream.get(stream), handler, metadata);
-=======
-        try (InputStream stream = ContentHandlerExample.class.getResourceAsStream("test2.doc");
-             TikaInputStream tis = TikaInputStream.get(stream)) {
+        try (TikaInputStream tis = TikaInputStream.get(ContentHandlerExample.class.getResourceAsStream("test2.doc"))) {
             parser.parse(tis, handler, metadata);
->>>>>>> 25cb0e93
             return handler.toString();
         }
     }
@@ -152,14 +128,8 @@
 
         AutoDetectParser parser = new AutoDetectParser();
         Metadata metadata = new Metadata();
-<<<<<<< HEAD
-        try (InputStream stream = ContentHandlerExample.class.getResourceAsStream("test2.doc")) {
-            parser.parse(TikaInputStream.get(stream), handler, metadata);
-=======
-        try (InputStream stream = ContentHandlerExample.class.getResourceAsStream("test2.doc");
-             TikaInputStream tis = TikaInputStream.get(stream)) {
+        try (TikaInputStream tis = TikaInputStream.get(ContentHandlerExample.class.getResourceAsStream("test2.doc"))) {
             parser.parse(tis, handler, metadata);
->>>>>>> 25cb0e93
             return chunks;
         }
     }
