--- conflicted
+++ resolved
@@ -85,16 +85,10 @@
         if (stream != null && !stream.markSupported()) {
             stream = new BufferedInputStream(stream);
         }
-<<<<<<< HEAD
-        type = detector.detect(TikaInputStream.get(stream), metadata, new ParseContext());
-
-        this.inputFile = IOUtil.getTempFile(stream);
-=======
         try (TikaInputStream tis = TikaInputStream.get(stream)) {
-            type = detector.detect(tis, metadata);
+            type = detector.detect(tis, metadata, new ParseContext());
             this.inputFile = IOUtil.getTempFile(tis);
         }
->>>>>>> 25cb0e93
     }
 
     /**
