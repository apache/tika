/*
 * Licensed to the Apache Software Foundation (ASF) under one or more
 * contributor license agreements.  See the NOTICE file distributed with
 * this work for additional information regarding copyright ownership.
 * The ASF licenses this file to You under the Apache License, Version 2.0
 * (the "License"); you may not use this file except in compliance with
 * the License.  You may obtain a copy of the License at
 *
 *     http://www.apache.org/licenses/LICENSE-2.0
 *
 * Unless required by applicable law or agreed to in writing, software
 * distributed under the License is distributed on an "AS IS" BASIS,
 * WITHOUT WARRANTIES OR CONDITIONS OF ANY KIND, either express or implied.
 * See the License for the specific language governing permissions and
 * limitations under the License.
 */
package org.apache.tika.pipes.core;

import java.io.IOException;
import java.util.ArrayList;

import org.apache.tika.config.loader.TikaJsonConfig;
import org.apache.tika.exception.TikaConfigException;
import org.apache.tika.pipes.api.FetchEmitTuple;
import org.apache.tika.pipes.api.ParseMode;

public class PipesConfig {


    public static final long DEFAULT_TIMEOUT_MILLIS = 60000;

    public static final long DEFAULT_STARTUP_TIMEOUT_MILLIS = 240000;

    public static final long DEFAULT_SHUTDOWN_CLIENT_AFTER_MILLS = 300000;

    public static final int DEFAULT_NUM_CLIENTS = 4;

    public static final int DEFAULT_MAX_FILES_PROCESSED_PER_PROCESS = 10000;

    public static final long DEFAULT_MAX_WAIT_FOR_CLIENT_MS = 60000;

    public static final long DEFAULT_SOCKET_TIMEOUT_MS = 60000;

    public static final long DEFAULT_HEARTBEAT_INTERVAL_MS = 1000;

    /**
     * The emit strategy configuration determines how the forked PipesServer handles emitting data.
     * See {@link EmitStrategyConfig} for details.
     */
    private EmitStrategyConfig emitStrategy = new EmitStrategyConfig(EmitStrategyConfig.DEFAULT_EMIT_STRATEGY);

    private long timeoutMillis = DEFAULT_TIMEOUT_MILLIS;
    private long socketTimeoutMs = DEFAULT_SOCKET_TIMEOUT_MS;
    private long heartbeatIntervalMs = DEFAULT_HEARTBEAT_INTERVAL_MS;
    private long startupTimeoutMillis = DEFAULT_STARTUP_TIMEOUT_MILLIS;
    private long sleepOnStartupTimeoutMillis = DEFAULT_STARTUP_TIMEOUT_MILLIS;

    private long shutdownClientAfterMillis = DEFAULT_SHUTDOWN_CLIENT_AFTER_MILLS;
    private int numClients = DEFAULT_NUM_CLIENTS;

    private long maxWaitForClientMillis = DEFAULT_MAX_WAIT_FOR_CLIENT_MS;
    private int maxFilesProcessedPerProcess = DEFAULT_MAX_FILES_PROCESSED_PER_PROCESS;
    public static final int DEFAULT_STALE_FETCHER_TIMEOUT_SECONDS = 600;
    private int staleFetcherTimeoutSeconds = DEFAULT_STALE_FETCHER_TIMEOUT_SECONDS;
    public static final int DEFAULT_STALE_FETCHER_DELAY_SECONDS = 60;
    private int staleFetcherDelaySeconds = DEFAULT_STALE_FETCHER_DELAY_SECONDS;

    // Async-specific fields (used by AsyncProcessor, ignored by PipesServer)
    public static final long DEFAULT_EMIT_WITHIN_MILLIS = 10000;
    public static final long DEFAULT_EMIT_MAX_ESTIMATED_BYTES = 100000;
    public static final int DEFAULT_QUEUE_SIZE = 10000;
    public static final int DEFAULT_NUM_EMITTERS = 1;

    private long emitWithinMillis = DEFAULT_EMIT_WITHIN_MILLIS;
    private long emitMaxEstimatedBytes = DEFAULT_EMIT_MAX_ESTIMATED_BYTES;
    private int queueSize = DEFAULT_QUEUE_SIZE;
    private int numEmitters = DEFAULT_NUM_EMITTERS;
    private boolean emitIntermediateResults = false;
    /**
     * When true, only stop processing on fatal errors (FAILED_TO_INITIALIZE).
     * When false (default), also stop on initialization failures and not-found errors.
     * <p>
     * Use true for server mode (tika-server /pipes, /async) where different requests
     * may use different fetchers/emitters.
     * Use false (default) for CLI batch mode where all tasks typically use the same
     * fetcher/emitter configuration.
     */
    private boolean stopOnlyOnFatal = false;

    /**
     * Default parse mode for how embedded documents are handled.
     * Can be overridden per-file via ParseContext.
     */
    private ParseMode parseMode = ParseMode.RMETA;

    /**
     * Default behavior when a parse exception occurs.
     */
    private FetchEmitTuple.ON_PARSE_EXCEPTION onParseException = FetchEmitTuple.ON_PARSE_EXCEPTION.EMIT;

    private ArrayList<String> forkedJvmArgs = new ArrayList<>();
    private String javaPath = "java";
    
    /**
     * Type of ConfigStore to use for distributed state management.
     * Options: "memory" (default), "ignite"
     */
    private String configStoreType = "memory";
    
    /**
     * JSON configuration parameters for the ConfigStore.
     * The structure depends on the configStoreType selected.
     */
    private String configStoreParams = "{}";

    /**
     * Loads PipesConfig from the "pipes" section of the JSON configuration.
     * <p>
     * This configuration is used by both PipesServer (forking process) and
     * AsyncProcessor (async processing). Some fields are specific to each:
     * <ul>
     *   <li>PipesServer uses: numClients, timeoutMillis, directEmitThresholdBytes, etc.</li>
     *   <li>AsyncProcessor uses: emitWithinMillis, queueSize, numEmitters, etc.</li>
     * </ul>
     * Unused fields in each context are simply ignored.
     *
     * @param tikaJsonConfig the JSON configuration to load from
     * @return the loaded PipesConfig, or a new default instance if not found in config
     * @throws IOException if deserialization fails
     * @throws TikaConfigException if configuration is invalid
     */
    public static PipesConfig load(TikaJsonConfig tikaJsonConfig) throws IOException, TikaConfigException {
        PipesConfig config = tikaJsonConfig.deserialize("pipes", PipesConfig.class);
        if (config == null) {
            config = new PipesConfig();
        }
        return config;
    }

    public long getTimeoutMillis() {
        return timeoutMillis;
    }

    /**
     * How long to wait in milliseconds before timing out the forked process.
     * @param timeoutMillis
     */
    public void setTimeoutMillis(long timeoutMillis) {
        this.timeoutMillis = timeoutMillis;
    }

    public long getSocketTimeoutMs() {
        return socketTimeoutMs;
    }

    /**
     * Socket timeout in milliseconds for reading from the forked process.
     * If no data is received within this time, the connection is considered timed out.
     * This is different from timeoutMillis which is the parse/processing timeout.
     * @param socketTimeoutMs
     */
    public void setSocketTimeoutMs(long socketTimeoutMs) {
        this.socketTimeoutMs = socketTimeoutMs;
    }

    public long getHeartbeatIntervalMs() {
        return heartbeatIntervalMs;
    }

    /**
     * Interval in milliseconds between heartbeat messages sent from server to client.
     * Should be significantly less than socketTimeoutMs to ensure the client doesn't timeout.
     * WARNING: Setting this >= socketTimeoutMs will cause socket timeouts during normal processing.
     * This only exists for testing. We encourage you never to use it.
     * @param heartbeatIntervalMs
     */
    public void setHeartbeatIntervalMs(long heartbeatIntervalMs) {
        this.heartbeatIntervalMs = heartbeatIntervalMs;
    }

    public long getShutdownClientAfterMillis() {
        return shutdownClientAfterMillis;
    }

    /**
     * If the client has been inactive after this many milliseconds,
     * shut it down.
     *
     * @param shutdownClientAfterMillis
     */
    public void setShutdownClientAfterMillis(long shutdownClientAfterMillis) {
        this.shutdownClientAfterMillis = shutdownClientAfterMillis;
    }

    public int getNumClients() {
        return numClients;
    }

    public void setNumClients(int numClients) {
        this.numClients = numClients;
    }

    public void setForkedJvmArgs(ArrayList<String> jvmArgs) {
        this.forkedJvmArgs = jvmArgs;
    }
    //ArrayList to make jackson happy
    public ArrayList<String> getForkedJvmArgs() {
        return forkedJvmArgs;
    }

    public void setStartupTimeoutMillis(long startupTimeoutMillis) {
        this.startupTimeoutMillis = startupTimeoutMillis;
    }


    /**
     * Restart the forked PipesServer after it has processed this many files to avoid
     * slow-building memory leaks.
     * @return
     */
    public int getMaxFilesProcessedPerProcess() {
        return maxFilesProcessedPerProcess;
    }

    public void setMaxFilesProcessedPerProcess(int maxFilesProcessedPerProcess) {
        this.maxFilesProcessedPerProcess = maxFilesProcessedPerProcess;
    }

    public String getJavaPath() {
        return javaPath;
    }

    public void setJavaPath(String javaPath) {
        this.javaPath = javaPath;
    }

    public long getStartupTimeoutMillis() {
        return startupTimeoutMillis;
    }

    /**
     * Get the emit strategy configuration.
     *
     * @return the emit strategy configuration
     */
    public EmitStrategyConfig getEmitStrategy() {
        return emitStrategy;
    }

    /**
     * Set the emit strategy configuration.
     *
     * @param emitStrategy the emit strategy configuration
     */
    public void setEmitStrategy(EmitStrategyConfig emitStrategy) {
        this.emitStrategy = emitStrategy;
    }

    public long getSleepOnStartupTimeoutMillis() {
        return sleepOnStartupTimeoutMillis;
    }

    public void setSleepOnStartupTimeoutMillis(long sleepOnStartupTimeoutMillis) {
        this.sleepOnStartupTimeoutMillis = sleepOnStartupTimeoutMillis;
    }

    public int getStaleFetcherTimeoutSeconds() {
        return staleFetcherTimeoutSeconds;
    }

    public void setStaleFetcherTimeoutSeconds(int staleFetcherTimeoutSeconds) {
        this.staleFetcherTimeoutSeconds = staleFetcherTimeoutSeconds;
    }

    public int getStaleFetcherDelaySeconds() {
        return staleFetcherDelaySeconds;
    }

    public void setStaleFetcherDelaySeconds(int staleFetcherDelaySeconds) {
        this.staleFetcherDelaySeconds = staleFetcherDelaySeconds;
    }

    public long getMaxWaitForClientMillis() {
        return maxWaitForClientMillis;
    }

    public void setMaxWaitForClientMillis(long maxWaitForClientMillis) {
        this.maxWaitForClientMillis = maxWaitForClientMillis;
    }

    // Async-specific getters/setters (used by AsyncProcessor, ignored by PipesServer)

    public long getEmitWithinMillis() {
        return emitWithinMillis;
    }

    /**
     * If nothing has been emitted in this amount of time
     * and the {@link #getEmitMaxEstimatedBytes()} has not been reached yet,
     * emit what's in the emit queue.
     *
     * @param emitWithinMillis time in milliseconds
     */
    public void setEmitWithinMillis(long emitWithinMillis) {
        this.emitWithinMillis = emitWithinMillis;
    }

    /**
     * When the emit queue hits this estimated size (sum of
     * estimated extract sizes), emit the batch.
     *
     * @return the maximum estimated bytes before emitting
     */
    public long getEmitMaxEstimatedBytes() {
        return emitMaxEstimatedBytes;
    }

    public void setEmitMaxEstimatedBytes(long emitMaxEstimatedBytes) {
        this.emitMaxEstimatedBytes = emitMaxEstimatedBytes;
    }

    /**
     * FetchEmitTuple queue size
     *
     * @return the queue size
     */
    public int getQueueSize() {
        return queueSize;
    }

    public void setQueueSize(int queueSize) {
        this.queueSize = queueSize;
    }

    /**
     * Number of emitters
     *
     * @return the number of emitters
     */
    public int getNumEmitters() {
        return numEmitters;
    }

    public void setNumEmitters(int numEmitters) {
        this.numEmitters = numEmitters;
    }

    public boolean isEmitIntermediateResults() {
        return emitIntermediateResults;
    }

    public void setEmitIntermediateResults(boolean emitIntermediateResults) {
        this.emitIntermediateResults = emitIntermediateResults;
    }

    /**
     * When true, only stop processing on fatal errors (FAILED_TO_INITIALIZE).
     * When false (default), also stop on initialization failures (FETCHER_INITIALIZATION_EXCEPTION,
     * EMITTER_INITIALIZATION_EXCEPTION, CLIENT_UNAVAILABLE_WITHIN_MS) and not-found errors
     * (FETCHER_NOT_FOUND, EMITTER_NOT_FOUND).
     * <p>
     * Use true for server mode (tika-server /pipes, /async) where different requests
     * may use different fetchers/emitters - a bad request shouldn't kill the server.
     * Use false (default) for CLI batch mode where all tasks typically use the same
     * fetcher/emitter configuration - no point continuing if configuration is wrong.
     *
     * @return true if only fatal errors should stop processing
     */
    public boolean isStopOnlyOnFatal() {
        return stopOnlyOnFatal;
    }

    public void setStopOnlyOnFatal(boolean stopOnlyOnFatal) {
        this.stopOnlyOnFatal = stopOnlyOnFatal;
    }

<<<<<<< HEAD
    /**
     * Gets the default parse mode for how embedded documents are handled.
     *
     * @return the default parse mode
     */
    public ParseMode getParseMode() {
        return parseMode;
    }

    /**
     * Sets the default parse mode for how embedded documents are handled.
     * This can be overridden per-file via ParseContext.
     *
     * @param parseMode the parse mode (RMETA or CONCATENATE)
     */
    public void setParseMode(ParseMode parseMode) {
        this.parseMode = parseMode;
    }

    /**
     * Sets the default parse mode from a string.
     *
     * @param parseMode the parse mode name (rmeta or concatenate)
     */
    public void setParseMode(String parseMode) {
        this.parseMode = ParseMode.parse(parseMode);
    }

    /**
     * Gets the default behavior when a parse exception occurs.
     *
     * @return the parse exception behavior
     */
    public FetchEmitTuple.ON_PARSE_EXCEPTION getOnParseException() {
        return onParseException;
    }

    /**
     * Sets the default behavior when a parse exception occurs.
     *
     * @param onParseException the parse exception behavior
     */
    public void setOnParseException(FetchEmitTuple.ON_PARSE_EXCEPTION onParseException) {
        this.onParseException = onParseException;
=======
    public String getConfigStoreType() {
        return configStoreType;
    }

    public void setConfigStoreType(String configStoreType) {
        this.configStoreType = configStoreType;
    }

    public String getConfigStoreParams() {
        return configStoreParams;
    }

    public void setConfigStoreParams(String configStoreParams) {
        this.configStoreParams = configStoreParams;
>>>>>>> 7109dcf0
    }
}<|MERGE_RESOLUTION|>--- conflicted
+++ resolved
@@ -374,7 +374,6 @@
         this.stopOnlyOnFatal = stopOnlyOnFatal;
     }
 
-<<<<<<< HEAD
     /**
      * Gets the default parse mode for how embedded documents are handled.
      *
@@ -419,7 +418,8 @@
      */
     public void setOnParseException(FetchEmitTuple.ON_PARSE_EXCEPTION onParseException) {
         this.onParseException = onParseException;
-=======
+    }
+
     public String getConfigStoreType() {
         return configStoreType;
     }
@@ -434,6 +434,5 @@
 
     public void setConfigStoreParams(String configStoreParams) {
         this.configStoreParams = configStoreParams;
->>>>>>> 7109dcf0
     }
 }