/*
 * Licensed to the Apache Software Foundation (ASF) under one or more
 * contributor license agreements.  See the NOTICE file distributed with
 * this work for additional information regarding copyright ownership.
 * The ASF licenses this file to You under the Apache License, Version 2.0
 * (the "License"); you may not use this file except in compliance with
 * the License.  You may obtain a copy of the License at
 *
 *     http://www.apache.org/licenses/LICENSE-2.0
 *
 * Unless required by applicable law or agreed to in writing, software
 * distributed under the License is distributed on an "AS IS" BASIS,
 * WITHOUT WARRANTIES OR CONDITIONS OF ANY KIND, either express or implied.
 * See the License for the specific language governing permissions and
 * limitations under the License.
 */
package org.apache.tika.pipes.core.server;

import java.io.IOException;
import java.io.InputStream;
import java.nio.file.Files;
import java.util.Collections;
import java.util.List;
import java.util.concurrent.ArrayBlockingQueue;
import java.util.concurrent.CountDownLatch;

import org.slf4j.Logger;
import org.slf4j.LoggerFactory;
import org.xml.sax.ContentHandler;
import org.xml.sax.SAXException;

import org.apache.tika.detect.Detector;
import org.apache.tika.digest.Digester;
import org.apache.tika.digest.SkipContainerDocumentDigest;
import org.apache.tika.exception.EncryptedDocumentException;
import org.apache.tika.exception.TikaConfigException;
import org.apache.tika.extractor.DocumentSelector;
import org.apache.tika.extractor.EmbeddedDocumentBytesHandler;
import org.apache.tika.io.TikaInputStream;
import org.apache.tika.metadata.Metadata;
import org.apache.tika.metadata.TikaCoreProperties;
import org.apache.tika.mime.MediaType;
import org.apache.tika.parser.AutoDetectParser;
import org.apache.tika.parser.ParseContext;
import org.apache.tika.parser.RecursiveParserWrapper;
import org.apache.tika.pipes.api.FetchEmitTuple;
import org.apache.tika.pipes.api.ParseMode;
import org.apache.tika.pipes.core.extractor.EmbeddedDocumentBytesConfig;
import org.apache.tika.sax.BasicContentHandlerFactory;
import org.apache.tika.sax.ContentHandlerFactory;
import org.apache.tika.sax.RecursiveParserWrapperHandler;
import org.apache.tika.utils.ExceptionUtils;

class ParseHandler {

    private static final Logger LOG = LoggerFactory.getLogger(ParseHandler.class);

    private final Detector detector;
    private final Digester digester;
    private final ArrayBlockingQueue<Metadata> intermediateResult;
    private final CountDownLatch countDownLatch;
    private final AutoDetectParser autoDetectParser;
    private final RecursiveParserWrapper recursiveParserWrapper;
    private final ContentHandlerFactory defaultContentHandlerFactory;
    private final ParseMode defaultParseMode;


    ParseHandler(Detector detector, Digester digester, ArrayBlockingQueue<Metadata> intermediateResult,
                 CountDownLatch countDownLatch, AutoDetectParser autoDetectParser,
                 RecursiveParserWrapper recursiveParserWrapper, ContentHandlerFactory defaultContentHandlerFactory,
                 ParseMode defaultParseMode) {
        this.detector = detector;
        this.digester = digester;
        this.intermediateResult = intermediateResult;
        this.countDownLatch = countDownLatch;
        this.autoDetectParser = autoDetectParser;
        this.recursiveParserWrapper = recursiveParserWrapper;
        this.defaultContentHandlerFactory = defaultContentHandlerFactory;
        this.defaultParseMode = defaultParseMode;
    }

    PipesWorker.ParseDataOrPipesResult parseWithStream(FetchEmitTuple fetchEmitTuple, TikaInputStream stream, Metadata metadata, ParseContext parseContext)
            throws TikaConfigException, InterruptedException {

        List<Metadata> metadataList;
        //this adds the EmbeddedDocumentByteStore to the parsecontext
        ParseMode parseMode = getParseMode(parseContext);
        ContentHandlerFactory contentHandlerFactory = getContentHandlerFactory(parseContext);
        if (parseMode == ParseMode.RMETA) {
            metadataList =
                    parseRecursive(fetchEmitTuple, contentHandlerFactory, stream, metadata, parseContext);
        } else {
            metadataList = parseConcatenated(fetchEmitTuple, contentHandlerFactory, stream, metadata,
                    parseContext);
        }

        return new PipesWorker.ParseDataOrPipesResult(new MetadataListAndEmbeddedBytes(metadataList,
                parseContext.get(EmbeddedDocumentBytesHandler.class)), null);
    }

    private ParseMode getParseMode(ParseContext parseContext) {
        ParseMode mode = parseContext.get(ParseMode.class);
        if (mode != null) {
            return mode;
        }
        // Fall back to default loaded from TikaLoader
        return defaultParseMode;
    }

    private ContentHandlerFactory getContentHandlerFactory(ParseContext parseContext) {
        ContentHandlerFactory factory = parseContext.get(ContentHandlerFactory.class);
        if (factory != null) {
            return factory;
        }
        // Fall back to default loaded from TikaLoader
        return defaultContentHandlerFactory;
    }



    private void _preParse(FetchEmitTuple t, TikaInputStream tis, Metadata metadata,
                           ParseContext parseContext) {
        if (digester != null) {
            try {
                digester.digest(tis, metadata, parseContext);
                // Mark that we've already digested the container document so AutoDetectParser
                // won't re-digest it during parsing
                parseContext.set(SkipContainerDocumentDigest.class,
                        SkipContainerDocumentDigest.INSTANCE);
            } catch (IOException e) {
                LOG.warn("problem digesting: " + t.getId(), e);
            }
        }
        try {
            MediaType mt = detector.detect(tis, metadata, parseContext);
            metadata.set(Metadata.CONTENT_TYPE, mt.toString());
            metadata.set(TikaCoreProperties.CONTENT_TYPE_PARSER_OVERRIDE, mt.toString());
        } catch (IOException e) {
            LOG.warn("problem detecting: " + t.getId(), e);
        }
        EmbeddedDocumentBytesConfig embeddedDocumentBytesConfig = parseContext.get(EmbeddedDocumentBytesConfig.class);
        if (embeddedDocumentBytesConfig != null &&
                embeddedDocumentBytesConfig.isIncludeOriginal()) {
            EmbeddedDocumentBytesHandler embeddedDocumentByteStore = parseContext.get(EmbeddedDocumentBytesHandler.class);
            try (InputStream is = Files.newInputStream(tis.getPath())) {
                embeddedDocumentByteStore.add(0, metadata, is);
            } catch (IOException e) {
                LOG.warn("problem reading source file into embedded document byte store", e);
            }
        }
    }

    private Metadata preParse(FetchEmitTuple t, TikaInputStream tis, Metadata metadata,
                          ParseContext parseContext) {
        _preParse(t, tis, metadata, parseContext);
        return metadata;
    }

    public List<Metadata> parseRecursive(FetchEmitTuple fetchEmitTuple,
                                              ContentHandlerFactory contentHandlerFactory, TikaInputStream stream,
                                              Metadata metadata, ParseContext parseContext) throws InterruptedException {
        //Intentionally do not add the metadata filter here!
        //We need to let stacktraces percolate
        int maxEmbeddedResources = -1;
        if (contentHandlerFactory instanceof BasicContentHandlerFactory) {
            maxEmbeddedResources = ((BasicContentHandlerFactory) contentHandlerFactory).getMaxEmbeddedResources();
        }
        RecursiveParserWrapperHandler handler = new RecursiveParserWrapperHandler(
                contentHandlerFactory, maxEmbeddedResources);

        long start = System.currentTimeMillis();

        preParse(fetchEmitTuple, stream, metadata, parseContext);
        //queue better be empty. we deserve an exception if not
        intermediateResult.add(metadata);
        countDownLatch.await();
        try {
            recursiveParserWrapper.parse(stream, handler, metadata, parseContext);
        } catch (SAXException e) {
            LOG.warn("sax problem:" + fetchEmitTuple.getId(), e);
        } catch (EncryptedDocumentException e) {
            LOG.warn("encrypted document:" + fetchEmitTuple.getId(), e);
        } catch (SecurityException e) {
            LOG.warn("security exception:" + fetchEmitTuple.getId(), e);
            throw e;
        } catch (Exception e) {
            LOG.warn("parse exception: " + fetchEmitTuple.getId(), e);
        } finally {
            if (LOG.isTraceEnabled()) {
                LOG.trace("timer -- parse only time: {} ms", System.currentTimeMillis() - start);
            }
        }
        return handler.getMetadataList();
    }

    public List<Metadata> parseConcatenated(FetchEmitTuple fetchEmitTuple,
<<<<<<< HEAD
                                             ContentHandlerFactory contentHandlerFactory, TikaInputStream stream,
                                             Metadata metadata, ParseContext parseContext) {
=======
                                             HandlerConfig handlerConfig, TikaInputStream stream,
                                             Metadata metadata, ParseContext parseContext) throws InterruptedException {
>>>>>>> 7109dcf0

        ContentHandler handler = contentHandlerFactory.createHandler();
        int maxEmbedded = -1;
        if (contentHandlerFactory instanceof BasicContentHandlerFactory) {
            maxEmbedded = ((BasicContentHandlerFactory) contentHandlerFactory).getMaxEmbeddedResources();
        }
        final int finalMaxEmbedded = maxEmbedded;
        parseContext.set(DocumentSelector.class, new DocumentSelector() {
            int embedded = 0;

            @Override
            public boolean select(Metadata metadata) {
                if (finalMaxEmbedded < 0) {
                    return true;
                }
                return embedded++ < finalMaxEmbedded;
            }
        });

        String containerException = null;
        long start = System.currentTimeMillis();
        preParse(fetchEmitTuple, stream, metadata, parseContext);
        //queue better be empty. we deserve an exception if not
        intermediateResult.add(metadata);
        countDownLatch.await();
        try {
            autoDetectParser.parse(stream, handler, metadata, parseContext);
        } catch (SAXException e) {
            containerException = ExceptionUtils.getStackTrace(e);
            LOG.warn("sax problem:" + fetchEmitTuple.getId(), e);
        } catch (EncryptedDocumentException e) {
            containerException = ExceptionUtils.getStackTrace(e);
            LOG.warn("encrypted document:" + fetchEmitTuple.getId(), e);
        } catch (SecurityException e) {
            LOG.warn("security exception:" + fetchEmitTuple.getId(), e);
            throw e;
        } catch (Exception e) {
            containerException = ExceptionUtils.getStackTrace(e);
            LOG.warn("parse exception: " + fetchEmitTuple.getId(), e);
        } finally {
            metadata.add(TikaCoreProperties.TIKA_CONTENT, handler.toString());
            if (containerException != null) {
                metadata.add(TikaCoreProperties.CONTAINER_EXCEPTION, containerException);
            }
            if (LOG.isTraceEnabled()) {
                LOG.trace("timer -- parse only time: {} ms", System.currentTimeMillis() - start);
            }
        }
        return Collections.singletonList(metadata);
    }

}<|MERGE_RESOLUTION|>--- conflicted
+++ resolved
@@ -194,13 +194,8 @@
     }
 
     public List<Metadata> parseConcatenated(FetchEmitTuple fetchEmitTuple,
-<<<<<<< HEAD
                                              ContentHandlerFactory contentHandlerFactory, TikaInputStream stream,
-                                             Metadata metadata, ParseContext parseContext) {
-=======
-                                             HandlerConfig handlerConfig, TikaInputStream stream,
                                              Metadata metadata, ParseContext parseContext) throws InterruptedException {
->>>>>>> 7109dcf0
 
         ContentHandler handler = contentHandlerFactory.createHandler();
         int maxEmbedded = -1;
