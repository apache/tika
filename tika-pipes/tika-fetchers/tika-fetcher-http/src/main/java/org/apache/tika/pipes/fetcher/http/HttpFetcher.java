--- conflicted
+++ resolved
@@ -62,6 +62,7 @@
 import org.apache.tika.config.InitializableProblemHandler;
 import org.apache.tika.config.Param;
 import org.apache.tika.exception.TikaConfigException;
+import org.apache.tika.exception.TikaException;
 import org.apache.tika.exception.TikaTimeoutException;
 import org.apache.tika.io.TemporaryResources;
 import org.apache.tika.io.TikaInputStream;
@@ -71,13 +72,10 @@
 import org.apache.tika.parser.ParseContext;
 import org.apache.tika.pipes.fetcher.AbstractFetcher;
 import org.apache.tika.pipes.fetcher.RangeFetcher;
-<<<<<<< HEAD
 import org.apache.tika.pipes.fetcher.http.jwt.JwtGenerator;
 import org.apache.tika.pipes.fetcher.http.jwt.JwtPrivateKeyCreds;
 import org.apache.tika.pipes.fetcher.http.jwt.JwtSecretCreds;
-=======
 import org.apache.tika.pipes.fetcher.http.config.AdditionalHttpHeaders;
->>>>>>> b2729970
 import org.apache.tika.utils.StringUtils;
 
 /**
@@ -159,14 +157,29 @@
                         .setMaxRedirects(maxRedirects)
                         .setRedirectsEnabled(true).build();
         get.setConfig(requestConfig);
-<<<<<<< HEAD
-        populateHeaders(get);
+        putAdditionalHeadersOnRequest(parseContext, get);
         return execute(get, metadata, httpClient, true);
     }
 
-    private void populateHeaders(HttpGet get) throws TikaException {
+    @Override
+    public InputStream fetch(String fetchKey, long startRange, long endRange, Metadata metadata, ParseContext parseContext)
+            throws IOException, TikaException {
+        HttpGet get = new HttpGet(fetchKey);
+        putAdditionalHeadersOnRequest(parseContext, get);
+
+        get.setHeader("Range", "bytes=" + startRange + "-" + endRange);
+        return execute(get, metadata, httpClient, true);
+    }
+
+    private void putAdditionalHeadersOnRequest(ParseContext parseContext, HttpGet get) {
         if (!StringUtils.isBlank(userAgent)) {
             get.setHeader(USER_AGENT, userAgent);
+        }
+        AdditionalHttpHeaders additionalHttpHeaders = parseContext.get(AdditionalHttpHeaders.class);
+        if (additionalHttpHeaders != null) {
+            additionalHttpHeaders
+                    .getHeaders()
+                    .forEach(get::setHeader);
         }
         if (jwtGenerator != null) {
             try {
@@ -174,39 +187,6 @@
             } catch (JOSEException e) {
                 throw new TikaException("Could not generate JWT", e);
             }
-        }
-    }
-
-    @Override
-    public InputStream fetch(String fetchKey, long startRange, long endRange, Metadata metadata)
-            throws IOException, TikaException {
-        HttpGet get = new HttpGet(fetchKey);
-        populateHeaders(get);
-=======
-        putAdditionalHeadersOnRequest(parseContext, get);
-        return execute(get, metadata, httpClient, true);
-    }
-
-    @Override
-    public InputStream fetch(String fetchKey, long startRange, long endRange, Metadata metadata, ParseContext parseContext)
-            throws IOException {
-        HttpGet get = new HttpGet(fetchKey);
-        putAdditionalHeadersOnRequest(parseContext, get);
-
->>>>>>> b2729970
-        get.setHeader("Range", "bytes=" + startRange + "-" + endRange);
-        return execute(get, metadata, httpClient, true);
-    }
-
-    private void putAdditionalHeadersOnRequest(ParseContext parseContext, HttpGet get) {
-        if (!StringUtils.isBlank(userAgent)) {
-            get.setHeader(USER_AGENT, userAgent);
-        }
-        AdditionalHttpHeaders additionalHttpHeaders = parseContext.get(AdditionalHttpHeaders.class);
-        if (additionalHttpHeaders != null) {
-            additionalHttpHeaders
-                    .getHeaders()
-                    .forEach(get::setHeader);
         }
     }
 
