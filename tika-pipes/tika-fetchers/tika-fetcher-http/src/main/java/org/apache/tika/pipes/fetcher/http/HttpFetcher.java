/*
 * Licensed to the Apache Software Foundation (ASF) under one or more
 * contributor license agreements.  See the NOTICE file distributed with
 * this work for additional information regarding copyright ownership.
 * The ASF licenses this file to You under the Apache License, Version 2.0
 * (the "License"); you may not use this file except in compliance with
 * the License.  You may obtain a copy of the License at
 *
 *     http://www.apache.org/licenses/LICENSE-2.0
 *
 * Unless required by applicable law or agreed to in writing, software
 * distributed under the License is distributed on an "AS IS" BASIS,
 * WITHOUT WARRANTIES OR CONDITIONS OF ANY KIND, either express or implied.
 * See the License for the specific language governing permissions and
 * limitations under the License.
 */
package org.apache.tika.pipes.fetcher.http;


import java.io.IOException;
import java.io.InputStream;
import java.io.OutputStream;
import java.net.InetAddress;
import java.net.MalformedURLException;
import java.net.URI;
import java.net.URL;
import java.nio.charset.StandardCharsets;
import java.nio.file.Files;
import java.nio.file.Path;
import java.nio.file.StandardCopyOption;
import java.security.PrivateKey;
import java.util.ArrayList;
import java.util.List;
import java.util.Map;
import java.util.Timer;
import java.util.TimerTask;
import java.util.concurrent.atomic.AtomicBoolean;

import com.nimbusds.jose.JOSEException;
import org.apache.commons.io.IOUtils;
import org.apache.commons.io.output.UnsynchronizedByteArrayOutputStream;
import org.apache.http.ConnectionClosedException;
import org.apache.http.Header;
import org.apache.http.HttpConnection;
import org.apache.http.HttpEntity;
import org.apache.http.HttpInetConnection;
import org.apache.http.HttpResponse;
import org.apache.http.client.HttpClient;
import org.apache.http.client.config.RequestConfig;
import org.apache.http.client.methods.CloseableHttpResponse;
import org.apache.http.client.methods.HttpGet;
import org.apache.http.client.protocol.HttpClientContext;
import org.apache.http.impl.conn.ConnectionShutdownException;
import org.apache.http.util.EntityUtils;
import org.slf4j.Logger;
import org.slf4j.LoggerFactory;

import org.apache.tika.client.HttpClientFactory;
import org.apache.tika.config.Field;
import org.apache.tika.config.Initializable;
import org.apache.tika.config.InitializableProblemHandler;
import org.apache.tika.config.Param;
import org.apache.tika.exception.TikaConfigException;
import org.apache.tika.exception.TikaTimeoutException;
import org.apache.tika.io.TemporaryResources;
import org.apache.tika.io.TikaInputStream;
import org.apache.tika.metadata.Metadata;
import org.apache.tika.metadata.Property;
import org.apache.tika.metadata.TikaCoreProperties;
import org.apache.tika.parser.ParseContext;
import org.apache.tika.pipes.fetcher.AbstractFetcher;
import org.apache.tika.pipes.fetcher.RangeFetcher;
import org.apache.tika.pipes.fetcher.http.config.AdditionalHttpHeaders;
import org.apache.tika.pipes.fetcher.http.config.HttpFetcherConfig;
import org.apache.tika.pipes.fetcher.http.jwt.JwtGenerator;
import org.apache.tika.pipes.fetcher.http.jwt.JwtPrivateKeyCreds;
import org.apache.tika.pipes.fetcher.http.jwt.JwtSecretCreds;
import org.apache.tika.utils.StringUtils;

/**
 * Based on Apache httpclient
 */
public class HttpFetcher extends AbstractFetcher implements Initializable, RangeFetcher {
    public HttpFetcher() {

    }

    private HttpFetcherConfig httpFetcherConfig = new HttpFetcherConfig();
    private HttpClientFactory httpClientFactory = new HttpClientFactory();

    public HttpFetcher(HttpFetcherConfig httpFetcherConfig) {
        this.httpFetcherConfig = httpFetcherConfig;
    }

    public static String HTTP_HEADER_PREFIX = "http-header:";

    public static String HTTP_FETCH_PREFIX = "http-connection:";

    /**
     * http status code
     */
    public static Property HTTP_STATUS_CODE = Property.externalInteger(HTTP_HEADER_PREFIX + "status-code");
    /**
     * Number of redirects
     */
    public static Property HTTP_NUM_REDIRECTS = Property.externalInteger(HTTP_FETCH_PREFIX + "num-redirects");

    /**
     * If there were redirects, this captures the final URL visited
     */
    public static Property HTTP_TARGET_URL = Property.externalText(HTTP_FETCH_PREFIX + "target-url");

    public static Property HTTP_TARGET_IP_ADDRESS = Property.externalText(HTTP_FETCH_PREFIX + "target-ip-address");

    public static Property HTTP_FETCH_TRUNCATED = Property.externalBoolean(HTTP_FETCH_PREFIX + "fetch-truncated");

    public static Property HTTP_CONTENT_ENCODING = Property.externalText(HTTP_HEADER_PREFIX + "content-encoding");

    public static Property HTTP_CONTENT_TYPE = Property.externalText(HTTP_HEADER_PREFIX + "content-type");

    private static String USER_AGENT = "User-Agent";

    Logger LOG = LoggerFactory.getLogger(HttpFetcher.class);

    private HttpClient httpClient;
    //back-off client that disables compression
    private HttpClient noCompressHttpClient;

    JwtGenerator jwtGenerator;

    @Override
<<<<<<< HEAD
    public InputStream fetch(String fetchKey, Metadata metadata) throws IOException, TikaException {
=======
    public InputStream fetch(String fetchKey, Metadata metadata, ParseContext parseContext) throws IOException {
>>>>>>> c520d024
        HttpGet get = new HttpGet(fetchKey);
        RequestConfig requestConfig = RequestConfig
                .custom()
                .setMaxRedirects(httpFetcherConfig.getMaxRedirects())
                .setRedirectsEnabled(httpFetcherConfig.getMaxRedirects() > 0)
                .build();
        get.setConfig(requestConfig);
<<<<<<< HEAD
        setHttpRequestHeaders(metadata, get);
        return execute(get, metadata, httpClient, true);
    }

    private void setHttpRequestHeaders(Metadata metadata, HttpGet get) throws TikaException {
        if (!StringUtils.isBlank(httpFetcherConfig.getUserAgent())) {
            get.setHeader(USER_AGENT, httpFetcherConfig.getUserAgent());
        }

        // additional http request headers can be sent in here.
        // Add the headers from the Fetcher configuration.
        if (httpFetcherConfig.getHttpRequestHeaders() != null) {
            for (String httpRequestHeader : httpFetcherConfig.getHttpRequestHeaders()) {
                placeHeaderOnGetRequest(get, httpRequestHeader);
            }
        }
        // Additionally, headers can be specified per-fetch via the metadata.
        String[] httpRequestHeaders = metadata.getValues("httpRequestHeaders");
        if (httpRequestHeaders != null) {
            for (String httpRequestHeader : httpRequestHeaders) {
                placeHeaderOnGetRequest(get, httpRequestHeader);
            }
        }
        if (jwtGenerator != null) {
            try {
                get.setHeader("Authorization", "Bearer " + jwtGenerator.jwt());
            } catch (JOSEException e) {
                throw new TikaException("Could not generate JWT", e);
            }
        }
    }

    private static void placeHeaderOnGetRequest(HttpGet get, String httpRequestHeader) {
        int idxOfEquals = httpRequestHeader.indexOf(':');
        if (idxOfEquals == -1) {
            return;
        }
        String headerKey = httpRequestHeader.substring(0, idxOfEquals).trim();
        String headerValue = httpRequestHeader.substring(idxOfEquals + 1).trim();
        get.setHeader(headerKey, headerValue);
    }

    @Override
    public InputStream fetch(String fetchKey, long startRange, long endRange, Metadata metadata) throws IOException, TikaException {
        HttpGet get = new HttpGet(fetchKey);
        if (!StringUtils.isBlank(httpFetcherConfig.getUserAgent())) {
            get.setHeader(USER_AGENT, httpFetcherConfig.getUserAgent());
        }
        setHttpRequestHeaders(metadata, get);
=======
        putAdditionalHeadersOnRequest(parseContext, get);
        return execute(get, metadata, httpClient, true);
    }

    @Override
    public InputStream fetch(String fetchKey, long startRange, long endRange, Metadata metadata, ParseContext parseContext)
            throws IOException {
        HttpGet get = new HttpGet(fetchKey);
        putAdditionalHeadersOnRequest(parseContext, get);

>>>>>>> c520d024
        get.setHeader("Range", "bytes=" + startRange + "-" + endRange);
        return execute(get, metadata, httpClient, true);
    }

    private void putAdditionalHeadersOnRequest(ParseContext parseContext, HttpGet httpGet) {
        if (!StringUtils.isBlank(httpFetcherConfig.getUserAgent())) {
            httpGet.setHeader(USER_AGENT, httpFetcherConfig.getUserAgent());
        }
        AdditionalHttpHeaders additionalHttpHeaders = parseContext.get(AdditionalHttpHeaders.class);
        if (additionalHttpHeaders != null) {
            additionalHttpHeaders
                    .getHeaders()
                    .forEach(httpGet::setHeader);
        }
    }

    private InputStream execute(HttpGet get, Metadata metadata, HttpClient client,
                                boolean retryOnBadLength) throws IOException {
        HttpClientContext context = HttpClientContext.create();
        HttpResponse response = null;
        final AtomicBoolean timeout = new AtomicBoolean(false);
        Timer timer = null;
        long overallTimeout = httpFetcherConfig.getOverallTimeout() == null ? -1 : httpFetcherConfig.getOverallTimeout();
        try {
            if (overallTimeout > -1) {
                TimerTask task = new TimerTask() {
                    @Override
                    public void run() {
                        timeout.set(true);
                        if (get != null) {
                            get.abort();
                        }

                    }
                };
                timer = new Timer(false);
                timer.schedule(task, overallTimeout);
            }
            response = client.execute(get, context);

            updateMetadata(get
                    .getURI()
                    .toString(), response, context, metadata);

            int code = response
                    .getStatusLine()
                    .getStatusCode();
            LOG.info("Fetch id {} status code {}", get.getURI(), code);
            if (code < 200 || code > 299) {
                throw new IOException("bad status code: " + code + " :: " + responseToString(response));
            }
            try (InputStream is = response
                    .getEntity()
                    .getContent()) {
                return spool(is, metadata);
            }
        } catch (ConnectionClosedException e) {

            if (retryOnBadLength && e.getMessage() != null && e
                    .getMessage()
                    .contains("Premature " + "end of " + "Content-Length delimited message")) {
                //one trigger for this is if the server sends the uncompressed length
                //and then compresses the stream. See HTTPCLIENT-2176
                LOG.warn("premature end of content-length delimited message; retrying with " + "content compression disabled for {}", get.getURI());
                return execute(get, metadata, noCompressHttpClient, false);
            }
            throw e;
        } catch (IOException e) {
            if (timeout.get()) {
                throw new TikaTimeoutException("Overall timeout after " + overallTimeout + "ms");
            } else {
                throw e;
            }
        } finally {
            if (timer != null) {
                timer.cancel();
                timer.purge();
            }
            if (response != null) {
                //make sure you've consumed the entity
                EntityUtils.consumeQuietly(response.getEntity());
            }
            if (response instanceof CloseableHttpResponse) {
                ((CloseableHttpResponse) response).close();
            }
        }
    }

    private InputStream spool(InputStream content, Metadata metadata) throws IOException {
        long start = System.currentTimeMillis();
        TemporaryResources tmp = new TemporaryResources();
        Path tmpFile = tmp.createTempFile(metadata);
        if (httpFetcherConfig.getMaxSpoolSize() < 0) {
            Files.copy(content, tmpFile, StandardCopyOption.REPLACE_EXISTING);
        } else {
            try (OutputStream os = Files.newOutputStream(tmpFile)) {
                long totalRead = IOUtils.copyLarge(content, os, 0, httpFetcherConfig.getMaxSpoolSize());
                if (totalRead == httpFetcherConfig.getMaxSpoolSize() && content.read() != -1) {
                    metadata.set(HTTP_FETCH_TRUNCATED, "true");
                }
            }
        }
        long elapsed = System.currentTimeMillis() - start;
        LOG.debug("took {} ms to copy to local tmp file", elapsed);
        return TikaInputStream.get(tmpFile, metadata, tmp);
    }

    private void updateMetadata(String url, HttpResponse response, HttpClientContext context, Metadata metadata) {
        if (response == null) {
            return;
        }

        if (response.getStatusLine() != null) {
            metadata.set(HTTP_STATUS_CODE, response
                    .getStatusLine()
                    .getStatusCode());
        }

        HttpEntity entity = response.getEntity();
        if (entity != null && entity.getContentEncoding() != null) {
            metadata.set(HTTP_CONTENT_ENCODING, entity
                    .getContentEncoding()
                    .getValue());
        }
        if (entity != null && entity.getContentType() != null) {
            metadata.set(HTTP_CONTENT_TYPE, entity
                    .getContentType()
                    .getValue());
        }

        //load headers
        if (httpFetcherConfig.getHttpHeaders() != null) {
            for (String h : httpFetcherConfig.getHttpHeaders()) {
                Header[] headers = response.getHeaders(h);
                if (headers != null && headers.length > 0) {
                    String name = HTTP_HEADER_PREFIX + h;
                    for (Header header : headers) {
                        metadata.add(name, header.getValue());
                    }
                }
            }
        }
        List<URI> uriList = context.getRedirectLocations();
        if (uriList == null) {
            metadata.set(HTTP_NUM_REDIRECTS, 0);
            metadata.set(HTTP_TARGET_URL, url);
        } else {
            metadata.set(HTTP_NUM_REDIRECTS, uriList.size());
            try {
                //there were some rare NPEs in this part of the codebase
                //during development.
                URI uri = uriList.get(uriList.size() - 1);
                if (uri != null) {
                    URL u = uri.toURL();
                    metadata.set(HTTP_TARGET_URL, u.toString());
                    metadata.set(TikaCoreProperties.RESOURCE_NAME_KEY, u.getFile());
                }
            } catch (MalformedURLException e) {
                //swallow
            }
        }
        HttpConnection connection = context.getConnection();
        if (connection instanceof HttpInetConnection) {
            try {
                InetAddress inetAddress = ((HttpInetConnection) connection).getRemoteAddress();
                if (inetAddress != null) {
                    metadata.set(HTTP_TARGET_IP_ADDRESS, inetAddress.getHostAddress());
                }
            } catch (ConnectionShutdownException e) {
                LOG.warn("connection shutdown while trying to get target URL: " + url);
            }
        }
    }

    private String responseToString(HttpResponse response) {
        if (response.getEntity() == null) {
            return "";
        }
        try (InputStream is = response
                .getEntity()
                .getContent()) {
            UnsynchronizedByteArrayOutputStream bos = UnsynchronizedByteArrayOutputStream
                    .builder()
                    .get();
            IOUtils.copyLarge(is, bos, 0, httpFetcherConfig.getMaxErrMsgSize());
            return bos.toString(StandardCharsets.UTF_8);
        } catch (IOException e) {
            LOG.warn("IOException trying to read error message", e);
            return "";
        } catch (NullPointerException e) {
            return "";
        } finally {
            EntityUtils.consumeQuietly(response.getEntity());
        }

    }

    @Field
    public void setUserName(String userName) {
        httpFetcherConfig.setUserName(userName);
    }

    @Field
    public void setPassword(String password) {
        httpFetcherConfig.setPassword(password);
    }

    @Field
    public void setNtDomain(String domain) {
        httpFetcherConfig.setNtDomain(domain);
    }

    @Field
    public void setAuthScheme(String authScheme) {
        httpFetcherConfig.setAuthScheme(authScheme);
    }

    @Field
    public void setProxyHost(String proxyHost) {
        httpFetcherConfig.setProxyHost(proxyHost);
    }

    @Field
    public void setProxyPort(int proxyPort) {
        httpFetcherConfig.setProxyPort(proxyPort);
    }

    @Field
    public void setConnectTimeout(int connectTimeout) {
        httpFetcherConfig.setConnectTimeout(connectTimeout);
    }

    @Field
    public void setRequestTimeout(int requestTimeout) {
        httpFetcherConfig.setRequestTimeout(requestTimeout);
    }

    @Field
    public void setSocketTimeout(int socketTimeout) {
        httpFetcherConfig.setSocketTimeout(socketTimeout);
    }

    @Field
    public void setMaxConnections(int maxConnections) {
        httpFetcherConfig.setMaxConnections(maxConnections);
    }

    @Field
    public void setMaxConnectionsPerRoute(int maxConnectionsPerRoute) {
        httpFetcherConfig.setMaxConnectionsPerRoute(maxConnectionsPerRoute);
    }

    /**
     * Set the maximum number of bytes to spool to a temp file.
     * If this value is <code>-1</code>, the full stream will be spooled to a temp file
     * <p>
     * Default size is -1.
     *
     * @param maxSpoolSize
     */
    @Field
    public void setMaxSpoolSize(long maxSpoolSize) {
        httpFetcherConfig.setMaxSpoolSize(maxSpoolSize);
    }

    @Field
    public void setMaxRedirects(int maxRedirects) {
        httpFetcherConfig.setMaxRedirects(maxRedirects);
    }

    /**
     * Which http request headers should we send in the http fetch requests.
     *
     * @param headers The headers to add to the HTTP GET requests.
     */
    @Field
    public void setHttpRequestHeaders(List<String> headers) {
        httpFetcherConfig.setHttpRequestHeaders(new ArrayList<>());
        if (headers != null) {
            httpFetcherConfig.getHttpRequestHeaders().addAll(headers);
        }
    }

    /**
     * Which http headers should we capture in the metadata.
     * Keys will be prepended with {@link HttpFetcher#HTTP_HEADER_PREFIX}
     *
     * @param headers
     */
    @Field
    public void setHttpHeaders(List<String> headers) {
        httpFetcherConfig.setHttpHeaders(new ArrayList<>());
        if (headers != null) {
            httpFetcherConfig.getHttpHeaders().addAll(headers);
        }
    }

    /**
     * This sets an overall timeout on the request.  If a server is super slow
     * or the file is very long, the other timeouts might not be triggered.
     *
     * @param overallTimeout
     */
    @Field
    public void setOverallTimeout(long overallTimeout) {
        httpFetcherConfig.setOverallTimeout(overallTimeout);
    }

    @Field
    public void setMaxErrMsgSize(int maxErrMsgSize) {
        httpFetcherConfig.setMaxErrMsgSize(maxErrMsgSize);
    }

    /**
     * When making the request, what User-Agent is sent in the request.
     * By default httpclient adds e.g. "Apache-HttpClient/4.5.13 (Java/x.y.z)"
     *
     * @param userAgent
     */
    @Field
    public void setUserAgent(String userAgent) {
        httpFetcherConfig.setUserAgent(userAgent);
    }

    @Field
    public void setJwtIssuer(String jwtIssuer) {
        httpFetcherConfig.setJwtIssuer(jwtIssuer);
    }

    @Field
    public void setJwtSubject(String jwtSubject) {
        httpFetcherConfig.setJwtSubject(jwtSubject);
    }

    @Field
    public void setJwtExpiresInSeconds(int jwtExpiresInSeconds) {
        httpFetcherConfig.setJwtExpiresInSeconds(jwtExpiresInSeconds);
    }

    @Field
    public void setJwtSecret(String jwtSecret) {
        httpFetcherConfig.setJwtSecret(jwtSecret);
    }

    @Field
    public void setJwtPrivateKeyBase64(String jwtPrivateKeyBase64) {
        httpFetcherConfig.setJwtPrivateKeyBase64(jwtPrivateKeyBase64);
    }

    @Override
    public void initialize(Map<String, Param> params) throws TikaConfigException {
        if (httpFetcherConfig.getSocketTimeout() != null) {
            httpClientFactory.setSocketTimeout(httpFetcherConfig.getSocketTimeout());
        }
        if (httpFetcherConfig.getRequestTimeout() != null) {
            httpClientFactory.setRequestTimeout(httpFetcherConfig.getRequestTimeout());
        }
        if (httpFetcherConfig.getConnectTimeout() != null) {
            httpClientFactory.setSocketTimeout(httpFetcherConfig.getConnectTimeout());
        }
        if (httpFetcherConfig.getMaxConnections() != null) {
            httpClientFactory.setMaxConnections(httpFetcherConfig.getMaxConnections());
        }
        if (httpFetcherConfig.getMaxConnectionsPerRoute() != null) {
            httpClientFactory.setMaxConnectionsPerRoute(httpFetcherConfig.getMaxConnectionsPerRoute());
        }
        if (!StringUtils.isBlank(httpFetcherConfig.getAuthScheme())) {
            httpClientFactory.setUserName(httpFetcherConfig.getUserName());
            httpClientFactory.setPassword(httpFetcherConfig.getPassword());
            httpClientFactory.setAuthScheme(httpFetcherConfig.getAuthScheme());
            if (httpFetcherConfig.getNtDomain() != null) {
                httpClientFactory.setNtDomain(httpFetcherConfig.getNtDomain());
            }
        }
        if (!StringUtils.isBlank(httpFetcherConfig.getProxyHost())) {
            httpClientFactory.setProxyHost(httpFetcherConfig.getProxyHost());
            httpClientFactory.setProxyPort(httpFetcherConfig.getProxyPort());
        }
        httpClient = httpClientFactory.build();
        HttpClientFactory cp = httpClientFactory.copy();
        cp.setDisableContentCompression(true);
        noCompressHttpClient = cp.build();

        if (!StringUtils.isBlank(httpFetcherConfig.getJwtPrivateKeyBase64())) {
            PrivateKey key = JwtPrivateKeyCreds.convertBase64ToPrivateKey(httpFetcherConfig.getJwtPrivateKeyBase64());
            jwtGenerator = new JwtGenerator(new JwtPrivateKeyCreds(key, httpFetcherConfig.getJwtIssuer(),
                    httpFetcherConfig.getJwtSubject(), httpFetcherConfig.getJwtExpiresInSeconds()));
        } else if (!StringUtils.isBlank(httpFetcherConfig.getJwtSecret())) {
            jwtGenerator = new JwtGenerator(new JwtSecretCreds(httpFetcherConfig.getJwtSecret().getBytes(StandardCharsets.UTF_8),
                    httpFetcherConfig.getJwtIssuer(),
                    httpFetcherConfig.getJwtSubject(), httpFetcherConfig.getJwtExpiresInSeconds()));
        }
    }

    @Override
    public void checkInitialization(InitializableProblemHandler problemHandler) throws TikaConfigException {
        if (!StringUtils.isBlank(httpFetcherConfig.getJwtSecret()) && !StringUtils.isBlank(httpFetcherConfig.getJwtPrivateKeyBase64())) {
            throw new TikaConfigException("Both JWT secret and JWT private key base 64 were " +
                    "specified. Only one or the other is supported");
        }
    }

    public void setHttpClientFactory(HttpClientFactory httpClientFactory) {
        this.httpClientFactory = httpClientFactory;
    }

<<<<<<< HEAD
    void setHttpClient(HttpClient httpClient) {
        this.httpClient = httpClient;
    }
=======
    public void setHttpClient(HttpClient httpClient) {
        this.httpClient = httpClient;
    }

    public HttpClient getHttpClient() {
        return httpClient;
    }

    public HttpFetcherConfig getHttpFetcherConfig() {
        return httpFetcherConfig;
    }

    public void setHttpFetcherConfig(HttpFetcherConfig httpFetcherConfig) {
        this.httpFetcherConfig = httpFetcherConfig;
    }
>>>>>>> c520d024
}<|MERGE_RESOLUTION|>--- conflicted
+++ resolved
@@ -61,6 +61,7 @@
 import org.apache.tika.config.InitializableProblemHandler;
 import org.apache.tika.config.Param;
 import org.apache.tika.exception.TikaConfigException;
+import org.apache.tika.exception.TikaException;
 import org.apache.tika.exception.TikaTimeoutException;
 import org.apache.tika.io.TemporaryResources;
 import org.apache.tika.io.TikaInputStream;
@@ -129,11 +130,7 @@
     JwtGenerator jwtGenerator;
 
     @Override
-<<<<<<< HEAD
-    public InputStream fetch(String fetchKey, Metadata metadata) throws IOException, TikaException {
-=======
     public InputStream fetch(String fetchKey, Metadata metadata, ParseContext parseContext) throws IOException {
->>>>>>> c520d024
         HttpGet get = new HttpGet(fetchKey);
         RequestConfig requestConfig = RequestConfig
                 .custom()
@@ -141,29 +138,29 @@
                 .setRedirectsEnabled(httpFetcherConfig.getMaxRedirects() > 0)
                 .build();
         get.setConfig(requestConfig);
-<<<<<<< HEAD
-        setHttpRequestHeaders(metadata, get);
+        putAdditionalHeadersOnRequest(parseContext, get);
         return execute(get, metadata, httpClient, true);
     }
 
-    private void setHttpRequestHeaders(Metadata metadata, HttpGet get) throws TikaException {
+    @Override
+    public InputStream fetch(String fetchKey, long startRange, long endRange, Metadata metadata, ParseContext parseContext)
+            throws IOException {
+        HttpGet get = new HttpGet(fetchKey);
+        putAdditionalHeadersOnRequest(parseContext, get);
+
+        get.setHeader("Range", "bytes=" + startRange + "-" + endRange);
+        return execute(get, metadata, httpClient, true);
+    }
+
+    private void putAdditionalHeadersOnRequest(ParseContext parseContext, HttpGet httpGet) {
         if (!StringUtils.isBlank(httpFetcherConfig.getUserAgent())) {
-            get.setHeader(USER_AGENT, httpFetcherConfig.getUserAgent());
-        }
-
-        // additional http request headers can be sent in here.
-        // Add the headers from the Fetcher configuration.
-        if (httpFetcherConfig.getHttpRequestHeaders() != null) {
-            for (String httpRequestHeader : httpFetcherConfig.getHttpRequestHeaders()) {
-                placeHeaderOnGetRequest(get, httpRequestHeader);
-            }
-        }
-        // Additionally, headers can be specified per-fetch via the metadata.
-        String[] httpRequestHeaders = metadata.getValues("httpRequestHeaders");
-        if (httpRequestHeaders != null) {
-            for (String httpRequestHeader : httpRequestHeaders) {
-                placeHeaderOnGetRequest(get, httpRequestHeader);
-            }
+            httpGet.setHeader(USER_AGENT, httpFetcherConfig.getUserAgent());
+        }
+        AdditionalHttpHeaders additionalHttpHeaders = parseContext.get(AdditionalHttpHeaders.class);
+        if (additionalHttpHeaders != null) {
+            additionalHttpHeaders
+                    .getHeaders()
+                    .forEach(httpGet::setHeader);
         }
         if (jwtGenerator != null) {
             try {
@@ -175,48 +172,13 @@
     }
 
     private static void placeHeaderOnGetRequest(HttpGet get, String httpRequestHeader) {
-        int idxOfEquals = httpRequestHeader.indexOf(':');
-        if (idxOfEquals == -1) {
-            return;
-        }
-        String headerKey = httpRequestHeader.substring(0, idxOfEquals).trim();
-        String headerValue = httpRequestHeader.substring(idxOfEquals + 1).trim();
-        get.setHeader(headerKey, headerValue);
-    }
-
-    @Override
-    public InputStream fetch(String fetchKey, long startRange, long endRange, Metadata metadata) throws IOException, TikaException {
-        HttpGet get = new HttpGet(fetchKey);
-        if (!StringUtils.isBlank(httpFetcherConfig.getUserAgent())) {
-            get.setHeader(USER_AGENT, httpFetcherConfig.getUserAgent());
-        }
-        setHttpRequestHeaders(metadata, get);
-=======
-        putAdditionalHeadersOnRequest(parseContext, get);
-        return execute(get, metadata, httpClient, true);
-    }
-
-    @Override
-    public InputStream fetch(String fetchKey, long startRange, long endRange, Metadata metadata, ParseContext parseContext)
-            throws IOException {
-        HttpGet get = new HttpGet(fetchKey);
-        putAdditionalHeadersOnRequest(parseContext, get);
-
->>>>>>> c520d024
-        get.setHeader("Range", "bytes=" + startRange + "-" + endRange);
-        return execute(get, metadata, httpClient, true);
-    }
-
-    private void putAdditionalHeadersOnRequest(ParseContext parseContext, HttpGet httpGet) {
-        if (!StringUtils.isBlank(httpFetcherConfig.getUserAgent())) {
-            httpGet.setHeader(USER_AGENT, httpFetcherConfig.getUserAgent());
-        }
-        AdditionalHttpHeaders additionalHttpHeaders = parseContext.get(AdditionalHttpHeaders.class);
-        if (additionalHttpHeaders != null) {
-            additionalHttpHeaders
-                    .getHeaders()
-                    .forEach(httpGet::setHeader);
-        }
+            int idxOfEquals = httpRequestHeader.indexOf(':');
+            if (idxOfEquals == -1) {
+                return;
+            }
+            String headerKey = httpRequestHeader.substring(0, idxOfEquals).trim();
+            String headerValue = httpRequestHeader.substring(idxOfEquals + 1).trim();
+            get.setHeader(headerKey, headerValue);
     }
 
     private InputStream execute(HttpGet get, Metadata metadata, HttpClient client,
@@ -609,11 +571,6 @@
         this.httpClientFactory = httpClientFactory;
     }
 
-<<<<<<< HEAD
-    void setHttpClient(HttpClient httpClient) {
-        this.httpClient = httpClient;
-    }
-=======
     public void setHttpClient(HttpClient httpClient) {
         this.httpClient = httpClient;
     }
@@ -629,5 +586,4 @@
     public void setHttpFetcherConfig(HttpFetcherConfig httpFetcherConfig) {
         this.httpFetcherConfig = httpFetcherConfig;
     }
->>>>>>> c520d024
 }