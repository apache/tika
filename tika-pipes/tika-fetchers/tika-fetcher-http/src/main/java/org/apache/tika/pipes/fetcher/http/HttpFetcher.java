--- conflicted
+++ resolved
@@ -137,17 +137,13 @@
                 .setRedirectsEnabled(httpFetcherConfig.getMaxRedirects() > 0)
                 .build();
         get.setConfig(requestConfig);
-<<<<<<< HEAD
-        populateHeaders(get);
-        return execute(get, metadata, httpClient, true);
-=======
         setHttpRequestHeaders(metadata, get);
         return execute(get, metadata, httpClient, true);
     }
 
-    private void setHttpRequestHeaders(Metadata metadata, HttpGet get) {
-        if (!StringUtils.isBlank(userAgent)) {
-            get.setHeader(USER_AGENT, userAgent);
+    private void setHttpRequestHeaders(Metadata metadata, HttpGet get) throws TikaException {
+        if (!StringUtils.isBlank(httpFetcherConfig.getUserAgent())) {
+            get.setHeader(USER_AGENT, httpFetcherConfig.getUserAgent());
         }
         // additional http request headers can be sent in here.
         String[] httpRequestHeaders = metadata.getValues("httpRequestHeaders");
@@ -159,13 +155,6 @@
                 get.setHeader(headerKey, headerValue);
             }
         }
->>>>>>> 7c2fb07a
-    }
-
-    private void populateHeaders(HttpGet get) throws TikaException {
-        if (!StringUtils.isBlank(httpFetcherConfig.getUserAgent())) {
-            get.setHeader(USER_AGENT, httpFetcherConfig.getUserAgent());
-        }
         if (jwtGenerator != null) {
             try {
                 get.setHeader("Authorization", "Bearer " + jwtGenerator.jwt());
@@ -174,6 +163,7 @@
             }
         }
     }
+
     @Override
     public InputStream fetch(String fetchKey, long startRange, long endRange, Metadata metadata) throws IOException {
         HttpGet get = new HttpGet(fetchKey);
@@ -558,11 +548,8 @@
     public void setHttpClientFactory(HttpClientFactory httpClientFactory) {
         this.httpClientFactory = httpClientFactory;
     }
-<<<<<<< HEAD
-=======
 
     void setHttpClient(HttpClient httpClient) {
         this.httpClient = httpClient;
     }
->>>>>>> 7c2fb07a
 }