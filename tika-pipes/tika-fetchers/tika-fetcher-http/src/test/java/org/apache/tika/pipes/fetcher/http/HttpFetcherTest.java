--- conflicted
+++ resolved
@@ -30,11 +30,8 @@
 import java.nio.file.Path;
 import java.nio.file.Paths;
 import java.nio.file.StandardCopyOption;
-<<<<<<< HEAD
 import java.security.SecureRandom;
-=======
 import java.util.ArrayList;
->>>>>>> c520d024
 import java.util.Collections;
 import java.util.zip.GZIPInputStream;
 
@@ -66,12 +63,9 @@
 import org.apache.tika.metadata.TikaCoreProperties;
 import org.apache.tika.parser.ParseContext;
 import org.apache.tika.pipes.fetcher.FetcherManager;
-<<<<<<< HEAD
-import org.apache.tika.pipes.fetcher.http.jwt.JwtGenerator;
-=======
 import org.apache.tika.pipes.fetcher.http.config.AdditionalHttpHeaders;
 import org.apache.tika.pipes.fetcher.http.config.HttpFetcherConfig;
->>>>>>> c520d024
+import org.apache.tika.pipes.fetcher.http.jwt.JwtGenerator;
 
 class HttpFetcherTest extends TikaTest {
     private static final String TEST_URL = "wontbecalled";
@@ -83,9 +77,6 @@
 
     @BeforeEach
     public void before() throws Exception {
-<<<<<<< HEAD
-        httpFetcher = new HttpFetcher();
-=======
         httpFetcherConfig = new HttpFetcherConfig();
         httpFetcherConfig.setHttpHeaders(new ArrayList<>());
         httpFetcherConfig.setUserAgent("Test app");
@@ -99,7 +90,6 @@
         httpFetcherConfig.setOverallTimeout(400_000L);
         httpFetcherConfig.setMaxSpoolSize(-1L);
 
->>>>>>> c520d024
         final HttpResponse mockResponse = buildMockResponse(HttpStatus.SC_OK,
                 IOUtils.toInputStream(CONTENT, Charset.defaultCharset()));
 
