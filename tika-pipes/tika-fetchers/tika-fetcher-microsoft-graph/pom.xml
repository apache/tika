<?xml version="1.0" encoding="UTF-8"?>
<!--
  Licensed to the Apache Software Foundation (ASF) under one
  or more contributor license agreements.  See the NOTICE file
  distributed with this work for additional information
  regarding copyright ownership.  The ASF licenses this file
  to you under the Apache License, Version 2.0 (the
  "License"); you may not use this file except in compliance
  with the License.  You may obtain a copy of the License at

    http://www.apache.org/licenses/LICENSE-2.0

  Unless required by applicable law or agreed to in writing,
  software distributed under the License is distributed on an
  "AS IS" BASIS, WITHOUT WARRANTIES OR CONDITIONS OF ANY
  KIND, either express or implied.  See the License for the
  specific language governing permissions and limitations
  under the License.
-->
<project xmlns="http://maven.apache.org/POM/4.0.0" xmlns:xsi="http://www.w3.org/2001/XMLSchema-instance" xsi:schemaLocation="http://maven.apache.org/POM/4.0.0 https://maven.apache.org/xsd/maven-4.0.0.xsd">
  <parent>
    <artifactId>tika-fetchers</artifactId>
    <groupId>org.apache.tika</groupId>
    <version>3.0.0-SNAPSHOT</version>
  </parent>
  <modelVersion>4.0.0</modelVersion>

  <artifactId>tika-fetcher-microsoft-graph</artifactId>
  <name>Apache Tika Microsoft Graph Pipes Fetcher</name>

  <properties>
    <microsoft-graph.version>6.13.0</microsoft-graph.version>
    <microsoft-kiota-serialization-json.version>1.1.1</microsoft-kiota-serialization-json.version>
    <wiremock.version>3.3.1</wiremock.version>
  </properties>

  <dependencies>
    <dependency>
      <groupId>com.azure</groupId>
      <artifactId>azure-identity</artifactId>
      <version>${azure.identity.version}</version>
      <exclusions>
        <exclusion>
          <groupId>com.nimbusds</groupId>
          <artifactId>nimbus-jose-jwt</artifactId>
        </exclusion>
        <exclusion>
          <groupId>com.azure</groupId>
          <artifactId>azure-json</artifactId>
        </exclusion>
        <exclusion>
          <groupId>net.java.dev.jna</groupId>
          <artifactId>jna-platform</artifactId>
        </exclusion>
        <exclusion>
          <groupId>com.microsoft.azure</groupId>
          <artifactId>msal4j</artifactId>
        </exclusion>
      </exclusions>
    </dependency>
    <dependency>
<<<<<<< HEAD
=======
      <groupId>com.azure</groupId>
      <artifactId>azure-json</artifactId>
      <version>${azure.json.version}</version>
    </dependency>
    <dependency>
      <groupId>${project.groupId}</groupId>
      <artifactId>tika-core</artifactId>
      <version>${project.version}</version>
    </dependency>
    <dependency>
>>>>>>> 9543d034
      <groupId>com.microsoft.graph</groupId>
      <artifactId>microsoft-graph</artifactId>
      <version>${microsoft-graph.version}</version>
      <exclusions>
        <exclusion>
          <groupId>com.nimbusds</groupId>
          <artifactId>nimbus-jose-jwt</artifactId>
        </exclusion>
        <exclusion>
          <groupId>org.jetbrains.kotlin</groupId>
          <artifactId>kotlin-stdlib-jdk8</artifactId>
        </exclusion>
        <exclusion>
          <groupId>org.jetbrains.kotlin</groupId>
          <artifactId>kotlin-stdlib-jdk8</artifactId>
        </exclusion>
      </exclusions>
    </dependency>
    <dependency>
      <groupId>org.mockito</groupId>
      <artifactId>mockito-junit-jupiter</artifactId>
      <version>${mockito-junit-jupiter.version}</version>
      <scope>test</scope>
    </dependency>
    <dependency>
      <groupId>com.nimbusds</groupId>
      <artifactId>nimbus-jose-jwt</artifactId>
    </dependency>
  </dependencies>
  <build>
    <plugins>
      <plugin>
        <groupId>org.apache.maven.plugins</groupId>
        <artifactId>maven-jar-plugin</artifactId>
        <configuration>
          <archive>
            <manifestEntries>
              <Automatic-Module-Name>org.apache.tika.pipes.fetcher.s3</Automatic-Module-Name>
            </manifestEntries>
          </archive>
        </configuration>
        <executions>
          <execution>
            <goals>
              <goal>test-jar</goal>
            </goals>
          </execution>
        </executions>
      </plugin>
      <plugin>
        <artifactId>maven-shade-plugin</artifactId>
        <version>${maven.shade.version}</version>
        <executions>
          <execution>
            <phase>package</phase>
            <goals>
              <goal>shade</goal>
            </goals>
            <configuration>
              <createDependencyReducedPom>
                false
              </createDependencyReducedPom>
              <!-- <filters> -->
              <filters>
                <filter>
                  <artifact>*:*</artifact>
                  <excludes>
                    <exclude>META-INF/*</exclude>
                    <exclude>LICENSE.txt</exclude>
                    <exclude>NOTICE.txt</exclude>
                  </excludes>
                </filter>
              </filters>
              <transformers>
                <transformer implementation="org.apache.maven.plugins.shade.resource.IncludeResourceTransformer">
                  <resource>META-INF/LICENSE</resource>
                  <file>target/classes/META-INF/LICENSE</file>
                </transformer>
                <transformer implementation="org.apache.maven.plugins.shade.resource.IncludeResourceTransformer">
                  <resource>META-INF/NOTICE</resource>
                  <file>target/classes/META-INF/NOTICE</file>
                </transformer>
                <transformer implementation="org.apache.maven.plugins.shade.resource.IncludeResourceTransformer">
                  <resource>META-INF/DEPENDENCIES</resource>
                  <file>target/classes/META-INF/DEPENDENCIES</file>
                </transformer>
                <transformer implementation="org.apache.maven.plugins.shade.resource.IncludeResourceTransformer">
                  <resource>META-INF/extensions.idx</resource>
                  <file>target/classes/META-INF/extensions.idx</file>
                </transformer>
              </transformers>
            </configuration>
          </execution>
        </executions>
      </plugin>

    </plugins>
  </build>

  <scm>
    <tag>3.0.0-BETA2-rc1</tag>
  </scm>
</project><|MERGE_RESOLUTION|>--- conflicted
+++ resolved
@@ -59,19 +59,11 @@
       </exclusions>
     </dependency>
     <dependency>
-<<<<<<< HEAD
-=======
       <groupId>com.azure</groupId>
       <artifactId>azure-json</artifactId>
       <version>${azure.json.version}</version>
     </dependency>
     <dependency>
-      <groupId>${project.groupId}</groupId>
-      <artifactId>tika-core</artifactId>
-      <version>${project.version}</version>
-    </dependency>
-    <dependency>
->>>>>>> 9543d034
       <groupId>com.microsoft.graph</groupId>
       <artifactId>microsoft-graph</artifactId>
       <version>${microsoft-graph.version}</version>
