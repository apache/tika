--- conflicted
+++ resolved
@@ -170,13 +170,8 @@
                 JsonMetadataList.toJson(metadataList, writer);
             }
             byte[] bytes = bos.toByteArray();
-<<<<<<< HEAD
-            try (TikaInputStream is = TikaInputStream.get(bytes)) {
-                emit(emitKey, is, new Metadata(), parseContext);
-=======
             try (TikaInputStream tis = TikaInputStream.get(bytes)) {
                 emit(emitKey, tis, new Metadata(), parseContext);
->>>>>>> 25cb0e93
             }
         } else {
             try (TemporaryResources tmp = new TemporaryResources()) {
@@ -184,13 +179,8 @@
                 try (Writer writer = Files.newBufferedWriter(tmpPath, StandardCharsets.UTF_8, StandardOpenOption.CREATE)) {
                     JsonMetadataList.toJson(metadataList, writer);
                 }
-<<<<<<< HEAD
-                try (TikaInputStream is = TikaInputStream.get(tmpPath)) {
-                    emit(emitKey, is, new Metadata(), parseContext);
-=======
                 try (TikaInputStream tis = TikaInputStream.get(tmpPath)) {
                     emit(emitKey, tis, new Metadata(), parseContext);
->>>>>>> 25cb0e93
                 }
             }
         }
