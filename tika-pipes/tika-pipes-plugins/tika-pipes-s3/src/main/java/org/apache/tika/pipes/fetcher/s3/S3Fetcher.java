/*
 * Licensed to the Apache Software Foundation (ASF) under one or more
 * contributor license agreements.  See the NOTICE file distributed with
 * this work for additional information regarding copyright ownership.
 * The ASF licenses this file to You under the Apache License, Version 2.0
 * (the "License"); you may not use this file except in compliance with
 * the License.  You may obtain a copy of the License at
 *
 *     http://www.apache.org/licenses/LICENSE-2.0
 *
 * Unless required by applicable law or agreed to in writing, software
 * distributed under the License is distributed on an "AS IS" BASIS,
 * WITHOUT WARRANTIES OR CONDITIONS OF ANY KIND, either express or implied.
 * See the License for the specific language governing permissions and
 * limitations under the License.
 */
package org.apache.tika.pipes.fetcher.s3;

import java.io.IOException;
import java.net.URI;
import java.net.URISyntaxException;
import java.nio.file.Files;
import java.nio.file.Path;
import java.nio.file.StandardCopyOption;
import java.util.HashSet;
import java.util.Locale;
import java.util.Map;
import java.util.Set;

import org.slf4j.Logger;
import org.slf4j.LoggerFactory;
import software.amazon.awssdk.auth.credentials.AwsBasicCredentials;
import software.amazon.awssdk.auth.credentials.AwsCredentialsProvider;
import software.amazon.awssdk.auth.credentials.InstanceProfileCredentialsProvider;
import software.amazon.awssdk.auth.credentials.ProfileCredentialsProvider;
import software.amazon.awssdk.auth.credentials.StaticCredentialsProvider;
import software.amazon.awssdk.awscore.exception.AwsServiceException;
import software.amazon.awssdk.core.ResponseInputStream;
import software.amazon.awssdk.core.exception.SdkClientException;
import software.amazon.awssdk.http.SdkHttpClient;
import software.amazon.awssdk.http.SdkHttpConfigurationOption;
import software.amazon.awssdk.http.apache.ApacheHttpClient;
import software.amazon.awssdk.regions.Region;
import software.amazon.awssdk.services.s3.S3Client;
import software.amazon.awssdk.services.s3.S3ClientBuilder;
import software.amazon.awssdk.services.s3.S3Configuration;
import software.amazon.awssdk.services.s3.model.GetObjectRequest;
import software.amazon.awssdk.services.s3.model.GetObjectResponse;

import org.apache.tika.config.ConfigValidator;
import org.apache.tika.exception.FileTooLongException;
import org.apache.tika.exception.TikaConfigException;
import org.apache.tika.exception.TikaException;
import org.apache.tika.io.FilenameUtils;
import org.apache.tika.io.TemporaryResources;
import org.apache.tika.io.TikaInputStream;
import org.apache.tika.metadata.Metadata;
import org.apache.tika.parser.ParseContext;
import org.apache.tika.pipes.api.fetcher.Fetcher;
import org.apache.tika.pipes.api.fetcher.RangeFetcher;
import org.apache.tika.pipes.fetcher.s3.config.S3FetcherConfig;
import org.apache.tika.plugins.AbstractTikaExtension;
import org.apache.tika.plugins.ExtensionConfig;
import org.apache.tika.utils.StringUtils;

/**
 * Fetches files from s3. Example file: s3://my_bucket/path/to/my_file.pdf
 * The bucket must be specified via the tika-config or before
 * initialization, and the fetch key is "path/to/my_file.pdf".
 */
public class S3Fetcher extends AbstractTikaExtension implements Fetcher, RangeFetcher {

    private static final Logger LOGGER = LoggerFactory.getLogger(S3Fetcher.class);
    private static final String PREFIX = "s3";

    //Do not retry if there's an AmazonS3Exception with this error code
    private static final Set<String> NO_RETRY_ERROR_CODES = new HashSet<>();

    static {
        NO_RETRY_ERROR_CODES.add("AccessDenied");
        NO_RETRY_ERROR_CODES.add("NoSuchKey");
        NO_RETRY_ERROR_CODES.add("ExpiredToken");
        NO_RETRY_ERROR_CODES.add("InvalidAccessKeyId");
        NO_RETRY_ERROR_CODES.add("InvalidRange");
        NO_RETRY_ERROR_CODES.add("InvalidRequest");
    }

    private final Object[] clientLock = new Object[0];
    private S3FetcherConfig config;
    private S3Client s3Client;

    private S3Fetcher(ExtensionConfig pluginConfig) {
        super(pluginConfig);
    }

    public static S3Fetcher build(ExtensionConfig extensionConfig) throws IOException, TikaConfigException {
        S3FetcherConfig config = S3FetcherConfig.load(extensionConfig.json());
        S3Fetcher fetcher = new S3Fetcher(extensionConfig);
        fetcher.config = config;
        fetcher.initialize();
        return fetcher;
    }

    private void initialize() throws TikaConfigException {
        ConfigValidator.mustNotBeEmpty("bucket", config.getBucket());
        ConfigValidator.mustNotBeEmpty("region", config.getRegion());

        AwsCredentialsProvider provider;
        String credentialsProvider = config.getCredentialsProvider();
        if (credentialsProvider == null) {
            credentialsProvider = "instance";
        }
        switch (credentialsProvider) {
            case "instance":
                provider = InstanceProfileCredentialsProvider.builder().build();
                break;
            case "profile":
                provider = ProfileCredentialsProvider.builder().profileName(config.getProfile()).build();
                break;
            case "key_secret":
                AwsBasicCredentials awsCreds = AwsBasicCredentials.create(config.getAccessKey(), config.getSecretKey());
                provider = StaticCredentialsProvider.create(awsCreds);
                break;
            default:
                throw new TikaConfigException("credentialsProvider must be set and must be either 'instance', 'profile' or 'key_secret'");
        }

        int maxConnections = config.getMaxConnections();
        if (maxConnections <= 0) {
            maxConnections = SdkHttpConfigurationOption.GLOBAL_HTTP_DEFAULTS.get(SdkHttpConfigurationOption.MAX_CONNECTIONS);
        }

        SdkHttpClient httpClient = ApacheHttpClient.builder().maxConnections(maxConnections).build();
        S3Configuration clientConfig = S3Configuration.builder().pathStyleAccessEnabled(config.isPathStyleAccessEnabled()).build();
        try {
            synchronized (clientLock) {
                S3ClientBuilder s3ClientBuilder = S3Client.builder().httpClient(httpClient)
                        .serviceConfiguration(clientConfig).credentialsProvider(provider);
                if (!StringUtils.isBlank(config.getEndpointConfigurationService())) {
                    try {
                        s3ClientBuilder.endpointOverride(new URI(config.getEndpointConfigurationService())).region(Region.of(config.getRegion()));
                    } catch (URISyntaxException ex) {
                        throw new TikaConfigException("bad endpointConfigurationService: " + config.getEndpointConfigurationService(), ex);
                    }
                } else {
                    s3ClientBuilder.region(Region.of(config.getRegion()));
                }
                s3Client = s3ClientBuilder.build();
            }
        } catch (SdkClientException e) {
            throw new TikaConfigException("can't initialize s3 fetcher", e);
        }
    }

    @Override
    public TikaInputStream fetch(String fetchKey, Metadata metadata, ParseContext parseContext) throws TikaException, IOException {
        return fetch(fetchKey, -1, -1, metadata, parseContext);
    }

    @Override
    public TikaInputStream fetch(String fetchKey, long startRange, long endRange, Metadata metadata, ParseContext parseContext)
            throws TikaException, IOException {
        String prefix = config.getPrefix();
        String theFetchKey = StringUtils.isBlank(prefix) ? fetchKey : prefix + fetchKey;

        if (LOGGER.isDebugEnabled()) {
            if (startRange > -1) {
                LOGGER.debug("about to fetch fetchkey={} (start={} end={}) from bucket ({})",
                        theFetchKey, startRange, endRange, config.getBucket());
            } else {
                LOGGER.debug("about to fetch fetchkey={} from bucket ({})",
                        theFetchKey, config.getBucket());
            }
        }

        long[] throttleSeconds = config.getThrottleSeconds();
        int tries = 0;
        IOException ex = null;
        do {
            try {
                long start = System.currentTimeMillis();
                TikaInputStream tis = _fetch(theFetchKey, metadata, startRange, endRange);
                long elapsed = System.currentTimeMillis() - start;
                LOGGER.debug("total to fetch {}", elapsed);
<<<<<<< HEAD
                return TikaInputStream.get(is);
=======
                return tis;
>>>>>>> 25cb0e93
            } catch (AwsServiceException e) {
                if (e.awsErrorDetails() != null) {
                    String errorCode = e.awsErrorDetails().errorCode();
                    if (errorCode != null && NO_RETRY_ERROR_CODES.contains(e.awsErrorDetails().errorCode())) {
                        LOGGER.warn("Hit a no retry error code. Not retrying." + tries, e);
                        throw new IOException(e);
                    }
                }
                LOGGER.warn("client exception fetching on retry=" + tries, e);
                ex = new IOException(e);
            } catch (SdkClientException e) {
                LOGGER.warn("client exception fetching on retry=" + tries, e);
                ex = new IOException(e);
            } catch (IOException e) {
                LOGGER.warn("client exception fetching on retry=" + tries, e);
                ex = e;
            }
            if (throttleSeconds != null && tries < throttleSeconds.length) {
                LOGGER.warn("sleeping for {} seconds before retry", throttleSeconds[tries]);
                try {
                    Thread.sleep(throttleSeconds[tries] * 1000);
                } catch (InterruptedException e) {
                    throw new RuntimeException("interrupted");
                }
            }
        } while (throttleSeconds != null && ++tries < throttleSeconds.length);

        throw ex;
    }

    private TikaInputStream _fetch(String fetchKey, Metadata metadata,
                               Long startRange, Long endRange) throws IOException {
        TemporaryResources tmp = null;
        ResponseInputStream<GetObjectResponse> s3Object = null;
        try {
            long start = System.currentTimeMillis();
            GetObjectRequest.Builder builder = GetObjectRequest.builder().bucket(config.getBucket()).key(fetchKey);
            if (startRange != null && endRange != null
                    && startRange > -1 && endRange > -1) {
                String range = String.format(Locale.US, "bytes=%d-%d", startRange, endRange);
                builder.range(range);
            }
            GetObjectRequest objectRequest = builder.build();
            synchronized (clientLock) {
                s3Object = s3Client.getObject(objectRequest);
            }
            long length = s3Object.response().contentLength();
            metadata.set(Metadata.CONTENT_LENGTH, Long.toString(length));
            long maxLength = config.getMaxLength();
            if (maxLength > -1) {
                if (length > maxLength) {
                    throw new FileTooLongException(length, maxLength);
                }
            }
            LOGGER.debug("took {} ms to fetch file's metadata", System.currentTimeMillis() - start);

            if (config.isExtractUserMetadata()) {
                for (Map.Entry<String, String> e : s3Object.response().metadata().entrySet()) {
                    metadata.add(PREFIX + ":" + e.getKey(), e.getValue());
                }
            }
            if (!config.isSpoolToTemp()) {
                return TikaInputStream.get(s3Object);
            } else {
                start = System.currentTimeMillis();
                tmp = new TemporaryResources();
                Path tmpPath = tmp.createTempFile(FilenameUtils.getSuffixFromPath(fetchKey));
                Files.copy(s3Object, tmpPath, StandardCopyOption.REPLACE_EXISTING);
                TikaInputStream tis = TikaInputStream.get(tmpPath, metadata, tmp);
                LOGGER.debug("took {} ms to fetch metadata and copy to local tmp file",
                        System.currentTimeMillis() - start);
                return tis;
            }
        } catch (Throwable e) {
            if (tmp != null) {
                tmp.close();
            }
            if (s3Object != null) {
                s3Object.close();
            }
            throw e;
        }
    }
}<|MERGE_RESOLUTION|>--- conflicted
+++ resolved
@@ -182,11 +182,7 @@
                 TikaInputStream tis = _fetch(theFetchKey, metadata, startRange, endRange);
                 long elapsed = System.currentTimeMillis() - start;
                 LOGGER.debug("total to fetch {}", elapsed);
-<<<<<<< HEAD
-                return TikaInputStream.get(is);
-=======
                 return tis;
->>>>>>> 25cb0e93
             } catch (AwsServiceException e) {
                 if (e.awsErrorDetails() != null) {
                     String errorCode = e.awsErrorDetails().errorCode();
