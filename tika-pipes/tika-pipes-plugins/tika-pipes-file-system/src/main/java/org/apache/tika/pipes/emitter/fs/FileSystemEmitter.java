/*
 * Licensed to the Apache Software Foundation (ASF) under one or more
 * contributor license agreements.  See the NOTICE file distributed with
 * this work for additional information regarding copyright ownership.
 * The ASF licenses this file to You under the Apache License, Version 2.0
 * (the "License"); you may not use this file except in compliance with
 * the License.  You may obtain a copy of the License at
 *
 *     http://www.apache.org/licenses/LICENSE-2.0
 *
 * Unless required by applicable law or agreed to in writing, software
 * distributed under the License is distributed on an "AS IS" BASIS,
 * WITHOUT WARRANTIES OR CONDITIONS OF ANY KIND, either express or implied.
 * See the License for the specific language governing permissions and
 * limitations under the License.
 */
package org.apache.tika.pipes.emitter.fs;

import java.io.IOException;
import java.io.InputStream;
import java.io.Writer;
import java.nio.charset.StandardCharsets;
import java.nio.file.FileAlreadyExistsException;
import java.nio.file.Files;
import java.nio.file.Path;
import java.nio.file.Paths;
import java.nio.file.StandardCopyOption;
import java.util.List;
import java.util.Optional;

import org.slf4j.Logger;
import org.slf4j.LoggerFactory;

import org.apache.tika.config.ConfigContainer;
import org.apache.tika.exception.TikaConfigException;
import org.apache.tika.metadata.Metadata;
import org.apache.tika.metadata.TikaCoreProperties;
import org.apache.tika.parser.ParseContext;
import org.apache.tika.pipes.api.emitter.AbstractStreamEmitter;
import org.apache.tika.plugins.ExtensionConfig;
import org.apache.tika.serialization.JsonMetadataList;
import org.apache.tika.utils.StringUtils;

/**
 * Emitter to write to a file system.
 * <p>
 * This calculates the path to write to based on the {@link FileSystemEmitterConfig#basePath()}
 * and the value of the {@link TikaCoreProperties#SOURCE_PATH} value.
 *
 * <pre class="prettyprint">
 * </pre>
 */
public class FileSystemEmitter extends AbstractStreamEmitter {

    private static final Logger LOG = LoggerFactory.getLogger(FileSystemEmitter.class);

    public static FileSystemEmitter build(ExtensionConfig pluginConfig) throws TikaConfigException, IOException {
        FileSystemEmitter emitter = new FileSystemEmitter(pluginConfig);
        emitter.configure();
        return emitter;
    }

    private FileSystemEmitterConfig fileSystemEmitterConfig;

    public FileSystemEmitter(ExtensionConfig pluginConfig) {
        super(pluginConfig);
    }

    private void configure() throws TikaConfigException, IOException {
        fileSystemEmitterConfig = FileSystemEmitterConfig.load(pluginConfig.jsonConfig());
        checkConfig(fileSystemEmitterConfig);
    }

    private void checkConfig(FileSystemEmitterConfig fileSystemEmitterConfig) {
        if (fileSystemEmitterConfig.onExists() == null) {
            throw new IllegalArgumentException("Must configure 'onExists' as 'skip', 'exception' or 'replace'");
        }
    }

    @Override
    public void emit(String emitKey, List<Metadata> metadataList, ParseContext parseContext) throws IOException {
        LOG.warn("about to emit: {}", emitKey);
        if (metadataList == null || metadataList.isEmpty()) {
            throw new IOException("metadata list must not be null or of size 0");
        }

        FileSystemEmitterConfig config = getConfig(parseContext);

        Path output;

        if (!StringUtils.isBlank(config.fileExtension())) {
            emitKey += "." + config.fileExtension();
        }

        if (config.basePath() != null) {
            Path basePath = Paths.get(config.basePath());
            output = basePath.resolve(emitKey);
            if (!output.toAbsolutePath().normalize().startsWith(basePath.toAbsolutePath().normalize())) {
                throw new IOException("path traversal?! " + output.toAbsolutePath());
            }
        } else {
            output = Paths.get(emitKey);
        }

        if (output.getParent() != null && !Files.isDirectory(output.getParent())) {
            Files.createDirectories(output.getParent());
        }
        try (Writer writer = Files.newBufferedWriter(output, StandardCharsets.UTF_8)) {
            JsonMetadataList.toJson(metadataList, writer, config.prettyPrint());
        }
    }

    @Override
    public void emit(String emitKey, InputStream inputStream, Metadata userMetadata, ParseContext parseContext) throws IOException {
        LOG.warn("about to stream emit: {}", emitKey);

        FileSystemEmitterConfig config = getConfig(parseContext);

        Path output;
        if (config.basePath() != null) {
            Path basePath = Paths.get(config.basePath());
            output = basePath.resolve(emitKey);
            if (!output.toAbsolutePath().normalize().startsWith(basePath.toAbsolutePath().normalize())) {
                throw new IOException("path traversal?! " + output.toAbsolutePath());
            }
        } else {
            output = Paths.get(emitKey);
        }

        if (!Files.isDirectory(output.getParent())) {
            LOG.warn("creating parent directory: {}", output);
            Files.createDirectories(output.getParent());
        }
        LOG.warn("on exists: {}", config.onExists());
        if (config.onExists() == FileSystemEmitterConfig.ON_EXISTS.REPLACE) {
            LOG.warn("copying {}", output);
            Files.copy(inputStream, output, StandardCopyOption.REPLACE_EXISTING);
        } else if (config.onExists() == FileSystemEmitterConfig.ON_EXISTS.EXCEPTION) {
            LOG.warn("copying 2 {}", output);
            Files.copy(inputStream, output);
        } else if (config.onExists() == FileSystemEmitterConfig.ON_EXISTS.SKIP) {
            if (!Files.isRegularFile(output)) {
                try {
                    LOG.warn("copying 3 {}", output);

                    Files.copy(inputStream, output);
                } catch (FileAlreadyExistsException e) {
                    //swallow
                    LOG.warn("file exists");
                }
            }
        }
    }

    private FileSystemEmitterConfig getConfig(ParseContext parseContext) throws IOException {
        FileSystemEmitterConfig config = fileSystemEmitterConfig;
        ConfigContainer configContainer = parseContext.get(ConfigContainer.class);
        if (configContainer != null) {
            Optional<String> configJson = configContainer.get(getExtensionConfig().id());
            if (configJson.isPresent()) {
                try {
<<<<<<< HEAD
                    // Check if basePath is present in runtime config - this is not allowed for security
                    if (configJson.get().contains("\"basePath\"")) {
                        throw new TikaConfigException(
                                "Cannot change 'basePath' at runtime for security reasons. " +
                                        "basePath can only be set during initialization.");
                    }

                    // Load runtime config (excludes basePath for security)
                    FileSystemEmitterRuntimeConfig runtimeConfig =
                            FileSystemEmitterRuntimeConfig.load(configJson.get());

                    // Merge runtime config into default config while preserving basePath
                    config = new FileSystemEmitterConfig(
                            fileSystemEmitterConfig.basePath(),
                            runtimeConfig.getFileExtension(),
                            runtimeConfig.getOnExists(),
                            runtimeConfig.isPrettyPrint());
                    checkConfig(config);
=======
                    config = FileSystemEmitterConfig.load(configJson.get());
>>>>>>> a869e654
                } catch (TikaConfigException e) {
                    throw new IOException("Failed to load runtime config", e);
                }
            }
        }
        return config;
    }
}<|MERGE_RESOLUTION|>--- conflicted
+++ resolved
@@ -159,7 +159,11 @@
             Optional<String> configJson = configContainer.get(getExtensionConfig().id());
             if (configJson.isPresent()) {
                 try {
-<<<<<<< HEAD
+                    config = FileSystemEmitterConfig.load(configJson.get());
+                } catch (TikaConfigException e) {
+                    throw new IOException("Failed to load config", e);
+                }
+                checkConfig(config);
                     // Check if basePath is present in runtime config - this is not allowed for security
                     if (configJson.get().contains("\"basePath\"")) {
                         throw new TikaConfigException(
@@ -178,9 +182,6 @@
                             runtimeConfig.getOnExists(),
                             runtimeConfig.isPrettyPrint());
                     checkConfig(config);
-=======
-                    config = FileSystemEmitterConfig.load(configJson.get());
->>>>>>> a869e654
                 } catch (TikaConfigException e) {
                     throw new IOException("Failed to load runtime config", e);
                 }
