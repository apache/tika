--- conflicted
+++ resolved
@@ -47,20 +47,12 @@
                 MimeTypes.getDefaultMimeTypes().getMediaTypeRegistry(),
                 Arrays.asList(fileDetector, defaultDetector));
 
-<<<<<<< HEAD
         try (TikaInputStream tis = TikaInputStream.get(getClass()
                 .getResourceAsStream(TEST_FILE))) {
             //run more than once to ensure that the input stream is reset
             for (int i = 0; i < 2; i++) {
                 Metadata metadata = new Metadata();
                 MediaType answer = detector.detect(tis, metadata, new ParseContext());
-=======
-        try (TikaInputStream tis = getResourceAsStream(TEST_FILE)) {
-            //run more than once to ensure that the input stream is reset
-            for (int i = 0; i < 2; i++) {
-                Metadata metadata = new Metadata();
-                MediaType answer = detector.detect(tis, metadata);
->>>>>>> 25cb0e93
                 String fileMime = metadata.get(FileCommandDetector.FILE_MIME);
                 assertTrue(MediaType.text("xml").equals(answer) ||
                         MediaType.application("xml").equals(answer),
@@ -72,18 +64,11 @@
         }
 
         //now try with TikaInputStream
-<<<<<<< HEAD
         try (TikaInputStream tis = TikaInputStream
                 .get(getClass().getResourceAsStream(TEST_FILE))) {
             //run more than once to ensure that the input stream is reset
             for (int i = 0; i < 2; i++) {
                 MediaType answer = detector.detect(tis, new Metadata(), new ParseContext());
-=======
-        try (TikaInputStream tis = getResourceAsStream(TEST_FILE)) {
-            //run more than once to ensure that the input stream is reset
-            for (int i = 0; i < 2; i++) {
-                MediaType answer = detector.detect(tis, new Metadata());
->>>>>>> 25cb0e93
                 assertTrue(MediaType.text("xml").equals(answer) ||
                         MediaType.application("xml").equals(answer),
                         "Expected text/xml or application/xml but got: " + answer);
