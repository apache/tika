--- conflicted
+++ resolved
@@ -85,11 +85,7 @@
     private void assertText(byte[] data) {
         try {
             TikaInputStream tis = TikaInputStream.get(data);
-<<<<<<< HEAD
             assertEquals(MediaType.TEXT_PLAIN, detector.detect(tis, new Metadata(), new ParseContext()));
-=======
-            assertEquals(MediaType.TEXT_PLAIN, detector.detect(tis, new Metadata()));
->>>>>>> 25cb0e93
 
             // Test that the stream has been reset
             for (byte aByte : data) {
@@ -104,11 +100,7 @@
     private void assertNotText(byte[] data) {
         try (TikaInputStream tis = TikaInputStream.get(data)) {
             assertEquals(MediaType.OCTET_STREAM,
-<<<<<<< HEAD
-                    detector.detect(TikaInputStream.get(data), new Metadata(), new ParseContext()));
-=======
-                    detector.detect(tis, new Metadata()));
->>>>>>> 25cb0e93
+                    detector.detect(tis, new Metadata(), new ParseContext());
         } catch (IOException e) {
             fail("Unexpected exception from TextDetector");
         }
