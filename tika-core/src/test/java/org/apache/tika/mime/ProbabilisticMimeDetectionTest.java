/*
 * Licensed to the Apache Software Foundation (ASF) under one or more
 * contributor license agreements.  See the NOTICE file distributed with
 * this work for additional information regarding copyright ownership.
 * The ASF licenses this file to You under the Apache License, Version 2.0
 * (the "License"); you may not use this file except in compliance with
 * the License.  You may obtain a copy of the License at
 *
 *     http://www.apache.org/licenses/LICENSE-2.0
 *
 * Unless required by applicable law or agreed to in writing, software
 * distributed under the License is distributed on an "AS IS" BASIS,
 * WITHOUT WARRANTIES OR CONDITIONS OF ANY KIND, either express or implied.
 * See the License for the specific language governing permissions and
 * limitations under the License.
 */
package org.apache.tika.mime;

import static java.nio.charset.StandardCharsets.UTF_16BE;
import static java.nio.charset.StandardCharsets.UTF_16LE;
import static java.nio.charset.StandardCharsets.UTF_8;
import static org.junit.jupiter.api.Assertions.assertEquals;
import static org.junit.jupiter.api.Assertions.assertNotNull;
import static org.junit.jupiter.api.Assertions.assertTrue;

import java.io.IOException;
import java.io.InputStream;
import java.net.URL;
import java.nio.charset.StandardCharsets;

import org.junit.jupiter.api.BeforeEach;
import org.junit.jupiter.api.Test;

import org.apache.tika.io.TikaInputStream;
import org.apache.tika.metadata.Metadata;
import org.apache.tika.metadata.TikaCoreProperties;
import org.apache.tika.parser.ParseContext;

public class ProbabilisticMimeDetectionTest {

    private ProbabilisticMimeDetectionSelector proDetector;

    private MediaTypeRegistry registry;

    /**
     * @inheritDoc
     */
    @BeforeEach
    public void setUp() {
        proDetector = new ProbabilisticMimeDetectionSelector();
        this.registry = proDetector.getMediaTypeRegistry();
    }

    @Test
    public void testDetection() throws Exception {
        testFile("image/svg+xml", "circles.svg");
        testFile("image/svg+xml", "circles-with-prefix.svg");
        testFile("image/png", "datamatrix.png");
        testFile("text/html", "test.html");
        testFile("application/xml", "test-iso-8859-1.xml");
        testFile("application/xml", "test-utf8.xml");
        testFile("application/xml", "test-utf8-bom.xml");
        testFile("application/xml", "test-utf16le.xml");
        testFile("application/xml", "test-utf16be.xml");
        testFile("application/xml", "test-long-comment.xml");
        testFile("application/xslt+xml", "stylesheet.xsl");
        testUrl("application/rdf+xml", "http://www.ai.sri.com/daml/services/owl-s/1.2/Process.owl",
                "test-difficult-rdf1.xml");
        testUrl("application/rdf+xml", "http://www.w3.org/2002/07/owl#", "test-difficult-rdf2.xml");
        // add evil test from TIKA-327
        testFile("text/html", "test-tika-327.html");
        // add another evil html test from TIKA-357
        testFile("text/html", "testlargerbuffer.html");
        // test fragment of HTML with <div> (TIKA-1102)
        testFile("text/html", "htmlfragment");
        // test binary CGM detection (TIKA-1170)
        testFile("image/cgm", "plotutils-bin-cgm-v3.cgm");
        // test HTML detection of malformed file, previously identified as
        // image/cgm (TIKA-1170)
        testFile("text/html", "test-malformed-header.html.bin");
    }

    @Test
    public void testByteOrderMark() throws Exception {
<<<<<<< HEAD
        assertEquals(MediaType.TEXT_PLAIN, proDetector
                .detect(TikaInputStream.get("\ufefftest".getBytes(UTF_16LE)), new Metadata(), new ParseContext()));
        assertEquals(MediaType.TEXT_PLAIN, proDetector
                .detect(TikaInputStream.get("\ufefftest".getBytes(UTF_16BE)), new Metadata(), new ParseContext()));

        assertEquals(MediaType.TEXT_PLAIN, proDetector
                .detect(TikaInputStream.get("\ufefftest".getBytes(UTF_8)), new Metadata(), new ParseContext()));
=======
        try (TikaInputStream tis = TikaInputStream.get("\ufefftest".getBytes(UTF_16LE))) {
            assertEquals(MediaType.TEXT_PLAIN, proDetector.detect(tis, new Metadata()));
        }
        try (TikaInputStream tis = TikaInputStream.get("\ufefftest".getBytes(UTF_16BE))) {
            assertEquals(MediaType.TEXT_PLAIN, proDetector.detect(tis, new Metadata()));
        }

        try (TikaInputStream tis = TikaInputStream.get("\ufefftest".getBytes(UTF_8))) {
            assertEquals(MediaType.TEXT_PLAIN, proDetector.detect(tis, new Metadata()));
        }
>>>>>>> 25cb0e93
    }

    @Test
    public void testSuperTypes() {
        assertTrue(registry.isSpecializationOf(MediaType.parse("text/something; charset=UTF-8"),
                MediaType.parse("text/something")));

        assertTrue(registry.isSpecializationOf(MediaType.parse("text/something; charset=UTF-8"),
                MediaType.TEXT_PLAIN));

        assertTrue(registry.isSpecializationOf(MediaType.parse("text/something; charset=UTF-8"),
                MediaType.OCTET_STREAM));

        assertTrue(registry.isSpecializationOf(MediaType.parse("text/something"),
                MediaType.TEXT_PLAIN));

        assertTrue(registry.isSpecializationOf(MediaType.parse("application/something+xml"),
                MediaType.APPLICATION_XML));

        assertTrue(registry.isSpecializationOf(MediaType.parse("application/something+zip"),
                MediaType.APPLICATION_ZIP));

        assertTrue(registry.isSpecializationOf(MediaType.APPLICATION_XML, MediaType.TEXT_PLAIN));

        assertTrue(registry.isSpecializationOf(MediaType.parse("application/vnd.apple.iwork"),
                MediaType.APPLICATION_ZIP));
    }

    @SuppressWarnings("unused")
    private void testUrlOnly(String expected, String url) throws IOException {
        InputStream in = new URL(url).openStream();
        testStream(expected, url, in);
    }

    private void testUrl(String expected, String url, String file) throws IOException {
        try (InputStream in = getClass().getResourceAsStream(file)) {
            testStream(expected, url, in);
        }
    }

    private void testFile(String expected, String filename) throws IOException {
        try (InputStream in = getClass().getResourceAsStream(filename)) {
            testStream(expected, filename, in);
        }
    }

    private void testStream(String expected, String urlOrFileName, InputStream in)
            throws IOException {
        assertNotNull(in, "Test stream: [" + urlOrFileName + "] is null!");
        try (TikaInputStream tis = TikaInputStream.get(in)) {
            Metadata metadata = new Metadata();
<<<<<<< HEAD
            String mime = this.proDetector.detect(tis, metadata, new ParseContext()).toString();
=======
            String mime = this.proDetector.detect(tis, metadata).toString();
>>>>>>> 25cb0e93
            assertEquals(expected, mime,
                    urlOrFileName + " is not properly detected: detected.");

            // Add resource name and test again
            metadata.set(TikaCoreProperties.RESOURCE_NAME_KEY, urlOrFileName);
<<<<<<< HEAD
            mime = this.proDetector.detect(tis, metadata, new ParseContext()).toString();
=======
            mime = this.proDetector.detect(tis, metadata).toString();
>>>>>>> 25cb0e93
            assertEquals(expected, mime,
                    urlOrFileName + " is not properly detected after adding resource name.");
        }
    }

    /**
     * Test for type detection of empty documents.
     *
     * @see <a
     * href="https://issues.apache.org/jira/browse/TIKA-483">TIKA-483</a>
     */
    @Test
    public void testEmptyDocument() throws IOException {
<<<<<<< HEAD
        assertEquals(MediaType.OCTET_STREAM,
                proDetector.detect(TikaInputStream.get(new byte[0]), new Metadata(), new ParseContext()));

        Metadata namehint = new Metadata();
        namehint.set(TikaCoreProperties.RESOURCE_NAME_KEY, "test.txt");
        assertEquals(MediaType.TEXT_PLAIN,
                proDetector.detect(TikaInputStream.get(new byte[0]), namehint, new ParseContext()));

        Metadata typehint = new Metadata();
        typehint.set(Metadata.CONTENT_TYPE, "text/plain");
        assertEquals(MediaType.TEXT_PLAIN,
                proDetector.detect(TikaInputStream.get(new byte[0]), typehint, new ParseContext()));
=======
        try (TikaInputStream tis = TikaInputStream.get(new byte[0])) {
            assertEquals(MediaType.OCTET_STREAM,
                    proDetector.detect(tis, new Metadata()));
        }

        Metadata namehint = new Metadata();
        namehint.set(TikaCoreProperties.RESOURCE_NAME_KEY, "test.txt");
        try (TikaInputStream tis = TikaInputStream.get(new byte[0])) {
            assertEquals(MediaType.TEXT_PLAIN,
                    proDetector.detect(tis, namehint));
        }

        Metadata typehint = new Metadata();
        typehint.set(Metadata.CONTENT_TYPE, "text/plain");
        try (TikaInputStream tis = TikaInputStream.get(new byte[0])) {
            assertEquals(MediaType.TEXT_PLAIN,
                    proDetector.detect(tis, typehint));
        }
>>>>>>> 25cb0e93

    }

    /**
     * Test for things like javascript files whose content is enclosed in XML
     * comment delimiters, but that aren't actually XML.
     *
     * @see <a
     * href="https://issues.apache.org/jira/browse/TIKA-426">TIKA-426</a>
     */
    @Test
    public void testNotXML() throws IOException {
<<<<<<< HEAD
        assertEquals(MediaType.TEXT_PLAIN, proDetector
                .detect(TikaInputStream.get("<!-- test -->".getBytes(UTF_8)), new Metadata(), new ParseContext()));
=======
        try (TikaInputStream tis = TikaInputStream.get("<!-- test -->".getBytes(UTF_8))) {
            assertEquals(MediaType.TEXT_PLAIN, proDetector.detect(tis, new Metadata()));
        }
>>>>>>> 25cb0e93
    }

    /**
     * Tests that when we repeatedly test the detection of a document that can
     * be detected with Mime Magic, that we consistently detect it correctly.
     * See TIKA-391 for more details.
     */
    @Test
    public void testMimeMagicStability() throws IOException {
        for (int i = 0; i < 100; i++) {
            testFile("application/vnd.ms-excel", "test.xls");
        }
    }

    /**
     * Tests that when two magic matches both apply, and both have the same
     * priority, we use the name to pick the right one based on the glob, or the
     * first one we come across if not. See TIKA-1292 for more details.
     */
    @Test
    public void testMimeMagicClashSamePriority() throws IOException {
        byte[] helloWorld = "Hello, World!".getBytes(UTF_8);
        MediaType helloType = MediaType.parse("hello/world-file");
        MediaType helloXType = MediaType.parse("hello/x-world-hello");
        Metadata metadata;

        // With a filename, picks the right one
        metadata = new Metadata();
        metadata.set(TikaCoreProperties.RESOURCE_NAME_KEY, "test.hello.world");
<<<<<<< HEAD
        assertEquals(helloType, proDetector.detect(TikaInputStream.get(helloWorld), metadata, new ParseContext()));

        metadata = new Metadata();
        metadata.set(TikaCoreProperties.RESOURCE_NAME_KEY, "test.x-hello-world");
        assertEquals(helloXType,
                proDetector.detect(TikaInputStream.get(helloWorld), metadata, new ParseContext()));
=======
        try (TikaInputStream tis = TikaInputStream.get(helloWorld)) {
            assertEquals(helloType, proDetector.detect(tis, metadata));
        }

        metadata = new Metadata();
        metadata.set(TikaCoreProperties.RESOURCE_NAME_KEY, "test.x-hello-world");
        try (TikaInputStream tis = TikaInputStream.get(helloWorld)) {
            assertEquals(helloXType, proDetector.detect(tis, metadata));
        }
>>>>>>> 25cb0e93

        // Without, goes for the one that sorts last
        metadata = new Metadata();
        metadata.set(TikaCoreProperties.RESOURCE_NAME_KEY, "testingTESTINGtesting");
<<<<<<< HEAD
        assertEquals(helloXType,
                proDetector.detect(TikaInputStream.get(helloWorld), metadata, new ParseContext()));
=======
        try (TikaInputStream tis = TikaInputStream.get(helloWorld)) {
            assertEquals(helloXType, proDetector.detect(tis, metadata));
        }
>>>>>>> 25cb0e93
    }

    @Test
    public void testTIKA2237() throws IOException {
        Metadata metadata = new Metadata();
        metadata.add(Metadata.CONTENT_TYPE, MediaType.text("javascript").toString());
        TikaInputStream tis = TikaInputStream.get(
                ("function() {};\n" + "try {\n" + "    window.location = 'index.html';\n" +
                        "} catch (e) {\n" + "    console.log(e);\n" + "}")
                        .getBytes(StandardCharsets.UTF_8));
<<<<<<< HEAD
        MediaType detect = new ProbabilisticMimeDetectionSelector().detect(tis, metadata, new ParseContext());
=======
        MediaType detect = new ProbabilisticMimeDetectionSelector().detect(tis, metadata);
>>>>>>> 25cb0e93
        assertEquals(MediaType.text("javascript"), detect);
    }
}<|MERGE_RESOLUTION|>--- conflicted
+++ resolved
@@ -82,26 +82,16 @@
 
     @Test
     public void testByteOrderMark() throws Exception {
-<<<<<<< HEAD
-        assertEquals(MediaType.TEXT_PLAIN, proDetector
-                .detect(TikaInputStream.get("\ufefftest".getBytes(UTF_16LE)), new Metadata(), new ParseContext()));
-        assertEquals(MediaType.TEXT_PLAIN, proDetector
-                .detect(TikaInputStream.get("\ufefftest".getBytes(UTF_16BE)), new Metadata(), new ParseContext()));
-
-        assertEquals(MediaType.TEXT_PLAIN, proDetector
-                .detect(TikaInputStream.get("\ufefftest".getBytes(UTF_8)), new Metadata(), new ParseContext()));
-=======
         try (TikaInputStream tis = TikaInputStream.get("\ufefftest".getBytes(UTF_16LE))) {
-            assertEquals(MediaType.TEXT_PLAIN, proDetector.detect(tis, new Metadata()));
+            assertEquals(MediaType.TEXT_PLAIN, proDetector.detect(tis, new Metadata(), new ParseContext())));
         }
         try (TikaInputStream tis = TikaInputStream.get("\ufefftest".getBytes(UTF_16BE))) {
-            assertEquals(MediaType.TEXT_PLAIN, proDetector.detect(tis, new Metadata()));
+            assertEquals(MediaType.TEXT_PLAIN, proDetector.detect(tis, new Metadata(), new ParseContext())));
         }
 
         try (TikaInputStream tis = TikaInputStream.get("\ufefftest".getBytes(UTF_8))) {
-            assertEquals(MediaType.TEXT_PLAIN, proDetector.detect(tis, new Metadata()));
-        }
->>>>>>> 25cb0e93
+            assertEquals(MediaType.TEXT_PLAIN, proDetector.detect(tis, new Metadata(), new ParseContext())));
+        }
     }
 
     @Test
@@ -152,22 +142,14 @@
             throws IOException {
         assertNotNull(in, "Test stream: [" + urlOrFileName + "] is null!");
         try (TikaInputStream tis = TikaInputStream.get(in)) {
-            Metadata metadata = new Metadata();
-<<<<<<< HEAD
+            Metadata metadata = new Metadata(), new ParseContext());
             String mime = this.proDetector.detect(tis, metadata, new ParseContext()).toString();
-=======
-            String mime = this.proDetector.detect(tis, metadata).toString();
->>>>>>> 25cb0e93
             assertEquals(expected, mime,
                     urlOrFileName + " is not properly detected: detected.");
 
             // Add resource name and test again
             metadata.set(TikaCoreProperties.RESOURCE_NAME_KEY, urlOrFileName);
-<<<<<<< HEAD
             mime = this.proDetector.detect(tis, metadata, new ParseContext()).toString();
-=======
-            mime = this.proDetector.detect(tis, metadata).toString();
->>>>>>> 25cb0e93
             assertEquals(expected, mime,
                     urlOrFileName + " is not properly detected after adding resource name.");
         }
@@ -181,39 +163,24 @@
      */
     @Test
     public void testEmptyDocument() throws IOException {
-<<<<<<< HEAD
-        assertEquals(MediaType.OCTET_STREAM,
-                proDetector.detect(TikaInputStream.get(new byte[0]), new Metadata(), new ParseContext()));
-
-        Metadata namehint = new Metadata();
-        namehint.set(TikaCoreProperties.RESOURCE_NAME_KEY, "test.txt");
-        assertEquals(MediaType.TEXT_PLAIN,
-                proDetector.detect(TikaInputStream.get(new byte[0]), namehint, new ParseContext()));
-
-        Metadata typehint = new Metadata();
-        typehint.set(Metadata.CONTENT_TYPE, "text/plain");
-        assertEquals(MediaType.TEXT_PLAIN,
-                proDetector.detect(TikaInputStream.get(new byte[0]), typehint, new ParseContext()));
-=======
         try (TikaInputStream tis = TikaInputStream.get(new byte[0])) {
             assertEquals(MediaType.OCTET_STREAM,
-                    proDetector.detect(tis, new Metadata()));
-        }
-
-        Metadata namehint = new Metadata();
+                    proDetector.detect(tis, new Metadata(), new ParseContext()));
+        }
+
+        Metadata namehint = new Metadata(), new ParseContext());
         namehint.set(TikaCoreProperties.RESOURCE_NAME_KEY, "test.txt");
         try (TikaInputStream tis = TikaInputStream.get(new byte[0])) {
             assertEquals(MediaType.TEXT_PLAIN,
-                    proDetector.detect(tis, namehint));
+                    proDetector.detect(tis, namehint, new ParseContext()));
         }
 
         Metadata typehint = new Metadata();
         typehint.set(Metadata.CONTENT_TYPE, "text/plain");
         try (TikaInputStream tis = TikaInputStream.get(new byte[0])) {
             assertEquals(MediaType.TEXT_PLAIN,
-                    proDetector.detect(tis, typehint));
-        }
->>>>>>> 25cb0e93
+                    proDetector.detect(tis, typehint, new ParseContext()));
+        }
 
     }
 
@@ -226,14 +193,9 @@
      */
     @Test
     public void testNotXML() throws IOException {
-<<<<<<< HEAD
-        assertEquals(MediaType.TEXT_PLAIN, proDetector
-                .detect(TikaInputStream.get("<!-- test -->".getBytes(UTF_8)), new Metadata(), new ParseContext()));
-=======
         try (TikaInputStream tis = TikaInputStream.get("<!-- test -->".getBytes(UTF_8))) {
-            assertEquals(MediaType.TEXT_PLAIN, proDetector.detect(tis, new Metadata()));
-        }
->>>>>>> 25cb0e93
+            assertEquals(MediaType.TEXT_PLAIN, proDetector.detect(tis, new Metadata(), new ParseContext())));
+        }
     }
 
     /**
@@ -261,53 +223,35 @@
         Metadata metadata;
 
         // With a filename, picks the right one
-        metadata = new Metadata();
+        metadata = new Metadata(), new ParseContext());
         metadata.set(TikaCoreProperties.RESOURCE_NAME_KEY, "test.hello.world");
-<<<<<<< HEAD
-        assertEquals(helloType, proDetector.detect(TikaInputStream.get(helloWorld), metadata, new ParseContext()));
-
-        metadata = new Metadata();
-        metadata.set(TikaCoreProperties.RESOURCE_NAME_KEY, "test.x-hello-world");
-        assertEquals(helloXType,
-                proDetector.detect(TikaInputStream.get(helloWorld), metadata, new ParseContext()));
-=======
         try (TikaInputStream tis = TikaInputStream.get(helloWorld)) {
-            assertEquals(helloType, proDetector.detect(tis, metadata));
-        }
-
-        metadata = new Metadata();
+            assertEquals(helloType, proDetector.detect(tis, metadata, new ParseContext()));
+        }
+
+        metadata = new Metadata(), new ParseContext());
         metadata.set(TikaCoreProperties.RESOURCE_NAME_KEY, "test.x-hello-world");
         try (TikaInputStream tis = TikaInputStream.get(helloWorld)) {
-            assertEquals(helloXType, proDetector.detect(tis, metadata));
-        }
->>>>>>> 25cb0e93
+            assertEquals(helloXType, proDetector.detect(tis, metadata, new ParseContext()));
+        }
 
         // Without, goes for the one that sorts last
-        metadata = new Metadata();
+        metadata = new Metadata(), new ParseContext());
         metadata.set(TikaCoreProperties.RESOURCE_NAME_KEY, "testingTESTINGtesting");
-<<<<<<< HEAD
-        assertEquals(helloXType,
-                proDetector.detect(TikaInputStream.get(helloWorld), metadata, new ParseContext()));
-=======
         try (TikaInputStream tis = TikaInputStream.get(helloWorld)) {
-            assertEquals(helloXType, proDetector.detect(tis, metadata));
-        }
->>>>>>> 25cb0e93
+            assertEquals(helloXType, proDetector.detect(tis, metadata, new ParseContext()));
+        }
     }
 
     @Test
     public void testTIKA2237() throws IOException {
-        Metadata metadata = new Metadata();
+        Metadata metadata = new Metadata(), new ParseContext());
         metadata.add(Metadata.CONTENT_TYPE, MediaType.text("javascript").toString());
         TikaInputStream tis = TikaInputStream.get(
                 ("function() {};\n" + "try {\n" + "    window.location = 'index.html';\n" +
                         "} catch (e) {\n" + "    console.log(e);\n" + "}")
                         .getBytes(StandardCharsets.UTF_8));
-<<<<<<< HEAD
         MediaType detect = new ProbabilisticMimeDetectionSelector().detect(tis, metadata, new ParseContext());
-=======
-        MediaType detect = new ProbabilisticMimeDetectionSelector().detect(tis, metadata);
->>>>>>> 25cb0e93
         assertEquals(MediaType.text("javascript"), detect);
     }
 }