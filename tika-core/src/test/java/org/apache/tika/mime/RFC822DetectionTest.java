--- conflicted
+++ resolved
@@ -71,15 +71,9 @@
 
     private void assertMime(String expected, String txt) throws IOException {
 
-<<<<<<< HEAD
-        MediaType mediaType =
-                MIME_TYPES.detect(TikaInputStream.get(txt.getBytes(StandardCharsets.UTF_8)), new Metadata(), new ParseContext());
-        assertEquals(expected, mediaType.toString(), txt);
-=======
         try (TikaInputStream tis = TikaInputStream.get(txt.getBytes(StandardCharsets.UTF_8))) {
             MediaType mediaType = MIME_TYPES.detect(tis, new Metadata());
             assertEquals(expected, mediaType.toString(), txt);
         }
->>>>>>> 25cb0e93
     }
 }