/*
 * Licensed to the Apache Software Foundation (ASF) under one or more
 * contributor license agreements.  See the NOTICE file distributed with
 * this work for additional information regarding copyright ownership.
 * The ASF licenses this file to You under the Apache License, Version 2.0
 * (the "License"); you may not use this file except in compliance with
 * the License.  You may obtain a copy of the License at
 *
 *     http://www.apache.org/licenses/LICENSE-2.0
 *
 * Unless required by applicable law or agreed to in writing, software
 * distributed under the License is distributed on an "AS IS" BASIS,
 * WITHOUT WARRANTIES OR CONDITIONS OF ANY KIND, either express or implied.
 * See the License for the specific language governing permissions and
 * limitations under the License.
 */
package org.apache.tika.mime;

import static java.nio.charset.StandardCharsets.US_ASCII;
import static org.junit.jupiter.api.Assertions.assertEquals;
import static org.junit.jupiter.api.Assertions.assertNotNull;
import static org.junit.jupiter.api.Assertions.assertThrows;
import static org.junit.jupiter.api.Assertions.assertTrue;
import static org.junit.jupiter.api.Assertions.fail;

import java.io.ByteArrayInputStream;
import java.io.IOException;
import java.lang.reflect.Field;
import java.nio.charset.StandardCharsets;
import java.util.ArrayList;
import java.util.List;
import java.util.Set;
import java.util.concurrent.Executors;
import java.util.stream.Collectors;

import org.junit.jupiter.api.AfterEach;
import org.junit.jupiter.api.BeforeEach;
import org.junit.jupiter.api.Test;

import org.apache.tika.io.TikaInputStream;
import org.apache.tika.metadata.Metadata;
import org.apache.tika.metadata.TikaCoreProperties;
import org.apache.tika.parser.ParseContext;

/**
 * These tests try to ensure that the MimeTypesReader
 * has correctly processed the mime-types.xml file.
 * To do this, it tests that various aspects of the
 * mime-types.xml file have ended up correctly as
 * globs, matches, magics etc.
 * <p>
 * If you make updates to mime-types.xml, then the
 * checks in this test may no longer hold true.
 * As such, if tests here start failing after your
 * changes, please review the test details, and
 * update it to match the new state of the file!
 */
public class MimeTypesReaderTest {

    static boolean stop = false;

    private MimeTypes mimeTypes;
    private List<Magic> magics;

    private String customMimeTypes;

    private static String getTypeAsString(MimeTypes mimeTypes, String text, Metadata metadata)
            throws IOException {
<<<<<<< HEAD
        return mimeTypes
                .detect(TikaInputStream.get(new ByteArrayInputStream(text.getBytes(StandardCharsets.UTF_8))), metadata, new ParseContext())
                .toString();
=======
        try (TikaInputStream tis = TikaInputStream.get(new ByteArrayInputStream(text.getBytes(StandardCharsets.UTF_8)))) {
            return mimeTypes.detect(tis, metadata).toString();
        }
>>>>>>> 25cb0e93

    }

    @SuppressWarnings("unchecked")
    @BeforeEach
    public void setUp() throws NoSuchFieldException, SecurityException, IllegalArgumentException,
            IllegalAccessException {
        this.mimeTypes = MimeTypes.getDefaultMimeTypes();

        Field magicsField = mimeTypes.getClass().getDeclaredField("magics");
        magicsField.setAccessible(true);
        magics = (List<Magic>) magicsField.get(mimeTypes);
        //ensure reset of custom mimes path
        customMimeTypes = System.getProperty(MimeTypesFactory.CUSTOM_MIMES_SYS_PROP);
    }

    @AfterEach
    public void tearDown() {
        if (customMimeTypes == null) {
            System.clearProperty(MimeTypesFactory.CUSTOM_MIMES_SYS_PROP);
        } else {
            System.setProperty(MimeTypesFactory.CUSTOM_MIMES_SYS_PROP, customMimeTypes);
        }
    }

    @Test
    public void testHtmlMatches() throws Exception {
        int minMatches = 10;

        // Check on the type
        MimeType html = mimeTypes.forName("text/html");
        assertTrue(html.hasMagic());
        assertTrue(html.getMagics().size() >= minMatches,
                "There should be at least " + minMatches + " HTML matches, found " +
                html.getMagics().size());

        // Check on the overall magics
        List<Magic> htmlMagics = new ArrayList<>();
        for (Magic magic : magics) {
            if (magic.getType().toString().equals("text/html")) {
                htmlMagics.add(magic);
            }
        }

        assertTrue(htmlMagics.size() >= minMatches,
                "There should be at least " + minMatches + " HTML matches, found " + htmlMagics.size());
    }

    @Test
    public void testExcelMatches() throws Exception {
        int minMatches = 4;

        // Check on the type
        MimeType excel = mimeTypes.forName("application/vnd.ms-excel");
        assertTrue(excel.hasMagic());
        assertTrue(excel.getMagics().size() >= minMatches,
                "There should be at least " + minMatches + " Excel matches, found " +
                excel.getMagics().size());

        // Check on the overall magics
        List<Magic> excelMagics = new ArrayList<>();
        for (Magic magic : magics) {
            if (magic.getType().toString().equals("application/vnd.ms-excel")) {
                excelMagics.add(magic);
            }
        }

        assertTrue(excel.getMagics().size() >= minMatches,
                "There should be at least " + minMatches + " Excel matches, found " +
                excelMagics.size());
    }

    /**
     * @since TIKA-515
     */
    @Test
    public void testReadComment() {
        try {
            assertNotNull(this.mimeTypes.forName("application/msword").getDescription());
        } catch (Exception e) {
            fail(e.getMessage());
        }
    }

    /**
     * @since TIKA-1012
     */
    @Test
    public void testReadExtendedMetadata() throws Exception {
        MimeType mime = this.mimeTypes.forName("image/bmp");
        assertEquals("BMP", mime.getAcronym());
        assertEquals("com.microsoft.bmp", mime.getUniformTypeIdentifier());
        assertEquals("http://en.wikipedia.org/wiki/BMP_file_format",
                mime.getLinks().get(0).toString());

        mime = this.mimeTypes.forName("application/xml");
        assertEquals("XML", mime.getAcronym());
        assertEquals("public.xml", mime.getUniformTypeIdentifier());
        assertEquals("http://en.wikipedia.org/wiki/Xml", mime.getLinks().get(0).toString());
    }

    @Test
    public void testReadParameterHierarchy() throws Exception {
        MimeType mimeBTree4 =
                this.mimeTypes.forName("application/x-berkeley-db;format=btree;version=4");
        MediaType mtBTree4 = mimeBTree4.getType();

        // Canonicalised with spaces
        assertEquals("application/x-berkeley-db; format=btree; version=4", mimeBTree4.toString());
        assertEquals("application/x-berkeley-db; format=btree; version=4", mtBTree4.toString());

        // Parent has one parameter
        MediaType mtBTree = this.mimeTypes.getMediaTypeRegistry().getSupertype(mtBTree4);
        assertEquals("application/x-berkeley-db; format=btree", mtBTree.toString());

        // Parent has several children, for versions 2 through 4
        Set<MediaType> mtBTreeChildren =
                this.mimeTypes.getMediaTypeRegistry().getChildTypes(mtBTree);
        assertTrue(mtBTreeChildren.size() >= 3, mtBTreeChildren.toString());
        assertTrue(mtBTreeChildren.contains(mtBTree4), mtBTreeChildren.toString());

        // Parent of that has none
        MediaType mtBD = this.mimeTypes.getMediaTypeRegistry().getSupertype(mtBTree);
        assertEquals("application/x-berkeley-db", mtBD.toString());

        // If we use one with parameters not known in the media registry,
        //  getting the parent will return the non-parameter version
        MediaType mtAlt = MediaType.application("x-berkeley-db; format=unknown; version=42");
        MediaType mtAltP = this.mimeTypes.getMediaTypeRegistry().getSupertype(mtAlt);
        assertEquals("application/x-berkeley-db", mtAltP.toString());
    }

    /**
     * TIKA-746 Ensures that the custom mimetype maps were also
     * loaded and used
     */
    @Test
    public void testCustomMimeTypes() {
        // Check that it knows about our three special ones
        String helloWorld = "hello/world";
        String helloWorldFile = "hello/world-file";
        String helloXWorld = "hello/x-world-hello";
        try {
            assertNotNull(this.mimeTypes.forName(helloWorld));
            assertNotNull(this.mimeTypes.forName(helloWorldFile));
            assertNotNull(this.mimeTypes.forName(helloXWorld));
        } catch (Exception e) {
            fail(e.getMessage());
        }

        // Check that the details come through as expected
        try {
            MimeType hw = this.mimeTypes.forName(helloWorld);
            MimeType hwf = this.mimeTypes.forName(helloWorldFile);
            MimeType hxw = this.mimeTypes.forName(helloXWorld);

            // The parent has no comments, globs, magic etc
            assertEquals("", hw.getDescription());
            assertEquals("", hw.getExtension());
            assertEquals(0, hw.getExtensions().size());
            assertEquals(0, hw.getMagics().size());

            // The file one does
            assertEquals("A \"Hello World\" file", hwf.getDescription());
            assertEquals(".hello.world", hwf.getExtension());
            assertEquals(1, hwf.getMagics().size());

            // The alternate one has most
            assertEquals("", hxw.getDescription());
            assertEquals(".x-hello-world", hxw.getExtension());
            assertEquals(1, hxw.getMagics().size());

            // Check that we can correct detect with the file one:
            // By name
            Metadata m = new Metadata();
            m.add(TikaCoreProperties.RESOURCE_NAME_KEY, "test.hello.world");
            assertEquals(hwf.toString(), this.mimeTypes.detect(null, m, new ParseContext()).toString());

            m = new Metadata();
            m.add(TikaCoreProperties.RESOURCE_NAME_KEY, "test.x-hello-world");
            assertEquals(hxw.toString(), this.mimeTypes.detect(null, m, new ParseContext()).toString());

            // By contents - picks the x one as that sorts later
            m = new Metadata();
            TikaInputStream s = TikaInputStream.get("Hello, World!".getBytes(US_ASCII));
<<<<<<< HEAD
            assertEquals(hxw.toString(), this.mimeTypes.detect(s, m, new ParseContext()).toString());
=======
            assertEquals(hxw.toString(), this.mimeTypes.detect(s, m).toString());
>>>>>>> 25cb0e93
        } catch (Exception e) {
            fail(e.getMessage());
        }
    }

    /**
     * TIKA-2460 Test loading of custom-mimetypes.xml from sys prop.
     */
    @Test
    public void testExternalMimeTypes() throws Exception {
        System.setProperty(MimeTypesFactory.CUSTOM_MIMES_SYS_PROP,
                "src/test/resources/org/apache/tika/mime/external-mimetypes.xml");
        MimeTypes mimeTypes = MimeTypes.getDefaultMimeTypes(new CustomClassLoader());
        Metadata m = new Metadata();
        m.add(TikaCoreProperties.RESOURCE_NAME_KEY, "test.external.mime.type");
        assertEquals("external/mime-type", mimeTypes.detect(null, m, new ParseContext()).toString());
    }

    @Test
    public void testGetExtensionForPowerPoint() throws Exception {
        MimeType mt = this.mimeTypes.forName("application/vnd.ms-powerpoint");
        String ext = mt.getExtension();
        assertEquals(".ppt", ext);
        assertEquals(".ppt", mt.getExtensions().get(0));
    }

    @Test
    public void testGetExtensionForJavaScript() throws Exception {
        MimeType mt = this.mimeTypes.forName("text/javascript");
        assertEquals(".js", mt.getExtension());
        assertEquals(List.of(".js", ".mjs"), mt.getExtensions());
    }

    
    @Test
    public void testMSAccessByName() {
        MimeTypes mimeTypes = MimeTypes.getDefaultMimeTypes();
        MediaType result = mimeTypes.getMimeType("testfile1.accdb").getType();
        assertEquals("application/x-msaccess", result.toString());
    }  
    
    
    @Test
    public void testZipXFiles() {
        MimeTypes mimeTypes = MimeTypes.getDefaultMimeTypes();
        MediaType result = mimeTypes.getMimeType("testfile1.zipx").getType();
        assertEquals("application/zip", result.toString());
    }
    
    
    @Test
    public void testGetAliasForJavaScript() throws Exception {
        MimeType mt = this.mimeTypes.forName("text/javascript");
        Set<String> aliases = mimeTypes.getMediaTypeRegistry()
                .getAliases(mt.getType())
                .stream()
                .map(MediaType::toString)
                .collect(Collectors.toSet());
        assertEquals(Set.of("application/javascript", "application/x-javascript"), aliases);
    }

    @Test
    public void testGetRegisteredMimesWithParameters() throws Exception {
        //TIKA-1692

        // Media Type always keeps details / parameters
        String name = "application/xml; charset=UTF-8";
        MediaType mt = MediaType.parse(name);
        assertEquals(name, mt.toString());

        // Mime type loses details not in the file
        MimeType mimeType = this.mimeTypes.getRegisteredMimeType(name);
        assertEquals("application/xml", mimeType.toString());
        assertEquals(".xml", mimeType.getExtension());

        // But on well-known parameters stays
        name = "application/dita+xml; format=map";
        mt = MediaType.parse(name);
        assertEquals(name, mt.toString());
        mimeType = this.mimeTypes.getRegisteredMimeType(name);
        assertEquals(name, mimeType.toString());
        assertEquals(".ditamap", mimeType.getExtension());
    }

    @Test
    public void testMultiThreaded() throws Exception {
        MimeTypes mimeTypes = MimeTypes.getDefaultMimeTypes();
        Executors.newFixedThreadPool(1).execute(() -> {
            try {
                for (int i = 0; i < 500 && !stop; i++) {
                    mimeTypes.forName("abc" + i + "/abc");
                }
            } catch (MimeTypeException e) {
                e.printStackTrace();
            }
        });

        for (int i = 0; i < 500 & !stop; i++) {
            mimeTypes.getMediaTypeRegistry().getAliases(MediaType.APPLICATION_ZIP);
        }
    }

    @Test
    public void testMinShouldMatch() throws Exception {
        System.setProperty(MimeTypesFactory.CUSTOM_MIMES_SYS_PROP,
                "src/test/resources/org/apache/tika/mime/custom-mimetypes-minShouldMatch.xml");
        MimeTypes mimeTypes = MimeTypes.getDefaultMimeTypes(new CustomClassLoader());

        //matches one
        assertEquals("hello/world-min-file",
                getTypeAsString(mimeTypes, "Hello World!", new Metadata()));

        //matches two
        assertEquals("hello/world-min-file",
                getTypeAsString(mimeTypes, "Hello Welt!", new Metadata()));

        //matches two
        assertEquals("hello/world-min-file",
                getTypeAsString(mimeTypes, "Hallo Welt!", new Metadata()));

        //missing !
        assertEquals("text/plain", getTypeAsString(mimeTypes, "Hello World", new Metadata()));

        //Hello requires world, welt or hallo; monde requires bonjour le
        assertEquals("text/plain", getTypeAsString(mimeTypes, "Hello Monde", new Metadata()));

        //this matcher is treated as "or" with minshouldmatch clause
        assertEquals("hello/world-min-file",
                getTypeAsString(mimeTypes, "Bonjour le Monde!", new Metadata()));

    }

    @Test
    public void testBadMinShouldMatch1() {
        System.setProperty(MimeTypesFactory.CUSTOM_MIMES_SYS_PROP,
                "src/test/resources/org/apache/tika/mime/custom-mimetypes-badMinShouldMatch1.xml");

        assertThrows(IllegalArgumentException.class, () -> MimeTypes.getDefaultMimeTypes(new CustomClassLoader()));
    }

    @Test
    public void testBadMinShouldMatch2() {
        System.setProperty(MimeTypesFactory.CUSTOM_MIMES_SYS_PROP,
                "src/test/resources/org/apache/tika/mime/custom-mimetypes-badMinShouldMatch2.xml");
        assertThrows(IllegalArgumentException.class, () -> MimeTypes.getDefaultMimeTypes(new CustomClassLoader()));
    }

    @Test
    public void testBadMinShouldMatch3() {
        System.setProperty(MimeTypesFactory.CUSTOM_MIMES_SYS_PROP,
                "src/test/resources/org/apache/tika/mime/custom-mimetypes-badMinShouldMatch3.xml");
        assertThrows(IllegalArgumentException.class, () -> MimeTypes.getDefaultMimeTypes(new CustomClassLoader()));
    }

    @Test
    public void testBadMinShouldMatch4() {
        System.setProperty(MimeTypesFactory.CUSTOM_MIMES_SYS_PROP,
                "src/test/resources/org/apache/tika/mime/custom-mimetypes-badMinShouldMatch4.xml");
        assertThrows(IllegalArgumentException.class, () -> MimeTypes.getDefaultMimeTypes(new CustomClassLoader()));
    }

    private static class CustomClassLoader extends ClassLoader {
    }
}<|MERGE_RESOLUTION|>--- conflicted
+++ resolved
@@ -66,15 +66,9 @@
 
     private static String getTypeAsString(MimeTypes mimeTypes, String text, Metadata metadata)
             throws IOException {
-<<<<<<< HEAD
-        return mimeTypes
-                .detect(TikaInputStream.get(new ByteArrayInputStream(text.getBytes(StandardCharsets.UTF_8))), metadata, new ParseContext())
-                .toString();
-=======
         try (TikaInputStream tis = TikaInputStream.get(new ByteArrayInputStream(text.getBytes(StandardCharsets.UTF_8)))) {
-            return mimeTypes.detect(tis, metadata).toString();
-        }
->>>>>>> 25cb0e93
+            return mimeTypes.detect(tis, metadata, new ParseContext()).toString();
+        }
 
     }
 
@@ -259,12 +253,9 @@
 
             // By contents - picks the x one as that sorts later
             m = new Metadata();
-            TikaInputStream s = TikaInputStream.get("Hello, World!".getBytes(US_ASCII));
-<<<<<<< HEAD
-            assertEquals(hxw.toString(), this.mimeTypes.detect(s, m, new ParseContext()).toString());
-=======
-            assertEquals(hxw.toString(), this.mimeTypes.detect(s, m).toString());
->>>>>>> 25cb0e93
+            try (TikaInputStream tis = TikaInputStream.get("Hello, World!".getBytes(US_ASCII))) {
+                assertEquals(hxw.toString(), this.mimeTypes.detect(tis, m, new ParseContext()).toString());
+            }
         } catch (Exception e) {
             fail(e.getMessage());
         }
