/*
 * Licensed to the Apache Software Foundation (ASF) under one or more
 * contributor license agreements.  See the NOTICE file distributed with
 * this work for additional information regarding copyright ownership.
 * The ASF licenses this file to You under the Apache License, Version 2.0
 * (the "License"); you may not use this file except in compliance with
 * the License.  You may obtain a copy of the License at
 *
 *     http://www.apache.org/licenses/LICENSE-2.0
 *
 * Unless required by applicable law or agreed to in writing, software
 * distributed under the License is distributed on an "AS IS" BASIS,
 * WITHOUT WARRANTIES OR CONDITIONS OF ANY KIND, either express or implied.
 * See the License for the specific language governing permissions and
 * limitations under the License.
 */
package org.apache.tika.extractor;

import java.io.File;
import java.io.IOException;
import java.util.Set;

import org.xml.sax.ContentHandler;
import org.xml.sax.SAXException;
import org.xml.sax.helpers.DefaultHandler;

import org.apache.tika.detect.DefaultDetector;
import org.apache.tika.detect.Detector;
import org.apache.tika.exception.TikaException;
import org.apache.tika.io.TikaInputStream;
import org.apache.tika.metadata.Metadata;
import org.apache.tika.metadata.TikaCoreProperties;
import org.apache.tika.mime.MediaType;
import org.apache.tika.parser.AutoDetectParser;
import org.apache.tika.parser.ParseContext;
import org.apache.tika.parser.Parser;
import org.apache.tika.parser.StatefulParser;

/**
 * An implementation of {@link ContainerExtractor} powered by the regular
 * {@link Parser} API. This allows you to easily extract out all the
 * embedded resources from within container files supported by normal Tika
 * parsers. By default the {@link AutoDetectParser} will be used, to allow
 * extraction from the widest range of containers.
 */
public class ParserContainerExtractor implements ContainerExtractor {

    /** Serial version UID */
    private static final long serialVersionUID = 2261131045580861514L;

    private final Parser parser;

    private final Detector detector;

    public ParserContainerExtractor() {
        this(new AutoDetectParser(), new DefaultDetector());
    }

    public ParserContainerExtractor(Parser parser, Detector detector) {
        this.parser = parser;
        this.detector = detector;
    }

    @Override
    public boolean isSupported(TikaInputStream input, ParseContext parseContext) throws IOException {
        MediaType type = detector.detect(input, new Metadata(), parseContext);
        return parser.getSupportedTypes(parseContext).contains(type);
    }

    @Override
    public void extract(
            TikaInputStream stream, ContainerExtractor recurseExtractor,
            EmbeddedResourceHandler handler, ParseContext parseContext)
            throws IOException, TikaException {
        parseContext.set(Parser.class, new RecursiveParser(parser, recurseExtractor, handler, parseContext));
        try {
            parser.parse(stream, new DefaultHandler(), new Metadata(), parseContext);
        } catch (SAXException e) {
            throw new TikaException("Unexpected SAX exception", e);
        }
    }

    private class RecursiveParser extends StatefulParser {

        private final ContainerExtractor extractor;

        private final EmbeddedResourceHandler handler;

        private final ParseContext parseContext;

        private RecursiveParser(Parser statelessParser,
                ContainerExtractor extractor,
                EmbeddedResourceHandler handler,
                ParseContext parseContext) {
            super(statelessParser);
            this.extractor = extractor;
            this.handler = handler;
            this.parseContext = parseContext;
        }

        @Override
        public Set<MediaType> getSupportedTypes(ParseContext context) {
            return parser.getSupportedTypes(context);
        }

        @Override
        public void parse(
                TikaInputStream stream, ContentHandler ignored,
                Metadata metadata, ParseContext context)
                throws IOException, SAXException, TikaException {
            // Figure out what we have to process
            String filename = metadata.get(TikaCoreProperties.RESOURCE_NAME_KEY);
<<<<<<< HEAD
            MediaType type = detector.detect(stream, metadata, parseContext);

            if (extractor == null) {
                // Let the handler process the embedded resource
                handler.handle(filename, type, stream, parseContext);
=======
            MediaType type = detector.detect(stream, metadata);

            if (extractor == null) {
                // Let the handler process the embedded resource
                handler.handle(filename, type, stream);
>>>>>>> 25cb0e93
            } else {
                // Use a temporary file to process the stream twice
                File file = stream.getFile();

                // Let the handler process the embedded resource
<<<<<<< HEAD
                try (TikaInputStream input = TikaInputStream.get(file.toPath())) {
                    handler.handle(filename, type, input, parseContext);
                }

                // Recurse
                extractor.extract(stream, extractor, handler, parseContext);
=======
                try (TikaInputStream tis = TikaInputStream.get(file.toPath())) {
                    handler.handle(filename, type, tis);
                }

                // Recurse
                extractor.extract(stream, extractor, handler);
>>>>>>> 25cb0e93
            }
        }

    }

}<|MERGE_RESOLUTION|>--- conflicted
+++ resolved
@@ -110,39 +110,22 @@
                 throws IOException, SAXException, TikaException {
             // Figure out what we have to process
             String filename = metadata.get(TikaCoreProperties.RESOURCE_NAME_KEY);
-<<<<<<< HEAD
             MediaType type = detector.detect(stream, metadata, parseContext);
 
             if (extractor == null) {
                 // Let the handler process the embedded resource
                 handler.handle(filename, type, stream, parseContext);
-=======
-            MediaType type = detector.detect(stream, metadata);
-
-            if (extractor == null) {
-                // Let the handler process the embedded resource
-                handler.handle(filename, type, stream);
->>>>>>> 25cb0e93
             } else {
                 // Use a temporary file to process the stream twice
                 File file = stream.getFile();
 
                 // Let the handler process the embedded resource
-<<<<<<< HEAD
-                try (TikaInputStream input = TikaInputStream.get(file.toPath())) {
-                    handler.handle(filename, type, input, parseContext);
-                }
-
-                // Recurse
-                extractor.extract(stream, extractor, handler, parseContext);
-=======
                 try (TikaInputStream tis = TikaInputStream.get(file.toPath())) {
                     handler.handle(filename, type, tis);
                 }
 
                 // Recurse
-                extractor.extract(stream, extractor, handler);
->>>>>>> 25cb0e93
+                extractor.extract(stream, extractor, handler, parseContext);
             }
         }
 
