--- conflicted
+++ resolved
@@ -132,42 +132,6 @@
         }
     }
 
-<<<<<<< HEAD
-    private final ClassLoader loader;
-
-    private final LoadErrorHandler handler;
-    private final InitializableProblemHandler initializableProblemHandler;
-
-    private final boolean dynamic;
-
-    public ServiceLoader(
-            ClassLoader loader, LoadErrorHandler handler,
-            InitializableProblemHandler initializableProblemHandler, boolean dynamic) {
-        this.loader = loader;
-        this.handler = handler;
-        this.initializableProblemHandler = initializableProblemHandler;
-        this.dynamic = dynamic;
-
-    }
-    public ServiceLoader(
-            ClassLoader loader, LoadErrorHandler handler, boolean dynamic) {
-        this(loader, handler, InitializableProblemHandler.WARN, dynamic);
-    }
-
-    public ServiceLoader(ClassLoader loader, LoadErrorHandler handler) {
-        this(loader, handler, false);
-    }
-
-    public ServiceLoader(ClassLoader loader) {
-    	this(loader, LoadErrorHandler.THROW);
-    }
-
-    public ServiceLoader() {
-    	this(getContextClassLoader(), LoadErrorHandler.THROW, true);
-    }
-    
-=======
->>>>>>> d87ac658
     /**
      * Returns if the service loader is static or dynamic
      *
