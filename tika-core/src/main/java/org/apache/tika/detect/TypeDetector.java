/*
 * Licensed to the Apache Software Foundation (ASF) under one or more
 * contributor license agreements.  See the NOTICE file distributed with
 * this work for additional information regarding copyright ownership.
 * The ASF licenses this file to You under the Apache License, Version 2.0
 * (the "License"); you may not use this file except in compliance with
 * the License.  You may obtain a copy of the License at
 *
 *     http://www.apache.org/licenses/LICENSE-2.0
 *
 * Unless required by applicable law or agreed to in writing, software
 * distributed under the License is distributed on an "AS IS" BASIS,
 * WITHOUT WARRANTIES OR CONDITIONS OF ANY KIND, either express or implied.
 * See the License for the specific language governing permissions and
 * limitations under the License.
 */
package org.apache.tika.detect;

import org.apache.tika.io.TikaInputStream;
import org.apache.tika.metadata.Metadata;
import org.apache.tika.mime.MediaType;
import org.apache.tika.parser.ParseContext;

/**
 * Content type detection based on a content type hint. This detector simply
 * trusts any valid content type hint given in the input metadata, and returns
 * that as the likely type of the input document.
 *
 * @since Apache Tika 0.3
 */
public class TypeDetector implements Detector {

    /**
     * Detects the content type of an input document based on a type hint
     * given in the input metadata. The CONTENT_TYPE attribute of the given
     * input metadata is expected to contain the type of the input document.
     * If that attribute exists and contains a valid type name, then that
     * type is returned.
     *
     * @param tis      ignored
     * @param metadata input metadata, possibly with a CONTENT_TYPE value
     * @param parseContext the parse context
     * @return detected media type, or <code>application/octet-stream</code>
     */
<<<<<<< HEAD
    public MediaType detect(TikaInputStream tis, Metadata metadata, ParseContext parseContext) {
=======
    public MediaType detect(TikaInputStream tis, Metadata metadata) {
>>>>>>> 25cb0e93
        // Look for a type hint in the input metadata
        String hint = metadata.get(Metadata.CONTENT_TYPE);
        if (hint != null) {
            MediaType type = MediaType.parse(hint);
            if (type != null) {
                return type;
            }
        }
        return MediaType.OCTET_STREAM;
    }

}<|MERGE_RESOLUTION|>--- conflicted
+++ resolved
@@ -39,14 +39,11 @@
      *
      * @param tis      ignored
      * @param metadata input metadata, possibly with a CONTENT_TYPE value
-     * @param parseContext the parse context
+     * @param context the parse context
      * @return detected media type, or <code>application/octet-stream</code>
      */
-<<<<<<< HEAD
-    public MediaType detect(TikaInputStream tis, Metadata metadata, ParseContext parseContext) {
-=======
-    public MediaType detect(TikaInputStream tis, Metadata metadata) {
->>>>>>> 25cb0e93
+    @Override
+    public MediaType detect(TikaInputStream tis, Metadata metadata, ParseContext context) {
         // Look for a type hint in the input metadata
         String hint = metadata.get(Metadata.CONTENT_TYPE);
         if (hint != null) {
