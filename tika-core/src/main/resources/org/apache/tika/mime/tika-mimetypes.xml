<?xml version="1.0" encoding="UTF-8"?>
<!--
  Licensed to the Apache Software Foundation (ASF) under one or more
  contributor license agreements.  See the NOTICE file distributed with
  this work for additional information regarding copyright ownership.
  The ASF licenses this file to You under the Apache License, Version 2.0
  (the "License"); you may not use this file except in compliance with
  the License.  You may obtain a copy of the License at

  http://www.apache.org/licenses/LICENSE-2.0

  Unless required by applicable law or agreed to in writing, software
  distributed under the License is distributed on an "AS IS" BASIS,
  WITHOUT WARRANTIES OR CONDITIONS OF ANY KIND, either express or implied.
  See the License for the specific language governing permissions and
  limitations under the License.
-->
<!--
  Description: This xml file defines the valid mime types used by Tika.
  The mime type data within this file is based on information from various
  sources like Apache Nutch, Apache HTTP Server, the file(1) command, etc.

  Notes:
   * Tika supports a wider range of match types than Freedesktop does
   * Glob patterns must be unique, if there's a clash assign to the most
     popular format
   * The main mime type should be the canonical one, use aliases for any
     other widely used forms
   * Where there's a hierarchy in the types, list it via a parent
   * Highly specific magic matches get a high priority
   * General magic matches which could trigger a false-positive need
     a low one
   * The priority for containers normally need to be higher than for
     the things they contain, so they don't accidently get detected
     as what's in them
   * For logic too complex to be expressed in a magic match, do the best
     you can here, then provide a Custom Detector for the rest
-->
<mime-info>

  <mime-type type="application/activemessage"/>
  <mime-type type="application/andrew-inset">
    <glob pattern="*.ez"/>
  </mime-type>
  <mime-type type="application/applefile"/>
  <mime-type type="application/applixware">
    <glob pattern="*.aw"/>
  </mime-type>

  <mime-type type="text/iso19139+xml">
	  <root-XML localName="MD_metadata"/>
	  <root-XML localName="MD_metadata" namespaceURI="http://www.isotc211.org/2005/gmd"/>
	  <glob pattern="*.iso19139"/>
	  <sub-class-of type="application/xml"/>
   </mime-type>

  
  <mime-type type="application/atom+xml">
    <root-XML localName="feed" namespaceURI="http://purl.org/atom/ns#"/>
    <root-XML localName="feed" namespaceURI="http://www.w3.org/2005/Atom"/>
    <glob pattern="*.atom"/>
  </mime-type>

  <mime-type type="application/atomcat+xml">
    <glob pattern="*.atomcat"/>
  </mime-type>
  <mime-type type="application/atomicmail"/>
  <mime-type type="application/atomsvc+xml">
    <glob pattern="*.atomsvc"/>
  </mime-type>
  <mime-type type="application/auth-policy+xml"/>
  <mime-type type="application/batch-smtp"/>
  <mime-type type="application/beep+xml"/>

  <mime-type type="application/bizagi-modeler">
    <_comment>BizAgi Process Modeler</_comment>
    <sub-class-of type="application/zip"/>
    <glob pattern="*.bpm"/>
  </mime-type>

  <mime-type type="application/cals-1840"/>

  <mime-type type="application/cbor">
    <acronym>CBOR</acronym>
    <_comment>Concise Binary Object Representation container</_comment>
    <tika:link>http://tools.ietf.org/html/rfc7049</tika:link>
    <magic priority="60">
      <match value="0xd9d9f7" type="string" offset="0" />
    </magic>
    <glob pattern="*.cbor"/>
  </mime-type>

  <mime-type type="application/ccxml+xml">
    <glob pattern="*.ccxml"/>
  </mime-type>
  <mime-type type="application/cea-2018+xml"/>
  <mime-type type="application/cellml+xml"/>
  <mime-type type="application/cnrp+xml"/>
  <mime-type type="application/commonground"/>
  <mime-type type="application/conference-info+xml"/>
  <mime-type type="application/cpl+xml"/>
  <mime-type type="application/csta+xml"/>
  <mime-type type="application/cstadata+xml"/>
  <mime-type type="application/cu-seeme">
    <glob pattern="*.cu"/>
  </mime-type>
  <mime-type type="application/cybercash"/>
  <mime-type type="application/davmount+xml">
    <glob pattern="*.davmount"/>
  </mime-type>
  <mime-type type="application/dca-rft"/>
  <mime-type type="application/dec-dx"/>
  <mime-type type="application/dialog-info+xml"/>

  <mime-type type="application/dicom">
    <_comment>DICOM medical imaging data</_comment>
    <magic priority="50">
      <match value="DICM" type="string" offset="128"/>
    </magic>
  </mime-type>

  <mime-type type="application/dita+xml">
    <sub-class-of type="application/xml"/>
    <_comment>Darwin Information Typing Architecture</_comment>
  </mime-type>

  <mime-type type="application/dita+xml;format=map">
    <sub-class-of type="application/dita+xml"/>
    <_comment>DITA Map</_comment>
    <root-XML localName="map"/>
    <root-XML localName="map" namespaceURI="http://docs.oasis-open.org/namespace"/>
    <glob pattern="*.ditamap"/>
  </mime-type>
  <mime-type type="application/dita+xml;format=topic">
    <sub-class-of type="application/dita+xml"/>
    <_comment>DITA Topic</_comment>
    <root-XML localName="topic"/>
    <root-XML localName="topic" namespaceURI="http://docs.oasis-open.org/namespace"/>
    <!-- Topic is the default, Task and Concept are specialisations -->
    <glob pattern="*.dita"/>
  </mime-type>
  <mime-type type="application/dita+xml;format=task">
    <sub-class-of type="application/dita+xml"/>
    <_comment>DITA Task Topic</_comment>
    <root-XML localName="task"/>
    <root-XML localName="task" namespaceURI="http://docs.oasis-open.org/namespace"/>
  </mime-type>
  <mime-type type="application/dita+xml;format=concept">
    <sub-class-of type="application/dita+xml;format=topic"/>
    <_comment>DITA Concept Topic</_comment>
    <root-XML localName="concept"/>
    <root-XML localName="concept" namespaceURI="http://docs.oasis-open.org/namespace"/>
  </mime-type>
  <mime-type type="application/dita+xml;format=val">
    <sub-class-of type="application/dita+xml"/>
    <_comment>DITA Conditional Processing Profile</_comment>
    <root-XML localName="val"/>
    <root-XML localName="val" namespaceURI="http://docs.oasis-open.org/namespace"/>
    <glob pattern="*.ditaval"/>
  </mime-type>

  <mime-type type="application/dns"/>
  <mime-type type="application/dvcs"/>
  <mime-type type="application/ecmascript">
    <glob pattern="*.ecma"/>
  </mime-type>
  <mime-type type="application/edi-consent"/>
  <mime-type type="application/edi-x12"/>
  <mime-type type="application/edifact"/>
  <mime-type type="application/emma+xml">
    <glob pattern="*.emma"/>
  </mime-type>
  <mime-type type="application/epp+xml"/>

  <mime-type type="application/epub+zip">
    <acronym>EPUB</acronym>
    <_comment>Electronic Publication</_comment>
    <magic priority="50">
      <match value="PK\003\004" type="string" offset="0">
        <match value="mimetypeapplication/epub+zip" type="string" offset="30"/>
      </match>
    </magic>
    <glob pattern="*.epub"/>
  </mime-type>

  <mime-type type="application/eshop"/>
  <mime-type type="application/example"/>
  <mime-type type="application/fastinfoset"/>
  <mime-type type="application/fastsoap"/>

  <mime-type type="application/fits">
    <acronym>FITS</acronym>
    <_comment>Flexible Image Transport System</_comment>
    <tika:link>http://www.digitalpreservation.gov/formats/fdd/fdd000317.shtml</tika:link>
    <magic priority="50">
      <match value="SIMPLE  =                    T" type="string" offset="0"/>
      <match value="SIMPLE  =                T" type="string" offset="0"/>
    </magic>
    <glob pattern="*.fits"/>
    <glob pattern="*.fit"/>
    <glob pattern="*.fts"/>
  </mime-type>

  <mime-type type="application/font-tdpfr">
    <glob pattern="*.pfr"/>
  </mime-type>
  <mime-type type="application/h224"/>
  <mime-type type="application/http"/>
  <mime-type type="application/hyperstudio">
    <glob pattern="*.stk"/>
  </mime-type>
  <mime-type type="application/ibe-key-request+xml"/>
  <mime-type type="application/ibe-pkg-reply+xml"/>
  <mime-type type="application/ibe-pp-data"/>
  <mime-type type="application/iges"/>

  <mime-type type="application/illustrator">
    <acronym>AI</acronym>
    <_comment>Adobe Illustrator Artwork</_comment>
    <tika:link>http://en.wikipedia.org/wiki/Adobe_Illustrator_Artwork</tika:link>
    <glob pattern="*.ai"/>]
    <sub-class-of type="application/postscript"/>
  </mime-type>

  <mime-type type="application/im-iscomposing+xml"/>
  <mime-type type="application/index"/>
  <mime-type type="application/index.cmd"/>
  <mime-type type="application/index.obj"/>
  <mime-type type="application/index.response"/>
  <mime-type type="application/index.vnd"/>

  <mime-type type="application/inf">
    <_comment>Windows setup INFormation</_comment>
    <tika:link>http://msdn.microsoft.com/en-us/library/windows/hardware/ff549520(v=vs.85).aspx</tika:link>
    <alias type="application/x-setupscript"/>
    <alias type="application/x-wine-extension-inf"/>
    <sub-class-of type="text/plain"/>
    <magic priority="30">
      <match value="[version]" type="string" offset="0" />
      <match value="[strings]" type="string" offset="0" />
    </magic>
  </mime-type>

  <mime-type type="application/iotp"/>
  <mime-type type="application/ipp"/>
  <mime-type type="application/isup"/>

  <mime-type type="application/java-archive">
    <_comment>Java Archive</_comment>
    <tika:link>http://en.wikipedia.org/wiki/.jar</tika:link>
    <tika:uti>com.sun.java-archive</tika:uti>
    <sub-class-of type="application/zip"/>
    <glob pattern="*.jar"/>
  </mime-type>

  <mime-type type="application/vnd.android.package-archive">
    <sub-class-of type="application/java-archive"/>
    <glob pattern="*.apk"/>
  </mime-type>
  <mime-type type="application/x-tika-java-enterprise-archive">
    <sub-class-of type="application/java-archive"/>
    <glob pattern="*.ear"/>
  </mime-type>
  <mime-type type="application/x-tika-java-web-archive">
    <sub-class-of type="application/java-archive"/>
    <glob pattern="*.war"/>
  </mime-type>

  <mime-type type="application/x-tika-unix-dump"/>

  <mime-type type="application/java-serialized-object">
    <glob pattern="*.ser"/>
  </mime-type>

  <mime-type type="application/javascript">
    <alias type="application/x-javascript"/>
    <alias type="text/javascript"/>
    <sub-class-of type="text/plain"/>
    <_comment>JavaScript Source Code</_comment>
    <glob pattern="*.js"/>
  </mime-type>

  <mime-type type="application/json">
    <sub-class-of type="application/javascript"/>
    <glob pattern="*.json"/>
  </mime-type>

  <mime-type type="application/java-vm">
    <_comment>Java Class File</_comment>
    <alias type="application/x-java-vm"/>
    <alias type="application/x-java"/>
    <magic priority="40">
      <match value="0xcafebabe" type="string" offset="0" />
    </magic>
    <glob pattern="*.class"/>
  </mime-type>

  <mime-type type="application/x-java-jnilib">
    <_comment>Java Native Library for OSX</_comment>
    <magic priority="50">
      <match value="0xcafebabe" type="string" offset="0">
        <match value="0xfeedface" type="string" offset="4096"/>
        <match value="0xfeedfacf" type="string" offset="4096"/>
        <match value="0xcefaedfe" type="string" offset="4096"/>
        <match value="0xcffaedfe" type="string" offset="4096"/>
      </match>
    </magic>
    <glob pattern="*.jnilib"/>
  </mime-type>

  <mime-type type="application/kpml-request+xml"/>
  <mime-type type="application/kpml-response+xml"/>
  <mime-type type="application/lost+xml">
    <glob pattern="*.lostxml"/>
  </mime-type>

  <mime-type type="application/mac-binhex40">
    <alias type="application/mac-binhex"/>
    <alias type="application/binhex"/>
    <magic priority="50">
      <match value="must\ be\ converted\ with\ BinHex" type="string" offset="11"/>
    </magic>
    <glob pattern="*.hqx"/>
  </mime-type>

  <mime-type type="application/mac-compactpro">
    <glob pattern="*.cpt"/>
  </mime-type>

  <mime-type type="application/macwriteii"/>
  <mime-type type="application/marc">
    <glob pattern="*.mrc"/>
  </mime-type>
  <mime-type type="application/mathematica">
    <glob pattern="*.ma"/>
    <glob pattern="*.nb"/>
    <glob pattern="*.mb"/>
  </mime-type>
  <mime-type type="application/mathml+xml">
    <glob pattern="*.mathml"/>
  </mime-type>
  <mime-type type="application/mbms-associated-procedure-description+xml"/>
  <mime-type type="application/mbms-deregister+xml"/>
  <mime-type type="application/mbms-envelope+xml"/>
  <mime-type type="application/mbms-msk+xml"/>
  <mime-type type="application/mbms-msk-response+xml"/>
  <mime-type type="application/mbms-protection-description+xml"/>
  <mime-type type="application/mbms-reception-report+xml"/>
  <mime-type type="application/mbms-register+xml"/>
  <mime-type type="application/mbms-register-response+xml"/>
  <mime-type type="application/mbms-user-service-description+xml"/>
  <mime-type type="application/mbox">
    <sub-class-of type="text/plain"/>
    <glob pattern="*.mbox"/>
  </mime-type>
  <mime-type type="application/media_control+xml"/>
  <mime-type type="application/mediaservercontrol+xml">
    <glob pattern="*.mscml"/>
  </mime-type>
  <mime-type type="application/mikey"/>
  <mime-type type="application/moss-keys"/>
  <mime-type type="application/moss-signature"/>
  <mime-type type="application/mosskey-data"/>
  <mime-type type="application/mosskey-request"/>

  <mime-type type="application/quicktime">
    <!-- The is the base QuickTime container -->
    <!-- QuickTime video, and all MP4 formats, are based on it -->
    <acronym>QTFF</acronym>
    <_comment>QuickTime container format</_comment>
  </mime-type>
  <mime-type type="application/mp4">
    <!-- Arbitrary data stored in a MP4 container -->
    <_comment>MP4 container format</_comment>
    <glob pattern="*.mp4s"/>
    <sub-class-of type="application/quicktime" />
  </mime-type>

  <mime-type type="application/mpeg4-generic"/>
  <mime-type type="application/mpeg4-iod"/>
  <mime-type type="application/mpeg4-iod-xmt"/>

  <!-- http://www.iana.org/assignments/media-types/application/msword -->
  <mime-type type="application/msword">
    <!-- Use DefaultDetector / org.apache.tika.parser.microsoft.POIFSContainerDetector for more reliable detection of OLE2 documents -->
    <alias type="application/vnd.ms-word"/>
    <_comment>Microsoft Word Document</_comment>
    <tika:link>http://en.wikipedia.org/wiki/.doc</tika:link>
    <tika:uti>com.microsoft.word.doc</tika:uti>
    <magic priority="50">
      <match value="Microsoft\ Word\ 6.0\ Document" type="string" offset="2080"/>
      <match value="Documento\ Microsoft\ Word\ 6" type="string" offset="2080"/>
      <match value="MSWordDoc" type="string" offset="2112"/>
      <match value="0x31be0000" type="big32" offset="0"/>
      <match value="PO^Q`" type="string" offset="0"/>
      <match value="\376\067\0\043" type="string" offset="0"/>
      <match value="\333\245-\0\0\0" type="string" offset="0"/>
      <match value="\224\246\056" type="string" offset="0"/>
      <match value="0xd0cf11e0a1b11ae1" type="string" offset="0:8">
         <match value="W\x00o\x00r\x00d\x00D\x00o\x00c\x00u\x00m\x00e\x00n\x00t" type="string" offset="1152:4096" />
      </match>
    </magic>
    <glob pattern="*.doc"/>
    <glob pattern="*.dot"/>
    <sub-class-of type="application/x-tika-msoffice"/>
  </mime-type>

  <mime-type type="application/msword2">
    <!-- Pre-OLE2, not a subtype of application/x-tika-msoffice -->
    <_comment>Microsoft Word 2 Document</_comment>
    <magic priority="50">
      <match value="0x9ba5" type="string" />
      <match value="0xdba5" type="string" />
    </magic>
  </mime-type>
  <mime-type type="application/msword5">
    <!-- Pre-OLE2, not a subtype of application/x-tika-msoffice -->
    <_comment>Microsoft Word 5 Document</_comment>
    <magic priority="50">
      <match value="0xfe37" type="string" />
    </magic>
  </mime-type>

  <mime-type type="application/mxf">
    <glob pattern="*.mxf"/>
  </mime-type>
  <mime-type type="application/nasdata"/>
  <mime-type type="application/news-checkgroups"/>
  <mime-type type="application/news-groupinfo"/>
  <mime-type type="application/news-transmission"/>
  <mime-type type="application/nss"/>
  <mime-type type="application/ocsp-request"/>
  <mime-type type="application/ocsp-response"/>

  <mime-type type="application/octet-stream">
    <magic priority="50">
      <match value="#\ This\ is\ a\ shell\ archive" type="string" offset="10"/>
      <match value="\037\036" type="string" offset="0"/>
      <match value="017437" type="host16" offset="0"/>
      <match value="0x1fff" type="host16" offset="0"/>
      <match value="\377\037" type="string" offset="0"/>
      <match value="0145405" type="host16" offset="0"/>
    </magic>
    <glob pattern="*.bin"/>
    <glob pattern="*.dms"/>
    <glob pattern="*.lha"/>
    <glob pattern="*.lrf"/>
    <glob pattern="*.lzh"/>
    <glob pattern="*.so"/>
    <glob pattern="*.dist"/>
    <glob pattern="*.distz"/>
    <glob pattern="*.pkg"/>
    <glob pattern="*.bpk"/>
    <glob pattern="*.dump"/>
    <glob pattern="*.elc"/>
    <glob pattern="*.deploy"/>
  </mime-type>

  <mime-type type="application/oda">
    <glob pattern="*.oda"/>
  </mime-type>
  <mime-type type="application/oebps-package+xml">
    <glob pattern="*.opf"/>
  </mime-type>

  <mime-type type="application/ogg">
    <alias type="application/x-ogg"/>
    <magic priority="50">
      <match value="OggS" type="string" offset="0"/>
    </magic>
    <glob pattern="*.ogx"/>
  </mime-type>
  <mime-type type="application/kate">
    <sub-class-of type="application/ogg"/>
  </mime-type>

  <mime-type type="application/onenote">
    <glob pattern="*.onetoc"/>
    <glob pattern="*.onetoc2"/>
    <glob pattern="*.onetmp"/>
    <glob pattern="*.onepkg"/>
  </mime-type>
  <mime-type type="application/parityfec"/>
  <mime-type type="application/patch-ops-error+xml">
    <glob pattern="*.xer"/>
  </mime-type>

  <mime-type type="application/pdf">
    <alias type="application/x-pdf"/>
    <acronym>PDF</acronym>
    <_comment>Portable Document Format</_comment>
    <tika:link>http://en.wikipedia.org/wiki/PDF</tika:link>
    <tika:link>http://www.adobe.com/devnet/pdf/pdf_reference_archive.html</tika:link>
    <tika:uti>com.adobe.pdf</tika:uti>
    <magic priority="50">
      <!-- Normally just %PDF- -->
      <match value="%PDF-" type="string" offset="0"/>
      <!-- Sometimes has a UTF-8 Byte Order Mark first -->
      <match value="\xef\xbb\xbf%PDF-" type="string" offset="0"/>
    </magic>
    <magic priority="20">
      <!-- Low priority match for %PDF-#.# near the start of the file -->
      <!-- Can trigger false positives, so set the priority rather low here -->
      <match value="%PDF-1." type="string" offset="1:512"/>
      <match value="%PDF-2." type="string" offset="1:512"/>
    </magic>
    <glob pattern="*.pdf"/>
  </mime-type>

  <mime-type type="application/pgp-encrypted">
    <alias type="application/pgp"/>
    <glob pattern="*.pgp"/>
  </mime-type>

  <mime-type type="application/pgp-keys"/>

  <mime-type type="application/pgp-signature">
    <glob pattern="*.asc"/>
    <glob pattern="*.sig"/>
  </mime-type>

  <mime-type type="application/pics-rules">
    <glob pattern="*.prf"/>
  </mime-type>
  <mime-type type="application/pidf+xml"/>
  <mime-type type="application/pidf-diff+xml"/>
  <mime-type type="application/pkcs10">
    <glob pattern="*.p10"/>
  </mime-type>

  <mime-type type="application/pkcs7-mime">
    <glob pattern="*.p7m"/>
    <glob pattern="*.p7c"/>
  </mime-type>

  <mime-type type="application/pkcs7-signature">
    <glob pattern="*.p7s"/>
    <magic priority="50">
      <!-- PEM encoded -->
      <match value="-----BEGIN PKCS7" type="string" offset="0"/>
      <!-- DER encoded, sequence+length, object=pkcs7-signedData -->
      <match value="0x3080" offset="0">
         <match value="0x06092a864886f70d0107FFa0" type="string"
                 mask="0xFFFFFFFFFFFFFFFFFFFF00FF" offset="2"/>
      </match>
      <match value="0x3081" offset="0">
         <match value="0x06092a864886f70d0107FFa0" type="string"
                 mask="0xFFFFFFFFFFFFFFFFFFFF00FF" offset="3"/>
      </match>
      <match value="0x3082" offset="0">
         <match value="0x06092a864886f70d0107FFa0" type="string"
                 mask="0xFFFFFFFFFFFFFFFFFFFF00FF" offset="4"/>
      </match>
      <match value="0x3083" offset="0">
         <match value="0x06092a864886f70d0107FFa0" type="string"
                 mask="0xFFFFFFFFFFFFFFFFFFFF00FF" offset="5"/>
      </match>
      <match value="0x3084" offset="0">
         <match value="0x06092a864886f70d0107FFa0" type="string"
                 mask="0xFFFFFFFFFFFFFFFFFFFF00FF" offset="6"/>
      </match>
    </magic>
  </mime-type>

  <mime-type type="application/pkix-cert">
    <glob pattern="*.cer"/>
  </mime-type>
  <mime-type type="application/pkix-crl">
    <glob pattern="*.crl"/>
  </mime-type>
  <mime-type type="application/pkix-pkipath">
    <glob pattern="*.pkipath"/>
  </mime-type>
  <mime-type type="application/pkixcmp">
    <glob pattern="*.pki"/>
  </mime-type>
  <mime-type type="application/pls+xml">
    <glob pattern="*.pls"/>
  </mime-type>
  <mime-type type="application/poc-settings+xml"/>

  <mime-type type="application/postscript">
    <_comment>PostScript</_comment>
    <magic priority="50">
      <match value="%!" type="string" offset="0" />
      <match value="\004%!" type="string" offset="0" />
      <!-- Windows format EPS -->
      <match value="0xc5d0d3c6" type="string" offset="0"/>
    </magic>
    <glob pattern="*.ps"/>
    <glob pattern="*.eps"/>
    <glob pattern="*.epsf"/>
    <glob pattern="*.epsi"/>
  </mime-type>

  <mime-type type="application/prs.alvestrand.titrax-sheet"/>
  <mime-type type="application/prs.cww">
    <glob pattern="*.cww"/>
  </mime-type>
  <mime-type type="application/prs.nprend"/>
  <mime-type type="application/prs.plucker"/>
  <mime-type type="application/qsig"/>

  <mime-type type="application/rdf+xml">
    <root-XML localName="RDF"/>
    <root-XML localName="RDF" namespaceURI="http://www.w3.org/1999/02/22-rdf-syntax-ns#"/>
    <sub-class-of type="application/xml"/>
    <acronym>RDF/XML</acronym>
    <_comment>XML syntax for RDF graphs</_comment>
    <glob pattern="*.rdf"/>
    <glob pattern="*.owl"/>
    <glob pattern="^rdf$" isregex="true"/>
    <glob pattern="^owl$" isregex="true"/>
    <glob pattern="*.xmp"/>
  </mime-type>

  <mime-type type="application/reginfo+xml">
    <glob pattern="*.rif"/>
  </mime-type>
  <mime-type type="application/relax-ng-compact-syntax">
    <sub-class-of type="text/plain"/>
    <glob pattern="*.rnc"/>
  </mime-type>
  <mime-type type="application/remote-printing"/>
  <mime-type type="application/resource-lists+xml">
    <glob pattern="*.rl"/>
  </mime-type>
  <mime-type type="application/resource-lists-diff+xml">
    <glob pattern="*.rld"/>
  </mime-type>
  <mime-type type="application/riscos"/>
  <mime-type type="application/rlmi+xml"/>
  <mime-type type="application/rls-services+xml">
    <glob pattern="*.rs"/>
  </mime-type>
  <mime-type type="application/rsd+xml">
    <glob pattern="*.rsd"/>
  </mime-type>

  <mime-type type="application/rss+xml">
    <alias type="text/rss"/>
    <root-XML localName="rss"/>
    <root-XML namespaceURI="http://purl.org/rss/1.0/"/>
    <glob pattern="*.rss"/>
  </mime-type>

  <mime-type type="application/rtf">
    <_comment>Rich Text Format File</_comment>
    <alias type="text/rtf"/>
    <magic priority="50">
      <match value="{\\rtf" type="string" offset="0"/>
    </magic>
    <glob pattern="*.rtf"/>
    <sub-class-of type="text/plain"/>
  </mime-type>

  <mime-type type="application/rtx"/>
  <mime-type type="application/samlassertion+xml"/>
  <mime-type type="application/samlmetadata+xml"/>
  <mime-type type="application/sbml+xml">
    <glob pattern="*.sbml"/>
  </mime-type>
  <mime-type type="application/scvp-cv-request">
    <glob pattern="*.scq"/>
  </mime-type>
  <mime-type type="application/scvp-cv-response">
    <glob pattern="*.scs"/>
  </mime-type>
  <mime-type type="application/scvp-vp-request">
    <glob pattern="*.spq"/>
  </mime-type>
  <mime-type type="application/scvp-vp-response">
    <glob pattern="*.spp"/>
  </mime-type>
  <mime-type type="application/sdp">
    <glob pattern="*.sdp"/>
  </mime-type>

  <mime-type type="application/sereal">
    <_comment>Sereal binary serialization format</_comment>
    <tika:link>https://github.com/Sereal/Sereal/blob/master/sereal_spec.pod</tika:link>
    <glob pattern="*.srl"/>
  </mime-type>
  <mime-type type="application/sereal;version=1">
    <sub-class-of type="application/sereal"/>
    <magic priority="50">
      <match value="0x6C72733D" type="little32" offset="0">
        <match value="0x01" mask="0x0F" type="string" offset="4"/>
      </match>
    </magic>
  </mime-type>
  <mime-type type="application/sereal;version=2">
    <sub-class-of type="application/sereal"/>
    <magic priority="50">
      <match value="0x6C72733D" type="little32" offset="0">
        <match value="0x02" mask="0x0F" type="string" offset="4"/>
      </match>
    </magic>
  </mime-type>
  <mime-type type="application/sereal;version=3">
    <sub-class-of type="application/sereal"/>
    <magic priority="50">
      <match value="0x6C72F33D" type="little32" offset="0">
        <match value="0x03" mask="0x0F" type="string" offset="4"/>
      </match>
    </magic>
  </mime-type>

  <mime-type type="application/set-payment"/>
  <mime-type type="application/set-payment-initiation">
    <glob pattern="*.setpay"/>
  </mime-type>
  <mime-type type="application/set-registration"/>
  <mime-type type="application/set-registration-initiation">
    <glob pattern="*.setreg"/>
  </mime-type>
  <mime-type type="application/sgml"/>
  <mime-type type="application/sgml-open-catalog"/>
  <mime-type type="application/shf+xml">
    <glob pattern="*.shf"/>
  </mime-type>
  <mime-type type="application/sieve"/>
  <mime-type type="application/simple-filter+xml"/>
  <mime-type type="application/simple-message-summary"/>
  <mime-type type="application/simplesymbolcontainer"/>
  <mime-type type="application/slate"/>

  <mime-type type="application/smil+xml">
    <alias type="application/smil"/>
    <_comment>SMIL Multimedia</_comment>
    <glob pattern="*.smi"/>
    <glob pattern="*.smil"/>
    <glob pattern="*.sml"/>
  </mime-type>

  <mime-type type="application/soap+fastinfoset"/>
  <mime-type type="application/soap+xml"/>

  <mime-type type="application/sldworks">
    <_comment>SolidWorks CAD program</_comment>
    <glob pattern="*.sldprt" />
    <glob pattern="*.sldasm" />
    <glob pattern="*.slddrw" />
    <sub-class-of type="application/x-tika-msoffice" />
  </mime-type>

  <mime-type type="application/sparql-query">
    <glob pattern="*.rq"/>
  </mime-type>
  <mime-type type="application/sparql-results+xml">
    <glob pattern="*.srx"/>
  </mime-type>
  <mime-type type="application/spirits-event+xml"/>
  <mime-type type="application/srgs">
    <glob pattern="*.gram"/>
  </mime-type>
  <mime-type type="application/srgs+xml">
    <glob pattern="*.grxml"/>
  </mime-type>
  <mime-type type="application/ssml+xml">
    <glob pattern="*.ssml"/>
  </mime-type>
  <mime-type type="application/timestamp-query"/>
  <mime-type type="application/timestamp-reply"/>
  <mime-type type="application/tve-trigger"/>
  <mime-type type="application/ulpfec"/>
  <mime-type type="application/vemmi"/>
  <mime-type type="application/vividence.scriptfile"/>
  <mime-type type="application/vnd.3gpp.bsf+xml"/>
  <mime-type type="application/vnd.3gpp.pic-bw-large">
    <glob pattern="*.plb"/>
  </mime-type>
  <mime-type type="application/vnd.3gpp.pic-bw-small">
    <glob pattern="*.psb"/>
  </mime-type>
  <mime-type type="application/vnd.3gpp.pic-bw-var">
    <glob pattern="*.pvb"/>
  </mime-type>
  <mime-type type="application/vnd.3gpp.sms"/>
  <mime-type type="application/vnd.3gpp2.bcmcsinfo+xml"/>
  <mime-type type="application/vnd.3gpp2.sms"/>
  <mime-type type="application/vnd.3gpp2.tcap">
    <glob pattern="*.tcap"/>
  </mime-type>
  <mime-type type="application/vnd.3m.post-it-notes">
    <glob pattern="*.pwn"/>
  </mime-type>
  <mime-type type="application/vnd.accpac.simply.aso">
    <glob pattern="*.aso"/>
  </mime-type>
  <mime-type type="application/vnd.accpac.simply.imp">
    <glob pattern="*.imp"/>
  </mime-type>
  <mime-type type="application/vnd.acucobol">
    <glob pattern="*.acu"/>
  </mime-type>
  <mime-type type="application/vnd.acucorp">
    <glob pattern="*.atc"/>
    <glob pattern="*.acutc"/>
  </mime-type>
  <mime-type type="application/vnd.adobe.air-application-installer-package+zip">
    <glob pattern="*.air"/>
  </mime-type>
  <mime-type type="application/vnd.adobe.aftereffects.project">
    <glob pattern="*.aep"/>
  </mime-type>
  <mime-type type="application/vnd.adobe.aftereffects.template">
    <glob pattern="*.aet"/>
  </mime-type>
  <mime-type type="application/vnd.adobe.xdp+xml">
    <glob pattern="*.xdp"/>
  </mime-type>
  <mime-type type="application/vnd.adobe.xfdf">
    <glob pattern="*.xfdf"/>
  </mime-type>
  <mime-type type="application/vnd.aether.imp"/>
  <mime-type type="application/vnd.airzip.filesecure.azf">
    <glob pattern="*.azf"/>
  </mime-type>
  <mime-type type="application/vnd.airzip.filesecure.azs">
    <glob pattern="*.azs"/>
  </mime-type>
  <mime-type type="application/vnd.amazon.ebook">
    <glob pattern="*.azw"/>
  </mime-type>
  <mime-type type="application/vnd.americandynamics.acc">
    <glob pattern="*.acc"/>
  </mime-type>
  <mime-type type="application/vnd.amiga.ami">
    <glob pattern="*.ami"/>
  </mime-type>
  <mime-type type="application/vnd.anser-web-certificate-issue-initiation">
    <glob pattern="*.cii"/>
  </mime-type>
  <mime-type type="application/vnd.anser-web-funds-transfer-initiation">
    <glob pattern="*.fti"/>
  </mime-type>
  <mime-type type="application/vnd.antix.game-component">
    <glob pattern="*.atx"/>
  </mime-type>
  <mime-type type="application/vnd.apple.installer+xml">
    <glob pattern="*.mpkg"/>
  </mime-type>

  <mime-type type="application/vnd.apple.iwork">
    <sub-class-of type="application/zip"/>
  </mime-type>
  <mime-type type="application/vnd.apple.keynote">
    <root-XML localName="presentation" namespaceURI="http://developer.apple.com/namespaces/keynote2" />
    <sub-class-of type="application/vnd.apple.iwork" />
    <glob pattern="*.key"/>
  </mime-type>
  <mime-type type="application/vnd.apple.pages">
    <root-XML localName="document" namespaceURI="http://developer.apple.com/namespaces/sl" />
    <sub-class-of type="application/vnd.apple.iwork" />
    <glob pattern="*.pages"/>
  </mime-type>
  <mime-type type="application/vnd.apple.numbers">
    <root-XML localName="document" namespaceURI="http://developer.apple.com/namespaces/ls" />
    <sub-class-of type="application/vnd.apple.iwork" />
    <glob pattern="*.numbers"/>
  </mime-type>
  <mime-type type="application/x-tika-iworks-protected">
    <sub-class-of type="application/vnd.apple.iwork" />
    <_comment>Password Protected iWorks File</_comment>
  </mime-type>

  <mime-type type="application/vnd.arastra.swi">
    <glob pattern="*.swi"/>
  </mime-type>
  <mime-type type="application/vnd.audiograph"/>
  <mime-type type="application/vnd.autopackage"/>
  <mime-type type="application/vnd.avistar+xml"/>
  <mime-type type="application/vnd.blueice.multipass">
    <glob pattern="*.mpm"/>
  </mime-type>
  <mime-type type="application/vnd.bluetooth.ep.oob"/>
  <mime-type type="application/vnd.bmi">
    <glob pattern="*.bmi"/>
  </mime-type>
  <mime-type type="application/vnd.businessobjects">
    <glob pattern="*.rep"/>
  </mime-type>
  <mime-type type="application/vnd.cab-jscript"/>
  <mime-type type="application/vnd.canon-cpdl"/>
  <mime-type type="application/vnd.canon-lips"/>
  <mime-type type="application/vnd.cendio.thinlinc.clientconf"/>
  <mime-type type="application/vnd.chemdraw+xml">
    <glob pattern="*.cdxml"/>
  </mime-type>
  <mime-type type="application/vnd.chipnuts.karaoke-mmd">
    <glob pattern="*.mmd"/>
  </mime-type>
  <mime-type type="application/vnd.cinderella">
    <glob pattern="*.cdy"/>
  </mime-type>
  <mime-type type="application/vnd.cirpack.isdn-ext"/>
  <mime-type type="application/vnd.claymore">
    <glob pattern="*.cla"/>
  </mime-type>
  <mime-type type="application/vnd.clonk.c4group">
    <glob pattern="*.c4g"/>
    <glob pattern="*.c4d"/>
    <glob pattern="*.c4f"/>
    <glob pattern="*.c4p"/>
    <glob pattern="*.c4u"/>
  </mime-type>
  <mime-type type="application/vnd.commerce-battelle"/>
  <mime-type type="application/vnd.commonspace">
    <glob pattern="*.csp"/>
  </mime-type>
  <mime-type type="application/vnd.contact.cmsg">
    <glob pattern="*.cdbcmsg"/>
  </mime-type>
  <mime-type type="application/vnd.cosmocaller">
    <glob pattern="*.cmc"/>
  </mime-type>
  <mime-type type="application/vnd.crick.clicker">
    <glob pattern="*.clkx"/>
  </mime-type>
  <mime-type type="application/vnd.crick.clicker.keyboard">
    <glob pattern="*.clkk"/>
  </mime-type>
  <mime-type type="application/vnd.crick.clicker.palette">
    <glob pattern="*.clkp"/>
  </mime-type>
  <mime-type type="application/vnd.crick.clicker.template">
    <glob pattern="*.clkt"/>
  </mime-type>
  <mime-type type="application/vnd.crick.clicker.wordbank">
    <glob pattern="*.clkw"/>
  </mime-type>
  <mime-type type="application/vnd.criticaltools.wbs+xml">
    <glob pattern="*.wbs"/>
  </mime-type>
  <mime-type type="application/vnd.ctc-posml">
    <glob pattern="*.pml"/>
  </mime-type>
  <mime-type type="application/vnd.ctct.ws+xml"/>
  <mime-type type="application/vnd.cups-pdf"/>
  <mime-type type="application/vnd.cups-postscript"/>
  <mime-type type="application/vnd.cups-ppd">
    <glob pattern="*.ppd"/>
  </mime-type>
  <mime-type type="application/vnd.cups-raster"/>
  <mime-type type="application/vnd.cups-raw"/>
  <mime-type type="application/vnd.curl.car">
    <glob pattern="*.car"/>
  </mime-type>
  <mime-type type="application/vnd.curl.pcurl">
    <glob pattern="*.pcurl"/>
  </mime-type>
  <mime-type type="application/vnd.cybank"/>
  <mime-type type="application/vnd.data-vision.rdz">
    <glob pattern="*.rdz"/>
  </mime-type>
  <mime-type type="application/vnd.denovo.fcselayout-link">
    <glob pattern="*.fe_launch"/>
  </mime-type>
  <mime-type type="application/vnd.dir-bi.plate-dl-nosuffix"/>
  <mime-type type="application/vnd.dna">
    <glob pattern="*.dna"/>
  </mime-type>
  <mime-type type="application/vnd.dolby.mlp">
    <glob pattern="*.mlp"/>
  </mime-type>
  <mime-type type="application/vnd.dolby.mobile.1"/>
  <mime-type type="application/vnd.dolby.mobile.2"/>
  <mime-type type="application/vnd.dpgraph">
    <glob pattern="*.dpg"/>
  </mime-type>
  <mime-type type="application/vnd.dreamfactory">
    <glob pattern="*.dfac"/>
  </mime-type>
  <mime-type type="application/vnd.dvb.esgcontainer"/>
  <mime-type type="application/vnd.dvb.ipdcdftnotifaccess"/>
  <mime-type type="application/vnd.dvb.ipdcesgaccess"/>
  <mime-type type="application/vnd.dvb.ipdcroaming"/>
  <mime-type type="application/vnd.dvb.iptv.alfec-base"/>
  <mime-type type="application/vnd.dvb.iptv.alfec-enhancement"/>
  <mime-type type="application/vnd.dvb.notif-aggregate-root+xml"/>
  <mime-type type="application/vnd.dvb.notif-container+xml"/>
  <mime-type type="application/vnd.dvb.notif-generic+xml"/>
  <mime-type type="application/vnd.dvb.notif-ia-msglist+xml"/>
  <mime-type type="application/vnd.dvb.notif-ia-registration-request+xml"/>
  <mime-type type="application/vnd.dvb.notif-ia-registration-response+xml"/>
  <mime-type type="application/vnd.dvb.notif-init+xml"/>
  <mime-type type="application/vnd.dxr"/>
  <mime-type type="application/vnd.dynageo">
    <glob pattern="*.geo"/>
  </mime-type>
  <mime-type type="application/vnd.ecdis-update"/>
  <mime-type type="application/vnd.ecowin.chart">
    <glob pattern="*.mag"/>
  </mime-type>
  <mime-type type="application/vnd.ecowin.filerequest"/>
  <mime-type type="application/vnd.ecowin.fileupdate"/>
  <mime-type type="application/vnd.ecowin.series"/>
  <mime-type type="application/vnd.ecowin.seriesrequest"/>
  <mime-type type="application/vnd.ecowin.seriesupdate"/>
  <mime-type type="application/vnd.emclient.accessrequest+xml"/>
  <mime-type type="application/vnd.enliven">
    <glob pattern="*.nml"/>
  </mime-type>
  <mime-type type="application/vnd.epson.esf">
    <glob pattern="*.esf"/>
  </mime-type>
  <mime-type type="application/vnd.epson.msf">
    <glob pattern="*.msf"/>
  </mime-type>
  <mime-type type="application/vnd.epson.quickanime">
    <glob pattern="*.qam"/>
  </mime-type>
  <mime-type type="application/vnd.epson.salt">
    <glob pattern="*.slt"/>
  </mime-type>
  <mime-type type="application/vnd.epson.ssf">
    <glob pattern="*.ssf"/>
  </mime-type>
  <mime-type type="application/vnd.ericsson.quickcall"/>
  <mime-type type="application/vnd.eszigno3+xml">
    <glob pattern="*.es3"/>
    <glob pattern="*.et3"/>
  </mime-type>

  <mime-type type="application/vnd.etsi.asic-e+zip">
    <acronym>ASiC-E</acronym>
    <_comment>Extended Associated Signature Container</_comment>
    <sub-class-of type="application/zip"/>
    <!-- Spec says the Mimetype entry should be the first in the zip -->
    <magic priority="60">
      <match value="PK\003\004" type="string" offset="0">
        <match value="mimetypeapplication/vnd.etsi.asic-e+zip" type="string" offset="30" />
      </match>
    </magic>
    <glob pattern="*.asice" />
  </mime-type>

  <mime-type type="application/vnd.etsi.asic-s+zip">
    <acronym>ASiC-S</acronym>
    <_comment>Simple Associated Signature Container</_comment>
    <sub-class-of type="application/zip"/>
    <!-- Spec says the Mimetype entry should be the first in the zip -->
    <magic priority="60">
      <match value="PK\003\004" type="string" offset="0">
        <match value="mimetypeapplication/vnd.etsi.asic-s+zip" type="string" offset="30" />
      </match>
    </magic>
    <glob pattern="*.asics" />
  </mime-type>

  <mime-type type="application/vnd.etsi.aoc+xml"/>
  <mime-type type="application/vnd.etsi.cug+xml"/>
  <mime-type type="application/vnd.etsi.iptvcommand+xml"/>
  <mime-type type="application/vnd.etsi.iptvdiscovery+xml"/>
  <mime-type type="application/vnd.etsi.iptvprofile+xml"/>
  <mime-type type="application/vnd.etsi.iptvsad-bc+xml"/>
  <mime-type type="application/vnd.etsi.iptvsad-cod+xml"/>
  <mime-type type="application/vnd.etsi.iptvsad-npvr+xml"/>
  <mime-type type="application/vnd.etsi.iptvueprofile+xml"/>
  <mime-type type="application/vnd.etsi.mcid+xml"/>
  <mime-type type="application/vnd.etsi.sci+xml"/>
  <mime-type type="application/vnd.etsi.simservs+xml"/>
  <mime-type type="application/vnd.eudora.data"/>
  <mime-type type="application/vnd.ezpix-album">
    <glob pattern="*.ez2"/>
  </mime-type>
  <mime-type type="application/vnd.ezpix-package">
    <glob pattern="*.ez3"/>
  </mime-type>
  <mime-type type="application/vnd.f-secure.mobile"/>
  <mime-type type="application/vnd.fdf">
    <acronym>FDF</acronym>
    <_comment>Forms Data Format</_comment>
    <tika:link>http://en.wikipedia.org/wiki/Forms_Data_Format</tika:link>
    <tika:link>http://www.adobe.com/devnet/acrobat/fdftoolkit.html</tika:link>
    <tika:uti>com.adobe.fdf</tika:uti>
    <magic priority="50">
      <match value="%FDF-" type="string" offset="0" />
    </magic>
    <glob pattern="*.fdf"/>
  </mime-type>
  <mime-type type="application/vnd.fdsn.mseed">
    <glob pattern="*.mseed"/>
  </mime-type>
  <mime-type type="application/vnd.fdsn.seed">
    <glob pattern="*.seed"/>
    <glob pattern="*.dataless"/>
  </mime-type>
  <mime-type type="application/vnd.ffsns"/>
  <mime-type type="application/vnd.fints"/>
  <mime-type type="application/vnd.flographit">
    <glob pattern="*.gph"/>
  </mime-type>
  <mime-type type="application/vnd.fluxtime.clip">
    <glob pattern="*.ftc"/>
  </mime-type>
  <mime-type type="application/vnd.font-fontforge-sfd"/>
  <mime-type type="application/vnd.framemaker">
    <glob pattern="*.fm"/>
    <glob pattern="*.frame"/>
    <glob pattern="*.maker"/>
    <glob pattern="*.book"/>
  </mime-type>
  <mime-type type="application/vnd.frogans.fnc">
    <glob pattern="*.fnc"/>
  </mime-type>
  <mime-type type="application/vnd.frogans.ltf">
    <glob pattern="*.ltf"/>
  </mime-type>
  <mime-type type="application/vnd.fsc.weblaunch">
    <glob pattern="*.fsc"/>
  </mime-type>
  <mime-type type="application/vnd.fujitsu.oasys">
    <glob pattern="*.oas"/>
  </mime-type>
  <mime-type type="application/vnd.fujitsu.oasys2">
    <glob pattern="*.oa2"/>
  </mime-type>
  <mime-type type="application/vnd.fujitsu.oasys3">
    <glob pattern="*.oa3"/>
  </mime-type>
  <mime-type type="application/vnd.fujitsu.oasysgp">
    <glob pattern="*.fg5"/>
  </mime-type>
  <mime-type type="application/vnd.fujitsu.oasysprs">
    <glob pattern="*.bh2"/>
  </mime-type>
  <mime-type type="application/vnd.fujixerox.art-ex"/>
  <mime-type type="application/vnd.fujixerox.art4"/>
  <mime-type type="application/vnd.fujixerox.hbpl"/>
  <mime-type type="application/vnd.fujixerox.ddd">
    <glob pattern="*.ddd"/>
  </mime-type>
  <mime-type type="application/vnd.fujixerox.docuworks">
    <glob pattern="*.xdw"/>
  </mime-type>
  <mime-type type="application/vnd.fujixerox.docuworks.binder">
    <glob pattern="*.xbd"/>
  </mime-type>
  <mime-type type="application/vnd.fut-misnet"/>
  <mime-type type="application/vnd.fuzzysheet">
    <glob pattern="*.fzs"/>
  </mime-type>
  <mime-type type="application/vnd.genomatix.tuxedo">
    <glob pattern="*.txd"/>
  </mime-type>
  <mime-type type="application/vnd.geogebra.file">
    <glob pattern="*.ggb"/>
  </mime-type>
  <mime-type type="application/vnd.geogebra.tool">
    <glob pattern="*.ggt"/>
  </mime-type>
  <mime-type type="application/vnd.geometry-explorer">
    <glob pattern="*.gex"/>
    <glob pattern="*.gre"/>
  </mime-type>
  <mime-type type="application/vnd.gmx">
    <glob pattern="*.gmx"/>
  </mime-type>

  <mime-type type="application/vnd.google-earth.kml+xml">
    <root-XML localName="kml"/>
    <root-XML namespaceURI="http://www.opengis.net/kml/2.2" localName="kml"/>
    <root-XML namespaceURI="http://earth.google.com/kml/2.0" localName="kml"/>
    <root-XML namespaceURI="http://earth.google.com/kml/2.1" localName="kml"/>
    <root-XML namespaceURI="http://earth.google.com/kml/2.2" localName="kml"/>
    <acronym>KML</acronym>
    <_comment>Keyhole Markup Language</_comment>
    <glob pattern="*.kml"/>
    <sub-class-of type="application/xml"/>
  </mime-type>

  <mime-type type="application/vnd.google-earth.kmz">
    <sub-class-of type="application/zip"/>
    <glob pattern="*.kmz"/>
  </mime-type>
  <mime-type type="application/vnd.grafeq">
    <glob pattern="*.gqf"/>
    <glob pattern="*.gqs"/>
  </mime-type>
  <mime-type type="application/vnd.gridmp"/>
  <mime-type type="application/vnd.groove-account">
    <glob pattern="*.gac"/>
  </mime-type>
  <mime-type type="application/vnd.groove-help">
    <glob pattern="*.ghf"/>
  </mime-type>
  <mime-type type="application/vnd.groove-identity-message">
    <glob pattern="*.gim"/>
  </mime-type>
  <mime-type type="application/vnd.groove-injector">
    <glob pattern="*.grv"/>
  </mime-type>
  <mime-type type="application/vnd.groove-tool-message">
    <glob pattern="*.gtm"/>
  </mime-type>
  <mime-type type="application/vnd.groove-tool-template">
    <glob pattern="*.tpl"/>
  </mime-type>
  <mime-type type="application/vnd.groove-vcard">
    <glob pattern="*.vcg"/>
  </mime-type>
  <mime-type type="application/vnd.handheld-entertainment+xml">
    <glob pattern="*.zmm"/>
  </mime-type>
  <mime-type type="application/vnd.hbci">
    <glob pattern="*.hbci"/>
  </mime-type>
  <mime-type type="application/vnd.hcl-bireports"/>
  <mime-type type="application/vnd.hhe.lesson-player">
    <glob pattern="*.les"/>
  </mime-type>
  <mime-type type="application/vnd.hp-hpgl">
    <glob pattern="*.hpgl"/>
  </mime-type>
  <mime-type type="application/vnd.hp-hpid">
    <glob pattern="*.hpid"/>
  </mime-type>
  <mime-type type="application/vnd.hp-hps">
    <glob pattern="*.hps"/>
  </mime-type>
  <mime-type type="application/vnd.hp-jlyt">
    <glob pattern="*.jlt"/>
  </mime-type>
  <mime-type type="application/vnd.hp-pcl">
    <glob pattern="*.pcl"/>
  </mime-type>
  <mime-type type="application/vnd.hp-pclxl">
    <glob pattern="*.pclxl"/>
  </mime-type>
  <mime-type type="application/vnd.httphone"/>
  <mime-type type="application/vnd.hydrostatix.sof-data">
    <glob pattern="*.sfd-hdstx"/>
  </mime-type>
  <mime-type type="application/vnd.hzn-3d-crossword">
    <glob pattern="*.x3d"/>
  </mime-type>
  <mime-type type="application/vnd.ibm.afplinedata"/>
  <mime-type type="application/vnd.ibm.electronic-media"/>
  <mime-type type="application/vnd.ibm.minipay">
    <glob pattern="*.mpy"/>
  </mime-type>
  <mime-type type="application/vnd.ibm.modcap">
    <glob pattern="*.afp"/>
    <glob pattern="*.listafp"/>
    <glob pattern="*.list3820"/>
  </mime-type>
  <mime-type type="application/vnd.ibm.rights-management">
    <glob pattern="*.irm"/>
  </mime-type>
  <mime-type type="application/vnd.ibm.secure-container">
    <glob pattern="*.sc"/>
  </mime-type>
  <mime-type type="application/vnd.iccprofile">
    <glob pattern="*.icc"/>
    <glob pattern="*.icm"/>
  </mime-type>
  <mime-type type="application/vnd.igloader">
    <glob pattern="*.igl"/>
  </mime-type>
  <mime-type type="application/vnd.immervision-ivp">
    <glob pattern="*.ivp"/>
  </mime-type>
  <mime-type type="application/vnd.immervision-ivu">
    <glob pattern="*.ivu"/>
  </mime-type>
  <mime-type type="application/vnd.informedcontrol.rms+xml"/>
  <mime-type type="application/vnd.informix-visionary"/>
  <mime-type type="application/vnd.intercon.formnet">
    <glob pattern="*.xpw"/>
    <glob pattern="*.xpx"/>
  </mime-type>
  <mime-type type="application/vnd.intertrust.digibox"/>
  <mime-type type="application/vnd.intertrust.nncp"/>
  <mime-type type="application/vnd.intu.qbo">
    <glob pattern="*.qbo"/>
  </mime-type>
  <mime-type type="application/vnd.intu.qfx">
    <glob pattern="*.qfx"/>
  </mime-type>
  <mime-type type="application/vnd.iptc.g2.conceptitem+xml"/>
  <mime-type type="application/vnd.iptc.g2.knowledgeitem+xml"/>
  <mime-type type="application/vnd.iptc.g2.newsitem+xml"/>
  <mime-type type="application/vnd.iptc.g2.packageitem+xml"/>
  <mime-type type="application/vnd.ipunplugged.rcprofile">
    <glob pattern="*.rcprofile"/>
  </mime-type>
  <mime-type type="application/vnd.irepository.package+xml">
    <glob pattern="*.irp"/>
  </mime-type>
  <mime-type type="application/vnd.is-xpr">
    <glob pattern="*.xpr"/>
  </mime-type>
  <mime-type type="application/vnd.jam">
    <glob pattern="*.jam"/>
  </mime-type>
  <mime-type type="application/vnd.japannet-directory-service"/>
  <mime-type type="application/vnd.japannet-jpnstore-wakeup"/>
  <mime-type type="application/vnd.japannet-payment-wakeup"/>
  <mime-type type="application/vnd.japannet-registration"/>
  <mime-type type="application/vnd.japannet-registration-wakeup"/>
  <mime-type type="application/vnd.japannet-setstore-wakeup"/>
  <mime-type type="application/vnd.japannet-verification"/>
  <mime-type type="application/vnd.japannet-verification-wakeup"/>
  <mime-type type="application/vnd.jcp.javame.midlet-rms">
    <glob pattern="*.rms"/>
  </mime-type>
  <mime-type type="application/vnd.jisp">
    <glob pattern="*.jisp"/>
  </mime-type>
  <mime-type type="application/vnd.joost.joda-archive">
    <glob pattern="*.joda"/>
  </mime-type>
  <mime-type type="application/vnd.kahootz">
    <glob pattern="*.ktz"/>
    <glob pattern="*.ktr"/>
  </mime-type>
  <mime-type type="application/vnd.kde.karbon">
    <glob pattern="*.karbon"/>
  </mime-type>

  <mime-type type="application/vnd.kde.kchart">
    <alias type="application/x-kchart"/>
    <_comment>KChart File</_comment>
    <glob pattern="*.chrt"/>
  </mime-type>

  <mime-type type="application/vnd.kde.kformula">
    <glob pattern="*.kfo"/>
  </mime-type>

  <mime-type type="application/vnd.kde.kivio">
    <glob pattern="*.flw"/>
  </mime-type>

  <mime-type type="application/vnd.kde.kontour">
    <glob pattern="*.kon"/>
  </mime-type>

  <mime-type type="application/vnd.kde.kpresenter">
    <alias type="application/x-kpresenter"/>
    <_comment>KPresenter File</_comment>
    <glob pattern="*.kpr"/>
    <glob pattern="*.kpt"/>
  </mime-type>

  <mime-type type="application/vnd.kde.kspread">
    <alias type="application/x-kspread"/>
    <_comment>KSpread File</_comment>
    <glob pattern="*.ksp"/>
  </mime-type>

  <mime-type type="application/vnd.kde.kword">
    <alias type="application/x-kword"/>
    <_comment>KWord File</_comment>
    <glob pattern="*.kwd"/>
    <glob pattern="*.kwt"/>
  </mime-type>

  <mime-type type="application/vnd.kenameaapp">
    <glob pattern="*.htke"/>
  </mime-type>
  <mime-type type="application/vnd.kidspiration">
    <glob pattern="*.kia"/>
  </mime-type>
  <mime-type type="application/vnd.kinar">
    <glob pattern="*.kne"/>
    <glob pattern="*.knp"/>
  </mime-type>
  <mime-type type="application/vnd.koan">
    <alias type="application/x-koan"/>
    <_comment>SSEYO Koan File</_comment>
    <glob pattern="*.skp"/>
    <glob pattern="*.skd"/>
    <glob pattern="*.skt"/>
    <glob pattern="*.skm"/>
  </mime-type>
  <mime-type type="application/vnd.kodak-descriptor">
    <glob pattern="*.sse"/>
  </mime-type>
  <mime-type type="application/vnd.liberty-request+xml"/>
  <mime-type type="application/vnd.llamagraphics.life-balance.desktop">
    <glob pattern="*.lbd"/>
  </mime-type>
  <mime-type type="application/vnd.llamagraphics.life-balance.exchange+xml">
    <glob pattern="*.lbe"/>
  </mime-type>
  <mime-type type="application/vnd.lotus-1-2-3">
    <glob pattern="*.123"/>
  </mime-type>
  <mime-type type="application/vnd.lotus-approach">
    <glob pattern="*.apr"/>
  </mime-type>
  <mime-type type="application/vnd.lotus-freelance">
    <glob pattern="*.pre"/>
  </mime-type>
  <mime-type type="application/vnd.lotus-notes">
    <glob pattern="*.nsf"/>
  </mime-type>
  <mime-type type="application/vnd.lotus-organizer">
    <glob pattern="*.org"/>
  </mime-type>

  <mime-type type="application/vnd.lotus-screencam">
    <!-- <glob pattern="*.scm"/> - conflicts with text/x-scheme -->
  </mime-type>

  <mime-type type="application/vnd.lotus-wordpro">
    <magic priority="50">
      <match value="WordPro\0" type="string" offset="0" />
      <match value="WordPro\r\373" type="string" offset="0" />
    </magic>
    <glob pattern="*.lwp"/>
  </mime-type>

  <mime-type type="application/vnd.macports.portpkg">
    <glob pattern="*.portpkg"/>
  </mime-type>
  <mime-type type="application/vnd.marlin.drm.actiontoken+xml"/>
  <mime-type type="application/vnd.marlin.drm.conftoken+xml"/>
  <mime-type type="application/vnd.marlin.drm.license+xml"/>
  <mime-type type="application/vnd.marlin.drm.mdcf"/>
  <mime-type type="application/vnd.mcd">
    <glob pattern="*.mcd"/>
  </mime-type>
  <mime-type type="application/vnd.medcalcdata">
    <glob pattern="*.mc1"/>
  </mime-type>
  <mime-type type="application/vnd.mediastation.cdkey">
    <glob pattern="*.cdkey"/>
  </mime-type>
  <mime-type type="application/vnd.meridian-slingshot"/>
  <mime-type type="application/vnd.mfer">
    <glob pattern="*.mwf"/>
  </mime-type>
  <mime-type type="application/vnd.mfmp">
    <glob pattern="*.mfm"/>
  </mime-type>
  <mime-type type="application/vnd.micrografx.flo">
    <glob pattern="*.flo"/>
  </mime-type>
  <mime-type type="application/vnd.micrografx.igx">
    <glob pattern="*.igx"/>
  </mime-type>

  <mime-type type="application/vnd.mif">
    <_comment>FrameMaker Interchange Format</_comment>
    <alias type="application/x-mif"/>
    <alias type="application/x-frame"/>
    <magic priority="50">
      <match value="\&lt;MakerFile" type="string" offset="0" />
      <match value="\&lt;MIFFile" type="string" offset="0" />
      <match value="\&lt;MakerDictionary" type="string" offset="0" />
      <match value="\&lt;MakerScreenFont" type="string" offset="0" />
      <match value="\&lt;MML" type="string" offset="0" />
      <match value="\&lt;Book" type="string" offset="0" />
      <match value="\&lt;Maker" type="string" offset="0" />
      <match value="\x3c\x4d\x49\x46\x46\x69\x6c\x65\x20" type="string" offset="0" />
    </magic>
    <glob pattern="*.mif"/>
  </mime-type>

  <mime-type type="application/vnd.mindjet.mindmanager">
    <_comment>MindManager</_comment>
    <sub-class-of type="application/zip"/>
    <glob pattern="*.mmp"/>
    <glob pattern="*.mmap"/>
    <glob pattern="*.mmpt"/>
    <glob pattern="*.mmat"/>
    <glob pattern="*.mmmp"/>
    <glob pattern="*.mmas"/>
  </mime-type>

  <mime-type type="application/vnd.minisoft-hp3000-save"/>
  <mime-type type="application/vnd.mitsubishi.misty-guard.trustweb"/>
  <mime-type type="application/vnd.mobius.daf">
    <glob pattern="*.daf"/>
  </mime-type>
  <mime-type type="application/vnd.mobius.dis">
    <glob pattern="*.dis"/>
  </mime-type>
  <mime-type type="application/vnd.mobius.mbk">
    <glob pattern="*.mbk"/>
  </mime-type>
  <mime-type type="application/vnd.mobius.mqy">
    <glob pattern="*.mqy"/>
  </mime-type>
  <mime-type type="application/vnd.mobius.msl">
    <glob pattern="*.msl"/>
  </mime-type>
  <mime-type type="application/vnd.mobius.plc">
    <glob pattern="*.plc"/>
  </mime-type>
  <mime-type type="application/vnd.mobius.txf">
    <glob pattern="*.txf"/>
  </mime-type>
  <mime-type type="application/vnd.mophun.application">
    <glob pattern="*.mpn"/>
  </mime-type>
  <mime-type type="application/vnd.mophun.certificate">
    <glob pattern="*.mpc"/>
  </mime-type>
  <mime-type type="application/vnd.motorola.flexsuite"/>
  <mime-type type="application/vnd.motorola.flexsuite.adsi"/>
  <mime-type type="application/vnd.motorola.flexsuite.fis"/>
  <mime-type type="application/vnd.motorola.flexsuite.gotap"/>
  <mime-type type="application/vnd.motorola.flexsuite.kmr"/>
  <mime-type type="application/vnd.motorola.flexsuite.ttc"/>
  <mime-type type="application/vnd.motorola.flexsuite.wem"/>
  <mime-type type="application/vnd.motorola.iprm"/>
  <mime-type type="application/vnd.mozilla.xul+xml">
    <glob pattern="*.xul"/>
  </mime-type>
  <mime-type type="application/vnd.ms-artgalry">
    <glob pattern="*.cil"/>
  </mime-type>
  <mime-type type="application/vnd.ms-asf"/>
  <mime-type type="application/vnd.ms-cab-compressed">
<<<<<<< HEAD
   <magic priority="50">
      <match value="MCSF" type="string" offset="0">
      </match>
=======
    <magic priority="50">
      <match value="MSCF\000\000\000\000" type="string" offset="0"/>
>>>>>>> 1caa4fb6
    </magic>
    <glob pattern="*.cab"/>
  </mime-type>

  <!-- http://www.iana.org/assignments/media-types/application/vnd.ms-excel -->
  <mime-type type="application/vnd.ms-excel">
    <!-- Use DefaultDetector / org.apache.tika.parser.microsoft.POIFSContainerDetector for more reliable detection of OLE2 documents -->
    <alias type="application/msexcel" />
    <_comment>Microsoft Excel Spreadsheet</_comment>
    <magic priority="50">
      <match value="Microsoft\ Excel\ 5.0\ Worksheet" type="string" offset="2080"/>
      <match value="Foglio\ di\ lavoro\ Microsoft\ Exce" type="string" offset="2080"/>
      <match value="Biff5" type="string" offset="2114"/>
      <match value="Biff5" type="string" offset="2121"/>
      <match value="0xd0cf11e0a1b11ae1" type="string" offset="0:8">
         <match value="W\x00o\x00r\x00k\x00b\x00o\x00o\x00k" type="string" offset="1152:4096" />
      </match>
    </magic>
    <glob pattern="*.xls"/>
    <glob pattern="*.xlm"/>
    <glob pattern="*.xla"/>
    <glob pattern="*.xlc"/>
    <glob pattern="*.xlt"/>
    <glob pattern="*.xlw"/>
    <glob pattern="*.xll"/>
    <glob pattern="*.xld"/>
    <sub-class-of type="application/x-tika-msoffice"/>
  </mime-type>

  <mime-type type="application/vnd.ms-excel.addin.macroenabled.12">
    <_comment>Office Open XML Workbook Add-in (macro-enabled)</_comment>
    <glob pattern="*.xlam"/>
    <sub-class-of type="application/x-tika-ooxml"/>
  </mime-type>

  <mime-type type="application/vnd.ms-excel.sheet.macroenabled.12">
    <_comment>Office Open XML Workbook (macro-enabled)</_comment>
    <glob pattern="*.xlsm"/>
    <sub-class-of type="application/x-tika-ooxml"/>
  </mime-type>

  <mime-type type="application/vnd.ms-excel.sheet.binary.macroenabled.12">
    <_comment>Microsoft Excel 2007 Binary Spreadsheet</_comment>
    <glob pattern="*.xlsb"/>
    <sub-class-of type="application/x-tika-ooxml"/>
  </mime-type>

  <mime-type type="application/vnd.ms-excel.sheet.4">
    <_comment>Microsoft Excel 4 Worksheet</_comment>
    <magic priority="60">
      <match value="0x09040600" type="string" offset="0">
        <match value="0x00001000" type="string" offset="4"/> <!-- Sheet -->
        <match value="0x00002000" type="string" offset="4"/> <!-- Chart -->
        <match value="0x00004000" type="string" offset="4"/> <!-- Macro -->
      </match>
    </magic>
    <sub-class-of type="application/x-tika-old-excel"/>
  </mime-type>
  <mime-type type="application/vnd.ms-excel.workspace.4">
    <_comment>Microsoft Excel 4 Workspace</_comment>
    <magic priority="60">
      <match value="0x09040600" type="string" offset="0">
        <match value="0x00000001" type="string" offset="4"/>
      </match>
    </magic>
    <sub-class-of type="application/x-tika-old-excel"/>
  </mime-type>

  <mime-type type="application/vnd.ms-excel.sheet.3">
    <_comment>Microsoft Excel 3 Worksheet</_comment>
    <magic priority="60">
      <match value="0x09020600" type="string" offset="0">
        <match value="0x00001000" type="string" offset="4"/> <!-- Sheet -->
        <match value="0x00002000" type="string" offset="4"/> <!-- Chart -->
        <match value="0x00004000" type="string" offset="4"/> <!-- Macro -->
      </match>
    </magic>
    <sub-class-of type="application/x-tika-old-excel"/>
  </mime-type>
  <mime-type type="application/vnd.ms-excel.workspace.3">
    <_comment>Microsoft Excel 3 Workspace</_comment>
    <magic priority="60">
      <match value="0x09020600" type="string" offset="0">
        <match value="0x00000001" type="string" offset="4"/>
      </match>
    </magic>
    <sub-class-of type="application/x-tika-old-excel"/>
  </mime-type>

  <mime-type type="application/vnd.ms-excel.sheet.2">
    <_comment>Microsoft Excel 2 Worksheet</_comment>
    <magic priority="60">
      <match value="0x09000400" type="string" offset="0">
        <match value="0x00001000" type="string" offset="4"/> <!-- Sheet -->
        <match value="0x00002000" type="string" offset="4"/> <!-- Chart -->
        <match value="0x00004000" type="string" offset="4"/> <!-- Macro -->
      </match>
    </magic>
    <sub-class-of type="application/x-tika-old-excel"/>
  </mime-type>

  <mime-type type="application/vnd.ms-fontobject">
    <glob pattern="*.eot"/>
  </mime-type>
  <mime-type type="application/vnd.ms-htmlhelp">
    <glob pattern="*.chm"/>
    <magic priority="50">
      <match value="ITSF" type="string" offset="0"/>
    </magic>
  </mime-type>
  <mime-type type="application/vnd.ms-ims">
    <glob pattern="*.ims"/>
  </mime-type>
  <mime-type type="application/vnd.ms-lrm">
    <glob pattern="*.lrm"/>
  </mime-type>

  <mime-type type="application/vnd.ms-outlook">
    <_comment>Microsoft Outlook Message</_comment>
    <glob pattern="*.msg" />
    <sub-class-of type="application/x-tika-msoffice"/>
  </mime-type>

  <mime-type type="application/vnd.ms-outlook-pst">
    <_comment>Outlook Personal Folders File Format</_comment>
    <magic priority="50">
       <match value="!BDN....SM" type="string" offset="0" mask="0xFFFFFFFF00000000FFFF"/>
    </magic> 
    <glob pattern="*.pst"/>
    <glob pattern="*.ost"/>
  </mime-type>

  <mime-type type="application/vnd.ms-pki.seccat">
    <glob pattern="*.cat"/>
  </mime-type>
  <mime-type type="application/vnd.ms-pki.stl">
    <glob pattern="*.stl"/>
  </mime-type>
  <mime-type type="application/vnd.ms-playready.initiator+xml"/>

  <!-- http://www.iana.org/assignments/media-types/application/vnd.ms-powerpoint -->
  <mime-type type="application/vnd.ms-powerpoint">
    <!-- Use DefaultDetector / org.apache.tika.parser.microsoft.POIFSContainerDetector for more reliable detection of OLE2 documents -->
    <alias type="application/mspowerpoint"/>
    <_comment>Microsoft Powerpoint Presentation</_comment>
    <magic priority="50">
      <match value="0xd0cf11e0a1b11ae1" type="string" offset="0:8">
         <match value="P\x00o\x00w\x00e\x00r\x00P\x00o\x00i\x00n\x00t\x00 D\x00o\x00c\x00u\x00m\x00e\x00n\x00t" type="string" offset="1152:4096" />
      </match>
    </magic>
    <glob pattern="*.ppt"/>
    <glob pattern="*.ppz"/>
    <glob pattern="*.pps"/>
    <glob pattern="*.pot"/>
    <glob pattern="*.ppa"/>
    <sub-class-of type="application/x-tika-msoffice"/>
  </mime-type>

  <mime-type type="application/vnd.ms-powerpoint.addin.macroenabled.12">
    <_comment>Office Open XML Presentation Add-in (macro-enabled)</_comment>
    <glob pattern="*.ppam"/>
    <sub-class-of type="application/x-tika-ooxml"/>
  </mime-type>

  <mime-type type="application/vnd.ms-powerpoint.presentation.macroenabled.12">
    <_comment>Office Open XML Presentation (macro-enabled)</_comment>
    <glob pattern="*.pptm"/>
    <sub-class-of type="application/x-tika-ooxml"/>
  </mime-type>

  <mime-type type="application/vnd.ms-powerpoint.slide.macroenabled.12">
    <glob pattern="*.sldm"/>
    <sub-class-of type="application/x-tika-ooxml"/>
  </mime-type>

  <mime-type type="application/vnd.ms-powerpoint.slideshow.macroenabled.12">
    <_comment>Office Open XML Presentation Slideshow (macro-enabled)</_comment>
    <glob pattern="*.ppsm"/>
    <sub-class-of type="application/x-tika-ooxml"/>
  </mime-type>

  <mime-type type="application/vnd.ms-powerpoint.template.macroenabled.12">
    <glob pattern="*.potm"/>
    <sub-class-of type="application/x-tika-ooxml"/>
  </mime-type>

  <mime-type type="application/vnd.ms-project">
    <glob pattern="*.mpp"/>
    <glob pattern="*.mpt"/>
    <sub-class-of type="application/x-tika-msoffice"/>
  </mime-type>

  <mime-type type="application/x-project">
    <glob pattern="*.mpx"/>
    <magic priority="50">
      <match value="MPX,Microsoft Project for Windows," type="string" offset="0"/>
    </magic>
    <sub-class-of type="text/plain"/>
  </mime-type>

  <mime-type type="application/vnd.ms-tnef">
    <alias type="application/ms-tnef" />
    <magic priority="50">
      <match value="0x223e9f78" type="little32" offset="0" />
    </magic>
  </mime-type>

  <mime-type type="application/vnd.ms-wmdrm.lic-chlg-req"/>
  <mime-type type="application/vnd.ms-wmdrm.lic-resp"/>
  <mime-type type="application/vnd.ms-wmdrm.meter-chlg-req"/>
  <mime-type type="application/vnd.ms-wmdrm.meter-resp"/>

  <mime-type type="application/vnd.ms-word.document.macroenabled.12">
    <_comment>Office Open XML Document (macro-enabled)</_comment>
    <glob pattern="*.docm"/>
    <sub-class-of type="application/x-tika-ooxml"/>
  </mime-type>

  <mime-type type="application/vnd.ms-word.template.macroenabled.12">
    <_comment>Office Open XML Document Template (macro-enabled)</_comment>
    <glob pattern="*.dotm"/>
    <sub-class-of type="application/x-tika-ooxml"/>
  </mime-type>

  <mime-type type="application/vnd.ms-works">
    <magic priority="50">
      <match value="0xd0cf11e0a1b11ae1" type="string" offset="0:8">
         <match value="M\x00a\x00t\x00O\x00S\x00T" type="string" offset="1152:4096" />
      </match>
    </magic>
    <glob pattern="*.wps"/>
    <glob pattern="*.wks"/>
    <glob pattern="*.wcm"/>
    <glob pattern="*.wdb"/>
    <sub-class-of type="application/x-tika-msoffice"/>
  </mime-type>

  <mime-type type="application/vnd.ms-wpl">
    <glob pattern="*.wpl"/>
  </mime-type>
  <mime-type type="application/vnd.ms-xpsdocument">
    <alias type="application/oxps"/>
    <_comment>Open XML Paper Specification</_comment>
    <glob pattern="*.xps"/>
    <glob pattern="*.oxps"/>
    <sub-class-of type="application/x-tika-ooxml"/>
  </mime-type>
  <mime-type type="application/vnd.mseq">
    <glob pattern="*.mseq"/>
  </mime-type>
  <mime-type type="application/vnd.msign"/>
  <mime-type type="application/vnd.multiad.creator"/>
  <mime-type type="application/vnd.multiad.creator.cif"/>
  <mime-type type="application/vnd.music-niff"/>
  <mime-type type="application/vnd.musician">
    <glob pattern="*.mus"/>
  </mime-type>
  <mime-type type="application/vnd.muvee.style">
    <glob pattern="*.msty"/>
  </mime-type>
  <mime-type type="application/vnd.ncd.control"/>
  <mime-type type="application/vnd.ncd.reference"/>
  <mime-type type="application/vnd.nervana"/>
  <mime-type type="application/vnd.netfpx"/>
  <mime-type type="application/vnd.neurolanguage.nlu">
    <glob pattern="*.nlu"/>
  </mime-type>
  <mime-type type="application/vnd.noblenet-directory">
    <glob pattern="*.nnd"/>
  </mime-type>
  <mime-type type="application/vnd.noblenet-sealer">
    <glob pattern="*.nns"/>
  </mime-type>
  <mime-type type="application/vnd.noblenet-web">
    <glob pattern="*.nnw"/>
  </mime-type>
  <mime-type type="application/vnd.nokia.catalogs"/>
  <mime-type type="application/vnd.nokia.conml+wbxml"/>
  <mime-type type="application/vnd.nokia.conml+xml"/>
  <mime-type type="application/vnd.nokia.isds-radio-presets"/>
  <mime-type type="application/vnd.nokia.iptv.config+xml"/>
  <mime-type type="application/vnd.nokia.landmark+wbxml"/>
  <mime-type type="application/vnd.nokia.landmark+xml"/>
  <mime-type type="application/vnd.nokia.landmarkcollection+xml"/>
  <mime-type type="application/vnd.nokia.n-gage.ac+xml"/>
  <mime-type type="application/vnd.nokia.n-gage.data">
    <glob pattern="*.ngdat"/>
  </mime-type>
  <mime-type type="application/vnd.nokia.n-gage.symbian.install">
    <glob pattern="*.n-gage"/>
  </mime-type>
  <mime-type type="application/vnd.nokia.ncd"/>
  <mime-type type="application/vnd.nokia.pcd+wbxml"/>
  <mime-type type="application/vnd.nokia.pcd+xml"/>
  <mime-type type="application/vnd.nokia.radio-preset">
    <glob pattern="*.rpst"/>
  </mime-type>
  <mime-type type="application/vnd.nokia.radio-presets">
    <glob pattern="*.rpss"/>
  </mime-type>
  <mime-type type="application/vnd.novadigm.edm">
    <glob pattern="*.edm"/>
  </mime-type>
  <mime-type type="application/vnd.novadigm.edx">
    <glob pattern="*.edx"/>
  </mime-type>
  <mime-type type="application/vnd.novadigm.ext">
    <glob pattern="*.ext"/>
  </mime-type>

  <!-- =================================================================== -->
  <!-- Open Document Format for Office Applications (OpenDocument) v1.0    -->
  <!-- http://www.oasis-open.org/specs/index.php#opendocumentv1.0          -->
  <!-- =================================================================== -->

  <mime-type type="application/vnd.oasis.opendocument.chart">
    <alias type="application/x-vnd.oasis.opendocument.chart"/>
    <_comment>OpenDocument v1.0: Chart document</_comment>
    <magic>
      <match type="string" offset="0" value="PK">
        <match type="string" offset="30"
               value="mimetypeapplication/vnd.oasis.opendocument.chart"/>
      </match>
    </magic>
    <glob pattern="*.odc"/>
  </mime-type>

  <mime-type type="application/vnd.oasis.opendocument.chart-template">
    <alias type="application/x-vnd.oasis.opendocument.chart-template"/>
    <_comment>OpenDocument v1.0: Chart document used as template</_comment>
    <magic>
      <match type="string" offset="0" value="PK">
        <match type="string" offset="30"
               value="mimetypeapplication/vnd.oasis.opendocument.chart-template"/>
      </match>
    </magic>
    <glob pattern="*.otc"/>
  </mime-type>

  <mime-type type="application/vnd.oasis.opendocument.database">
    <glob pattern="*.odb"/>
  </mime-type>

  <mime-type type="application/vnd.oasis.opendocument.formula">
    <alias type="application/x-vnd.oasis.opendocument.formula"/>
    <_comment>OpenDocument v1.0: Formula document</_comment>
    <magic>
      <match type="string" offset="0" value="PK">
        <match type="string" offset="30"
               value="mimetypeapplication/vnd.oasis.opendocument.formula" />
      </match>
    </magic>
    <glob pattern="*.odf"/>
    <sub-class-of type="application/zip"/>
  </mime-type>

  <mime-type type="application/vnd.oasis.opendocument.formula-template">
    <alias type="application/x-vnd.oasis.opendocument.formula-template"/>
    <_comment>OpenDocument v1.0: Formula document used as template</_comment>
    <magic>
      <match type="string" offset="0" value="PK">
        <match type="string" offset="30"
               value="mimetypeapplication/vnd.oasis.opendocument.formula-template"/>
      </match>
    </magic>
    <glob pattern="*.odft"/>
  </mime-type>

  <mime-type type="application/vnd.oasis.opendocument.graphics">
    <alias type="application/x-vnd.oasis.opendocument.graphics"/>
    <_comment>OpenDocument v1.0: Graphics document (Drawing)</_comment>
    <magic>
      <match type="string" offset="0" value="PK">
        <match type="string" offset="30"
               value="mimetypeapplication/vnd.oasis.opendocument.graphics"/>
      </match>
    </magic>
    <glob pattern="*.odg"/>
  </mime-type>

  <mime-type type="application/vnd.oasis.opendocument.graphics-template">
    <alias type="application/x-vnd.oasis.opendocument.graphics-template"/>
    <_comment>OpenDocument v1.0: Graphics document used as template</_comment>
    <magic>
      <match type="string" offset="0" value="PK">
        <match type="string" offset="30"
               value="mimetypeapplication/vnd.oasis.opendocument.graphics-template"/>
      </match>
    </magic>
    <glob pattern="*.otg"/>
  </mime-type>

  <mime-type type="application/vnd.oasis.opendocument.image">
    <alias type="application/x-vnd.oasis.opendocument.image"/>
    <_comment>OpenDocument v1.0: Image document</_comment>
    <magic>
      <match type="string" offset="0" value="PK">
        <match type="string" offset="30"
               value="mimetypeapplication/vnd.oasis.opendocument.image"/>
      </match>
    </magic>
    <glob pattern="*.odi"/>
  </mime-type>

  <mime-type type="application/vnd.oasis.opendocument.image-template">
    <alias type="application/x-vnd.oasis.opendocument.image-template"/>
    <_comment>OpenDocument v1.0: Image document used as template</_comment>
    <magic>
      <match type="string" offset="0" value="PK">
        <match type="string" offset="30"
               value="mimetypeapplication/vnd.oasis.opendocument.image-template"/>
      </match>
    </magic>
    <glob pattern="*.oti"/>
  </mime-type>

  <mime-type type="application/vnd.oasis.opendocument.presentation">
    <alias type="application/x-vnd.oasis.opendocument.presentation"/>
    <_comment>OpenDocument v1.0: Presentation document</_comment>
    <magic>
      <match type="string" offset="0" value="PK">
        <match type="string" offset="30"
               value="mimetypeapplication/vnd.oasis.opendocument.presentation"/>
      </match>
    </magic>
    <glob pattern="*.odp"/>
  </mime-type>

  <mime-type type="application/vnd.oasis.opendocument.presentation-template">
    <alias type="application/x-vnd.oasis.opendocument.presentation-template"/>
    <_comment>OpenDocument v1.0: Presentation document used as template</_comment>
    <magic>
      <match type="string" offset="0" value="PK">
        <match type="string" offset="30"
              value="mimetypeapplication/vnd.oasis.opendocument.presentation-template"/>
      </match>
    </magic>
    <glob pattern="*.otp"/>
  </mime-type>

  <mime-type type="application/vnd.oasis.opendocument.spreadsheet">
    <alias type="application/x-vnd.oasis.opendocument.spreadsheet"/>
    <_comment>OpenDocument v1.0: Spreadsheet document</_comment>
    <magic>
      <match type="string" offset="0" value="PK">
        <match type="string" offset="30"
               value="mimetypeapplication/vnd.oasis.opendocument.spreadsheet"/>
      </match>
    </magic>
    <glob pattern="*.ods"/>
  </mime-type>

  <mime-type type="application/vnd.oasis.opendocument.spreadsheet-template">
    <alias type="application/x-vnd.oasis.opendocument.spreadsheet-template"/>
    <_comment>OpenDocument v1.0: Spreadsheet document used as template</_comment>
    <magic>
      <match type="string" offset="0" value="PK">
        <match type="string" offset="30"
               value="mimetypeapplication/vnd.oasis.opendocument.spreadsheet-template"/>
      </match>
    </magic>
    <glob pattern="*.ots"/>
  </mime-type>

  <mime-type type="application/vnd.oasis.opendocument.text">
    <alias type="application/x-vnd.oasis.opendocument.text"/>
    <_comment>OpenDocument v1.0: Text document</_comment>
    <magic>
      <match type="string" offset="0" value="PK">
        <match type="string" offset="30"
               value="mimetypeapplication/vnd.oasis.opendocument.text"/>
      </match>
    </magic>
    <glob pattern="*.odt"/>
  </mime-type>

  <mime-type type="application/vnd.oasis.opendocument.text-master">
    <alias type="application/x-vnd.oasis.opendocument.text-master"/>
    <_comment>OpenDocument v1.0: Global Text document</_comment>
    <magic>
      <match type="string" offset="0" value="PK">
        <match type="string" offset="30"
               value="mimetypeapplication/vnd.oasis.opendocument.text-master"/>
      </match>
    </magic>
    <glob pattern="*.otm"/>
  </mime-type>

  <mime-type type="application/vnd.oasis.opendocument.text-template">
    <alias type="application/x-vnd.oasis.opendocument.text-template"/>
    <_comment>OpenDocument v1.0: Text document used as template</_comment>
    <magic>
      <match type="string" offset="0" value="PK">
        <match type="string" offset="30"
              value="mimetypeapplication/vnd.oasis.opendocument.text-template"/>
      </match>
    </magic>
    <glob pattern="*.ott"/>
  </mime-type>

  <mime-type type="application/vnd.oasis.opendocument.text-web">
    <alias type="application/x-vnd.oasis.opendocument.text-web"/>
    <_comment>OpenDocument v1.0: Text document used as template for HTML documents</_comment>
    <magic>
      <match type="string" offset="0" value="PK">
        <match type="string" offset="30"
              value="mimetypeapplication/vnd.oasis.opendocument.text-web"/>
      </match>
    </magic>
    <glob pattern="*.oth"/>
  </mime-type>

  <mime-type type="application/vnd.obn"/>
  <mime-type type="application/vnd.olpc-sugar">
    <glob pattern="*.xo"/>
  </mime-type>
  <mime-type type="application/vnd.oma-scws-config"/>
  <mime-type type="application/vnd.oma-scws-http-request"/>
  <mime-type type="application/vnd.oma-scws-http-response"/>
  <mime-type type="application/vnd.oma.bcast.associated-procedure-parameter+xml"/>
  <mime-type type="application/vnd.oma.bcast.drm-trigger+xml"/>
  <mime-type type="application/vnd.oma.bcast.imd+xml"/>
  <mime-type type="application/vnd.oma.bcast.ltkm"/>
  <mime-type type="application/vnd.oma.bcast.notification+xml"/>
  <mime-type type="application/vnd.oma.bcast.provisioningtrigger"/>
  <mime-type type="application/vnd.oma.bcast.sgboot"/>
  <mime-type type="application/vnd.oma.bcast.sgdd+xml"/>
  <mime-type type="application/vnd.oma.bcast.sgdu"/>
  <mime-type type="application/vnd.oma.bcast.simple-symbol-container"/>
  <mime-type type="application/vnd.oma.bcast.smartcard-trigger+xml"/>
  <mime-type type="application/vnd.oma.bcast.sprov+xml"/>
  <mime-type type="application/vnd.oma.bcast.stkm"/>
  <mime-type type="application/vnd.oma.dcd"/>
  <mime-type type="application/vnd.oma.dcdc"/>
  <mime-type type="application/vnd.oma.dd2+xml">
    <glob pattern="*.dd2"/>
  </mime-type>
  <mime-type type="application/vnd.oma.drm.risd+xml"/>
  <mime-type type="application/vnd.oma.group-usage-list+xml"/>
  <mime-type type="application/vnd.oma.poc.detailed-progress-report+xml"/>
  <mime-type type="application/vnd.oma.poc.final-report+xml"/>
  <mime-type type="application/vnd.oma.poc.groups+xml"/>
  <mime-type type="application/vnd.oma.poc.invocation-descriptor+xml"/>
  <mime-type type="application/vnd.oma.poc.optimized-progress-report+xml"/>
  <mime-type type="application/vnd.oma.xcap-directory+xml"/>
  <mime-type type="application/vnd.omads-email+xml"/>
  <mime-type type="application/vnd.omads-file+xml"/>
  <mime-type type="application/vnd.omads-folder+xml"/>
  <mime-type type="application/vnd.omaloc-supl-init"/>

  <mime-type type="application/vnd.openofficeorg.extension">
    <glob pattern="*.oxt"/>
  </mime-type>

  <mime-type type="application/vnd.openxmlformats-officedocument.presentationml.presentation">
    <_comment>Office Open XML Presentation</_comment>
    <glob pattern="*.pptx"/>
    <glob pattern="*.thmx"/>
    <sub-class-of type="application/x-tika-ooxml"/>
  </mime-type>

  <mime-type type="application/vnd.openxmlformats-officedocument.presentationml.slide">
    <glob pattern="*.sldx"/>
    <sub-class-of type="application/x-tika-ooxml"/>
  </mime-type>

  <mime-type type="application/vnd.openxmlformats-officedocument.presentationml.template">
    <_comment>Office Open XML Presentation Template</_comment>
    <glob pattern="*.potx"/>
    <sub-class-of type="application/x-tika-ooxml"/>
  </mime-type>

  <mime-type type="application/vnd.openxmlformats-officedocument.presentationml.slideshow">
    <_comment>Office Open XML Presentation Slideshow</_comment>
    <glob pattern="*.ppsx"/>
    <sub-class-of type="application/x-tika-ooxml"/>
  </mime-type>

  <mime-type type="application/vnd.openxmlformats-officedocument.spreadsheetml.sheet">
    <_comment>Office Open XML Workbook</_comment>
    <glob pattern="*.xlsx"/>
    <sub-class-of type="application/x-tika-ooxml"/>
  </mime-type>

  <mime-type type="application/vnd.openxmlformats-officedocument.spreadsheetml.template">
    <_comment>Office Open XML Workbook Template</_comment>
    <glob pattern="*.xltx"/>
    <sub-class-of type="application/x-tika-ooxml"/>
  </mime-type>

  <mime-type type="application/vnd.ms-excel.template.macroenabled.12">
    <_comment>Office Open XML Workbook Template (macro-enabled)</_comment>
    <glob pattern="*.xltm"/>
    <sub-class-of type="application/x-tika-ooxml"/>
  </mime-type>

  <mime-type type="application/vnd.openxmlformats-officedocument.wordprocessingml.document">
    <_comment>Office Open XML Document</_comment>
    <glob pattern="*.docx"/>
    <sub-class-of type="application/x-tika-ooxml"/>
  </mime-type>

  <mime-type type="application/vnd.openxmlformats-officedocument.wordprocessingml.template">
    <_comment>Office Open XML Document Template</_comment>
    <glob pattern="*.dotx"/>
    <sub-class-of type="application/x-tika-ooxml"/>
  </mime-type>

  <mime-type type="application/vnd.osa.netdeploy"/>
  <mime-type type="application/vnd.osgi.bundle"/>
  <mime-type type="application/vnd.osgi.dp">
    <glob pattern="*.dp"/>
  </mime-type>
  <mime-type type="application/vnd.otps.ct-kip+xml"/>

  <mime-type type="application/vnd.palm">
    <!-- <glob pattern="*.pdb"/> - conflicts with chemical/x-pdb -->
    <glob pattern="*.pqa"/>
    <glob pattern="*.oprc"/>
  </mime-type>

  <mime-type type="application/vnd.paos.xml"/>
  <mime-type type="application/vnd.pg.format">
    <glob pattern="*.str"/>
  </mime-type>
  <mime-type type="application/vnd.pg.osasli">
    <glob pattern="*.ei6"/>
  </mime-type>
  <mime-type type="application/vnd.piaccess.application-licence"/>
  <mime-type type="application/vnd.picsel">
    <glob pattern="*.efif"/>
  </mime-type>
  <mime-type type="application/vnd.poc.group-advertisement+xml"/>
  <mime-type type="application/vnd.pocketlearn">
    <glob pattern="*.plf"/>
  </mime-type>
  <mime-type type="application/vnd.powerbuilder6">
    <glob pattern="*.pbd"/>
  </mime-type>
  <mime-type type="application/vnd.powerbuilder6-s"/>
  <mime-type type="application/vnd.powerbuilder7"/>
  <mime-type type="application/vnd.powerbuilder7-s"/>
  <mime-type type="application/vnd.powerbuilder75"/>
  <mime-type type="application/vnd.powerbuilder75-s"/>
  <mime-type type="application/vnd.preminet"/>
  <mime-type type="application/vnd.previewsystems.box">
    <glob pattern="*.box"/>
  </mime-type>
  <mime-type type="application/vnd.proteus.magazine">
    <glob pattern="*.mgz"/>
  </mime-type>
  <mime-type type="application/vnd.publishare-delta-tree">
    <glob pattern="*.qps"/>
  </mime-type>
  <mime-type type="application/vnd.pvi.ptid1">
    <glob pattern="*.ptid"/>
  </mime-type>
  <mime-type type="application/vnd.pwg-multiplexed"/>
  <mime-type type="application/vnd.pwg-xhtml-print+xml"/>
  <mime-type type="application/vnd.qualcomm.brew-app-res"/>
  <mime-type type="application/vnd.quark.quarkxpress">
    <glob pattern="*.qxd"/>
    <glob pattern="*.qxt"/>
    <glob pattern="*.qwd"/>
    <glob pattern="*.qwt"/>
    <glob pattern="*.qxl"/>
    <glob pattern="*.qxb"/>
  </mime-type>
  <mime-type type="application/vnd.rapid"/>
  <mime-type type="application/vnd.recordare.musicxml">
    <glob pattern="*.mxl"/>
  </mime-type>
  <mime-type type="application/vnd.recordare.musicxml+xml">
    <glob pattern="*.musicxml"/>
  </mime-type>
  <mime-type type="application/vnd.renlearn.rlprint"/>
  <mime-type type="application/vnd.rim.cod">
    <glob pattern="*.cod"/>
  </mime-type>

  <mime-type type="application/vnd.rn-realmedia">
    <magic priority="50">
      <match value=".RMF" type="string" offset="0" />
    </magic>
    <glob pattern="*.rm"/>
  </mime-type>

  <mime-type type="application/vnd.route66.link66+xml">
    <glob pattern="*.link66"/>
  </mime-type>
  <mime-type type="application/vnd.ruckus.download"/>
  <mime-type type="application/vnd.s3sms"/>
  <mime-type type="application/vnd.sbm.cid"/>
  <mime-type type="application/vnd.sbm.mid2"/>
  <mime-type type="application/vnd.scribus"/>
  <mime-type type="application/vnd.sealed.3df"/>
  <mime-type type="application/vnd.sealed.csf"/>
  <mime-type type="application/vnd.sealed.doc"/>
  <mime-type type="application/vnd.sealed.eml"/>
  <mime-type type="application/vnd.sealed.mht"/>
  <mime-type type="application/vnd.sealed.net"/>
  <mime-type type="application/vnd.sealed.ppt"/>
  <mime-type type="application/vnd.sealed.tiff"/>
  <mime-type type="application/vnd.sealed.xls"/>
  <mime-type type="application/vnd.sealedmedia.softseal.html"/>
  <mime-type type="application/vnd.sealedmedia.softseal.pdf"/>
  <mime-type type="application/vnd.seemail">
    <glob pattern="*.see"/>
  </mime-type>
  <mime-type type="application/vnd.sema">
    <glob pattern="*.sema"/>
  </mime-type>
  <mime-type type="application/vnd.semd">
    <glob pattern="*.semd"/>
  </mime-type>
  <mime-type type="application/vnd.semf">
    <glob pattern="*.semf"/>
  </mime-type>
  <mime-type type="application/vnd.shana.informed.formdata">
    <glob pattern="*.ifm"/>
  </mime-type>
  <mime-type type="application/vnd.shana.informed.formtemplate">
    <glob pattern="*.itp"/>
  </mime-type>
  <mime-type type="application/vnd.shana.informed.interchange">
    <glob pattern="*.iif"/>
  </mime-type>
  <mime-type type="application/vnd.shana.informed.package">
    <glob pattern="*.ipk"/>
  </mime-type>
  <mime-type type="application/vnd.simtech-mindmapper">
    <glob pattern="*.twd"/>
    <glob pattern="*.twds"/>
  </mime-type>
  <mime-type type="application/vnd.smaf">
    <glob pattern="*.mmf"/>
  </mime-type>
  <mime-type type="application/vnd.smart.teacher">
    <glob pattern="*.teacher"/>
  </mime-type>
  <mime-type type="application/vnd.software602.filler.form+xml"/>
  <mime-type type="application/vnd.software602.filler.form-xml-zip"/>
  <mime-type type="application/vnd.solent.sdkm+xml">
    <glob pattern="*.sdkm"/>
    <glob pattern="*.sdkd"/>
  </mime-type>
  <mime-type type="application/vnd.spotfire.dxp">
    <glob pattern="*.dxp"/>
  </mime-type>
  <mime-type type="application/vnd.spotfire.sfs">
    <glob pattern="*.sfs"/>
  </mime-type>
  <mime-type type="application/vnd.sss-cod"/>
  <mime-type type="application/vnd.sss-dtf"/>
  <mime-type type="application/vnd.sss-ntf"/>

  <mime-type type="application/vnd.stardivision.calc">
    <sub-class-of type="application/x-tika-staroffice"/>
    <magic priority="50">
      <match value="0xd0cf11e0a1b11ae1" type="string" offset="0:8">
         <match value="StarCalc" type="string" offset="2048:2207" />
      </match>
    </magic>
    <glob pattern="*.sdc"/>
  </mime-type>
  <mime-type type="application/vnd.stardivision.draw">
    <sub-class-of type="application/x-tika-staroffice"/>
    <magic priority="50">
      <match value="0xd0cf11e0a1b11ae1" type="string" offset="0:8">
         <match value="StarDraw" type="string" offset="2048:2207" />
      </match>
    </magic>
    <glob pattern="*.sda"/>
  </mime-type>
  <mime-type type="application/vnd.stardivision.impress">
    <sub-class-of type="application/x-tika-staroffice"/>
    <magic priority="50">
      <match value="0xd0cf11e0a1b11ae1" type="string" offset="0:8">
         <match value="StarImpress" type="string" offset="2048:2207" />
      </match>
    </magic>
    <glob pattern="*.sdd"/>
  </mime-type>
  <mime-type type="application/vnd.stardivision.math">
    <glob pattern="*.smf"/>
  </mime-type>
  <mime-type type="application/vnd.stardivision.writer">
    <sub-class-of type="application/x-tika-staroffice"/>
    <magic priority="50">
      <match value="0xd0cf11e0a1b11ae1" type="string" offset="0:8">
         <match value="StarWriter" type="string" offset="2048:2207" />
      </match>
    </magic>
    <glob pattern="*.sdw"/>
  </mime-type>
  <mime-type type="application/x-staroffice-template">
    <sub-class-of type="application/x-tika-staroffice"/>
    <glob pattern="*.vor"/>
  </mime-type>
  <mime-type type="application/vnd.stardivision.writer-global">
    <glob pattern="*.sgl"/>
  </mime-type>

  <mime-type type="application/vnd.street-stream"/>
  <mime-type type="application/vnd.sun.xml.calc">
    <glob pattern="*.sxc"/>
  </mime-type>
  <mime-type type="application/vnd.sun.xml.calc.template">
    <glob pattern="*.stc"/>
  </mime-type>
  <mime-type type="application/vnd.sun.xml.draw">
    <glob pattern="*.sxd"/>
  </mime-type>
  <mime-type type="application/vnd.sun.xml.draw.template">
    <glob pattern="*.std"/>
  </mime-type>
  <mime-type type="application/vnd.sun.xml.impress">
    <glob pattern="*.sxi"/>
  </mime-type>
  <mime-type type="application/vnd.sun.xml.impress.template">
    <glob pattern="*.sti"/>
  </mime-type>
  <mime-type type="application/vnd.sun.xml.math">
    <glob pattern="*.sxm"/>
  </mime-type>

  <mime-type type="application/vnd.sun.xml.writer">
    <alias type="application/x-vnd.sun.xml.writer"/>
    <_comment>OpenOffice v1.0: Writer Document</_comment>
    <magic>
      <match type="string" offset="0" value="PK">
        <match type="string" offset="30"
          value="mimetypeapplication/vnd.sun.xml.writer"/>
      </match>
    </magic>
    <glob pattern="*.sxw"/>
  </mime-type>

  <mime-type type="application/vnd.sun.xml.writer.global">
    <glob pattern="*.sxg"/>
  </mime-type>
  <mime-type type="application/vnd.sun.xml.writer.template">
    <glob pattern="*.stw"/>
  </mime-type>
  <mime-type type="application/vnd.sun.wadl+xml"/>
  <mime-type type="application/vnd.sus-calendar">
    <glob pattern="*.sus"/>
    <glob pattern="*.susp"/>
  </mime-type>
  <mime-type type="application/vnd.svd">
    <glob pattern="*.svd"/>
  </mime-type>
  <mime-type type="application/vnd.swiftview-ics"/>

  <mime-type type="application/vnd.symbian.install">
    <magic priority="50">
      <match value="0x10000419" type="little32" offset="8" />
    </magic>
    <glob pattern="*.sis"/>
    <glob pattern="*.sisx"/>
  </mime-type>

  <mime-type type="application/vnd.syncml+xml">
    <glob pattern="*.xsm"/>
  </mime-type>
  <mime-type type="application/vnd.syncml.dm+wbxml">
    <glob pattern="*.bdm"/>
  </mime-type>
  <mime-type type="application/vnd.syncml.dm+xml">
    <glob pattern="*.xdm"/>
  </mime-type>
  <mime-type type="application/vnd.syncml.dm.notification"/>
  <mime-type type="application/vnd.syncml.ds.notification"/>
  <mime-type type="application/vnd.tao.intent-module-archive">
    <glob pattern="*.tao"/>
  </mime-type>

  <mime-type type="application/vnd.tcpdump.pcap">
    <_comment>TCPDump pcap packet capture</_comment>
    <magic priority="50">
      <match value="0xa1b2c3d4" type="big32" offset="0" />
      <match value="0xd4c3b2a1" type="big32" offset="0" />
    </magic>
    <glob pattern="*.pcap"/>
    <glob pattern="*.cap"/>
    <glob pattern="*.dmp"/>
  </mime-type>

  <mime-type type="application/vnd.tmobile-livetv">
    <glob pattern="*.tmo"/>
  </mime-type>
  <mime-type type="application/vnd.trid.tpt">
    <glob pattern="*.tpt"/>
  </mime-type>
  <mime-type type="application/vnd.triscape.mxs">
    <glob pattern="*.mxs"/>
  </mime-type>
  <mime-type type="application/vnd.trueapp">
    <glob pattern="*.tra"/>
  </mime-type>
  <mime-type type="application/vnd.truedoc"/>
  <mime-type type="application/vnd.ufdl">
    <glob pattern="*.ufd"/>
    <glob pattern="*.ufdl"/>
  </mime-type>
  <mime-type type="application/vnd.uiq.theme">
    <glob pattern="*.utz"/>
  </mime-type>
  <mime-type type="application/vnd.umajin">
    <glob pattern="*.umj"/>
  </mime-type>
  <mime-type type="application/vnd.unity">
    <glob pattern="*.unityweb"/>
  </mime-type>
  <mime-type type="application/vnd.uoml+xml">
    <glob pattern="*.uoml"/>
  </mime-type>
  <mime-type type="application/vnd.uplanet.alert"/>
  <mime-type type="application/vnd.uplanet.alert-wbxml"/>
  <mime-type type="application/vnd.uplanet.bearer-choice"/>
  <mime-type type="application/vnd.uplanet.bearer-choice-wbxml"/>
  <mime-type type="application/vnd.uplanet.cacheop"/>
  <mime-type type="application/vnd.uplanet.cacheop-wbxml"/>
  <mime-type type="application/vnd.uplanet.channel"/>
  <mime-type type="application/vnd.uplanet.channel-wbxml"/>
  <mime-type type="application/vnd.uplanet.list"/>
  <mime-type type="application/vnd.uplanet.list-wbxml"/>
  <mime-type type="application/vnd.uplanet.listcmd"/>
  <mime-type type="application/vnd.uplanet.listcmd-wbxml"/>
  <mime-type type="application/vnd.uplanet.signal"/>
  <mime-type type="application/vnd.vcx">
    <glob pattern="*.vcx"/>
  </mime-type>
  <mime-type type="application/vnd.vd-study"/>
  <mime-type type="application/vnd.vectorworks"/>
  <mime-type type="application/vnd.vidsoft.vidconference"/>

  <!-- http://www.iana.org/assignments/media-types/application/vnd.visio -->
  <mime-type type="application/vnd.visio">
    <alias type="application/vnd.ms-visio"/>
    <_comment>Microsoft Visio Diagram</_comment>
    <glob pattern="*.vsd"/>
    <glob pattern="*.vst"/>
    <glob pattern="*.vss"/>
    <glob pattern="*.vsw"/>
    <sub-class-of type="application/x-tika-msoffice"/>
  </mime-type>

  <mime-type type="application/vnd.ms-visio.drawing">
    <_comment>Office Open XML Visio Drawing (macro-free)</_comment>
    <glob pattern="*.vsdx"/>
    <sub-class-of type="application/x-tika-visio-ooxml"/>
  </mime-type>
  <mime-type type="application/vnd.ms-visio.template">
    <_comment>Office Open XML Visio Template (macro-free)</_comment>
    <glob pattern="*.vstx"/>
    <sub-class-of type="application/x-tika-visio-ooxml"/>
  </mime-type>
  <mime-type type="application/vnd.ms-visio.stencil">
    <_comment>Office Open XML Visio Stencil (macro-free)</_comment>
    <glob pattern="*.vssx"/>
    <sub-class-of type="application/x-tika-visio-ooxml"/>
  </mime-type>
  <mime-type type="application/vnd.ms-visio.drawing.macroEnabled.12">
    <_comment>Office Open XML Visio Drawing (macro-enabled)</_comment>
    <glob pattern="*.vsdm"/>
    <sub-class-of type="application/x-tika-visio-ooxml"/>
  </mime-type>
  <mime-type type="application/vnd.ms-visio.template.macroEnabled.12">
    <_comment>Office Open XML Visio Template (macro-enabled)</_comment>
    <glob pattern="*.vstm"/>
    <sub-class-of type="application/x-tika-visio-ooxml"/>
  </mime-type>
  <mime-type type="application/vnd.ms-visio.stencil.macroEnabled.12">
    <_comment>Office Open XML Visio Stencil (macro-enabled)</_comment>
    <glob pattern="*.vssm"/>
    <sub-class-of type="application/x-tika-visio-ooxml"/>
  </mime-type>

  <mime-type type="application/vnd.visionary">
    <glob pattern="*.vis"/>
  </mime-type>
  <mime-type type="application/vnd.vividence.scriptfile"/>
  <mime-type type="application/vnd.vsf">
    <glob pattern="*.vsf"/>
  </mime-type>
  <mime-type type="application/vnd.wap.sic"/>
  <mime-type type="application/vnd.wap.slc"/>

  <mime-type type="application/vnd.wap.wbxml">
    <glob pattern="*.wbxml"/>
  </mime-type>

  <mime-type type="application/vnd.wap.wmlc">
    <_comment>Compiled WML Document</_comment>
    <glob pattern="*.wmlc"/>
  </mime-type>

  <mime-type type="application/vnd.wap.wmlscriptc">
    <_comment>Compiled WML Script</_comment>
    <glob pattern="*.wmlsc"/>
  </mime-type>

  <mime-type type="application/vnd.webturbo">
    <glob pattern="*.wtb"/>
  </mime-type>
  <mime-type type="application/vnd.wfa.wsc"/>
  <mime-type type="application/vnd.wmc"/>
  <mime-type type="application/vnd.wmf.bootstrap"/>
  <mime-type type="application/vnd.wordperfect">
    <alias type="application/wordperfect"/>
    <glob pattern="*.wpd"/>
  </mime-type>
  <mime-type type="application/vnd.wqd">
    <glob pattern="*.wqd"/>
  </mime-type>
  <mime-type type="application/vnd.wrq-hp3000-labelled"/>
  <mime-type type="application/vnd.wt.stf">
    <glob pattern="*.stf"/>
  </mime-type>
  <mime-type type="application/vnd.wv.csp+wbxml"/>
  <mime-type type="application/vnd.wv.csp+xml"/>
  <mime-type type="application/vnd.wv.ssp+xml"/>
  <mime-type type="application/vnd.xara">
   <magic priority="50">
     <match value="xar!" type="string" offset="0"> 
     </match>
    </magic>
    <glob pattern="*.xar"/>
  </mime-type>
  <mime-type type="application/vnd.xfdl">
    <glob pattern="*.xfdl"/>
  </mime-type>
  <mime-type type="application/vnd.xfdl.webform"/>
  <mime-type type="application/vnd.xmi+xml"/>
  <mime-type type="application/vnd.xmpie.cpkg"/>
  <mime-type type="application/vnd.xmpie.dpkg"/>
  <mime-type type="application/vnd.xmpie.plan"/>
  <mime-type type="application/vnd.xmpie.ppkg"/>
  <mime-type type="application/vnd.xmpie.xlim"/>
  <mime-type type="application/vnd.yamaha.hv-dic">
    <glob pattern="*.hvd"/>
  </mime-type>
  <mime-type type="application/vnd.yamaha.hv-script">
    <glob pattern="*.hvs"/>
  </mime-type>
  <mime-type type="application/vnd.yamaha.hv-voice">
    <glob pattern="*.hvp"/>
  </mime-type>
  <mime-type type="application/vnd.yamaha.openscoreformat">
    <glob pattern="*.osf"/>
  </mime-type>
  <mime-type type="application/vnd.yamaha.openscoreformat.osfpvg+xml">
    <glob pattern="*.osfpvg"/>
  </mime-type>
  <mime-type type="application/vnd.yamaha.smaf-audio">
    <glob pattern="*.saf"/>
  </mime-type>
  <mime-type type="application/vnd.yamaha.smaf-phrase">
    <glob pattern="*.spf"/>
  </mime-type>
  <mime-type type="application/vnd.yellowriver-custom-menu">
    <glob pattern="*.cmp"/>
  </mime-type>
  <mime-type type="application/vnd.zul">
    <glob pattern="*.zir"/>
    <glob pattern="*.zirz"/>
  </mime-type>
  <mime-type type="application/vnd.zzazz.deck+xml">
    <glob pattern="*.zaz"/>
  </mime-type>
  <mime-type type="application/voicexml+xml">
    <glob pattern="*.vxml"/>
  </mime-type>
  <mime-type type="application/watcherinfo+xml"/>
  <mime-type type="application/whoispp-query"/>
  <mime-type type="application/whoispp-response"/>
  <mime-type type="application/winhlp">
    <glob pattern="*.hlp"/>
  </mime-type>
  <mime-type type="application/wita"/>
  <mime-type type="application/wordperfect5.1"/>
  <mime-type type="application/wsdl+xml">
    <glob pattern="*.wsdl"/>
  </mime-type>
  <mime-type type="application/wspolicy+xml">
    <glob pattern="*.wspolicy"/>
  </mime-type>

  <mime-type type="application/x-123">
    <magic priority="50">
      <match value="0x00001a00" type="big32" offset="0" />
      <match value="0x00000200" type="big32" offset="0" />
    </magic>
  </mime-type>

  <mime-type type="application/x-abiword">
    <glob pattern="*.abw"/>
  </mime-type>
  <mime-type type="application/x-ace-compressed">
    <glob pattern="*.ace"/>
  </mime-type>

  <mime-type type="application/x-axcrypt">
    <_comment>AxCrypt</_comment>
    <glob pattern="*.axx" />
    <magic priority="60">
      <!-- AxCrypt block header, skip length field, then Header of type Preamble -->
      <match value="0xc0b9072e4f93f146a015792ca1d9e821" type="string" offset="0">
         <match value="2" type="big32" offset="17" />
      </match>
    </magic>
  </mime-type>

  <mime-type type="application/x-adobe-indesign">
    <acronym>INDD</acronym>
    <_comment>Adobe InDesign document</_comment>
    <glob pattern="*.indd"/>
    <magic priority="50">
      <match value="0x0606edf5d81d46e5bd31efe7fe74b71d" type="string" offset="0" />
    </magic>
  </mime-type>

  <mime-type type="application/x-adobe-indesign-interchange">
    <acronym>INX</acronym>
    <_comment>Adobe InDesign Interchange format</_comment>
    <magic priority="50">
      <match value="&lt;?aid" type="string" offset="0:100"/>
    </magic>
    <glob pattern="*.inx"/>
    <sub-class-of type="application/xml"/>
  </mime-type>

  <mime-type type="application/x-apple-diskimage">
    <glob pattern="*.dmg"/>
    <!-- <glob pattern="*.img"/> too generic -->
    <!-- <glob pattern="*.smi"/> conflicts with SMIL -->
  </mime-type>

  <mime-type type="application/x-appleworks">
    <glob pattern="*.cwk"/>
  </mime-type>

  <mime-type type="application/x-archive">
    <alias type="application/x-unix-archive"/>
    <magic priority="50">
      <match value="=&lt;ar&gt;" type="string" offset="0"/>
      <match value="!&lt;arch&gt;\n" type="string" offset="0"/>
    </magic>
    <glob pattern="*.ar"/>
    <glob pattern="*.a"/>
  </mime-type>

  <mime-type type="application/x-arj">
    <alias type="application/x-arj-compressed"/>
    <magic priority="50">
      <match value="0x60ea" type="string" offset="0" />
    </magic>
    <glob pattern="*.arj"/>
  </mime-type>

  <mime-type type="application/x-authorware-bin">
    <glob pattern="*.aab"/>
    <glob pattern="*.x32"/>
    <glob pattern="*.u32"/>
    <glob pattern="*.vox"/>
  </mime-type>
  <mime-type type="application/x-authorware-map">
    <glob pattern="*.aam"/>
  </mime-type>
  <mime-type type="application/x-authorware-seg">
    <glob pattern="*.aas"/>
  </mime-type>

  <mime-type type="application/x-bcpio">
    <glob pattern="*.bcpio"/>
  </mime-type>

  <mime-type type="application/x-berkeley-db">
    <_comment>Berkeley DB</_comment>
    <alias type="application/x-dbm"/>
  </mime-type>
  <mime-type type="application/x-berkeley-db;format=hash">
    <_comment>Berkeley DB Hash Database</_comment>
    <magic priority="50">
      <match value="0x00061561" type="host32" offset="0"/>
      <match value="0x00061561" type="big32" offset="0"/>
      <match value="0x00061561" type="little32" offset="0"/>
      <match value="0x00061561" type="host32" offset="12"/>
      <match value="0x00061561" type="big32" offset="12"/>
      <match value="0x00061561" type="little32" offset="12"/>
    </magic>
    <sub-class-of type="application/x-berkeley-db"/>
  </mime-type>
  <mime-type type="application/x-berkeley-db;format=btree">
    <_comment>Berkeley DB BTree Database</_comment>
    <magic priority="50">
      <match value="0x00053162" type="host32" offset="0"/>
      <match value="0x00053162" type="big32" offset="0"/>
      <match value="0x00053162" type="little32" offset="0"/>
      <match value="0x00053162" type="host32" offset="12"/>
      <match value="0x00053162" type="big32" offset="12"/>
      <match value="0x00053162" type="little32" offset="12"/>
    </magic>
    <sub-class-of type="application/x-berkeley-db"/>
  </mime-type>
  <mime-type type="application/x-berkeley-db;format=queue">
    <_comment>Berkeley DB Queue Database</_comment>
    <magic priority="50">
      <match value="0x00042253" type="host32" offset="12"/>
      <match value="0x00042253" type="big32" offset="12"/>
      <match value="0x00042253" type="little32" offset="12"/>
    </magic>
    <sub-class-of type="application/x-berkeley-db"/>
  </mime-type>
  <mime-type type="application/x-berkeley-db;format=log">
    <_comment>Berkeley DB Log Database</_comment>
    <magic priority="50">
      <match value="0x00040988" type="host32" offset="12"/>
      <match value="0x00040988" type="little32" offset="12"/>
      <match value="0x00040988" type="big32" offset="12"/>
    </magic>
    <sub-class-of type="application/x-berkeley-db"/>
  </mime-type>

  <mime-type type="application/x-berkeley-db;format=hash;version=2">
    <_comment>Berkeley DB Version 2 Hash Database</_comment>
    <magic priority="60">
      <match value="0x00061561" type="host32" offset="12">
          <match value="0x0005" type="host32" offset="16"/>
      </match>
      <match value="0x00061561" type="big32" offset="12">
          <match value="0x0005" type="big32" offset="16"/>
      </match>
      <match value="0x00061561" type="little32" offset="12">
          <match value="0x0005" type="little32" offset="16"/>
      </match>
    </magic>
    <sub-class-of type="application/x-berkeley-db;format=hash"/>
  </mime-type>
  <mime-type type="application/x-berkeley-db;format=hash;version=3">
    <_comment>Berkeley DB Version 3 Hash Database</_comment>
    <magic priority="60">
      <match value="0x00061561" type="host32" offset="12">
          <match value="0x0007" type="host32" offset="16"/>
      </match>
      <match value="0x00061561" type="big32" offset="12">
          <match value="0x0007" type="big32" offset="16"/>
      </match>
      <match value="0x00061561" type="little32" offset="12">
          <match value="0x0007" type="little32" offset="16"/>
      </match>
    </magic>
    <sub-class-of type="application/x-berkeley-db;format=hash"/>
  </mime-type>
  <mime-type type="application/x-berkeley-db;format=hash;version=4">
    <_comment>Berkeley DB Version 4 Hash Database</_comment>
    <magic priority="60">
      <match value="0x00061561" type="host32" offset="12">
          <match value="0x0008" type="host32" offset="16"/>
      </match>
      <match value="0x00061561" type="big32" offset="12">
          <match value="0x0008" type="big32" offset="16"/>
      </match>
      <match value="0x00061561" type="little32" offset="12">
          <match value="0x0008" type="little32" offset="16"/>
      </match>
    </magic>
    <sub-class-of type="application/x-berkeley-db;format=hash"/>
  </mime-type>
  <mime-type type="application/x-berkeley-db;format=hash;version=5">
    <_comment>Berkeley DB Version 5 Hash Database</_comment>
    <magic priority="60">
      <match value="0x00061561" type="host32" offset="12">
          <match value="0x0009" type="host32" offset="16"/>
      </match>
      <match value="0x00061561" type="big32" offset="12">
          <match value="0x0009" type="big32" offset="16"/>
      </match>
      <match value="0x00061561" type="little32" offset="12">
          <match value="0x0009" type="little32" offset="16"/>
      </match>
    </magic>
    <sub-class-of type="application/x-berkeley-db;format=hash"/>
  </mime-type>

  <mime-type type="application/x-berkeley-db;format=btree;version=2">
    <_comment>Berkeley DB Version 2 BTree Database</_comment>
    <magic priority="60">
      <match value="0x00053162" type="host32" offset="12">
          <match value="0x0006" type="host32" offset="16"/>
      </match>
      <match value="0x00053162" type="big32" offset="12">
          <match value="0x0006" type="big32" offset="16"/>
      </match>
      <match value="0x00053162" type="little32" offset="12">
          <match value="0x0006" type="little32" offset="16"/>
      </match>
    </magic>
    <sub-class-of type="application/x-berkeley-db;format=btree"/>
  </mime-type>
  <mime-type type="application/x-berkeley-db;format=btree;version=3">
    <_comment>Berkeley DB Version 3 BTree Database</_comment>
    <magic priority="60">
      <match value="0x00053162" type="host32" offset="12">
          <match value="0x0008" type="host32" offset="16"/>
      </match>
      <match value="0x00053162" type="big32" offset="12">
          <match value="0x0008" type="big32" offset="16"/>
      </match>
      <match value="0x00053162" type="little32" offset="12">
          <match value="0x0008" type="little32" offset="16"/>
      </match>
    </magic>
    <sub-class-of type="application/x-berkeley-db;format=btree"/>
  </mime-type>
  <mime-type type="application/x-berkeley-db;format=btree;version=4">
    <_comment>Berkeley DB Version 4 and 5 BTree Database</_comment>
    <magic priority="60">
      <match value="0x00053162" type="host32" offset="12">
          <match value="0x0009" type="host32" offset="16"/>
      </match>
      <match value="0x00053162" type="big32" offset="12">
          <match value="0x0009" type="big32" offset="16"/>
      </match>
      <match value="0x00053162" type="little32" offset="12">
          <match value="0x0009" type="little32" offset="16"/>
      </match>
    </magic>
    <sub-class-of type="application/x-berkeley-db;format=btree"/>
  </mime-type>

  <mime-type type="application/x-bibtex-text-file">
    <magic priority="50">
      <match value="%\ BibTeX\ `" type="string" offset="0"/>
      <match value="%%%\ \ " type="string" offset="73"/>
      <match value="%\ BibTeX\ standard\ bibliography\ " type="string" offset="0"/>
      <match value="%%%\ \ @BibTeX-style-file{" type="string" offset="73"/>
      <match value="@article{" type="stringignorecase" offset="0"/>
      <match value="@book{" type="stringignorecase" offset="0"/>
      <match value="@inbook{" type="stringignorecase" offset="0"/>
      <match value="@incollection{" type="stringignorecase" offset="0"/>
      <match value="@inproceedings{" type="stringignorecase" offset="0"/>
      <match value="@manual{" type="stringignorecase" offset="0"/>
      <match value="@misc{" type="stringignorecase" offset="0"/>
      <match value="@preamble{" type="stringignorecase" offset="0"/>
      <match value="@phdthesis{" type="stringignorecase" offset="0"/>
      <match value="@string{" type="stringignorecase" offset="0"/>
      <match value="@techreport{" type="stringignorecase" offset="0"/>
      <match value="@unpublished{" type="stringignorecase" offset="0"/>
    </magic>
    <magic priority="30">
      <match value="%" type="string" offset="0">
         <match value="\n@article{" type="stringignorecase" offset="2:128"/>
         <match value="\n@book{" type="stringignorecase" offset="2:128"/>
         <match value="\n@inbook{" type="stringignorecase" offset="2:128"/>
         <match value="\n@incollection{" type="stringignorecase" offset="2:128"/>
         <match value="\n@inproceedings{" type="stringignorecase" offset="2:128"/>
         <match value="\n@manual{" type="stringignorecase" offset="2:128"/>
         <match value="\n@misc{" type="stringignorecase" offset="2:128"/>
         <match value="\n@preamble{" type="stringignorecase" offset="2:128"/>
         <match value="\n@phdthesis{" type="stringignorecase" offset="2:128"/>
         <match value="\n@string{" type="stringignorecase" offset="2:128"/>
         <match value="\n@techreport{" type="stringignorecase" offset="2:128"/>
         <match value="\n@unpublished{" type="stringignorecase" offset="2:128"/>
      </match>
    </magic>
    <glob pattern="*.bib"/>
    <glob pattern="*.bibtex"/>
    <sub-class-of type="text/plain"/>
  </mime-type>

  <mime-type type="application/x-bittorrent">
    <magic priority="50">
      <match value="d8:announce" type="string" offset="0"/>
    </magic>
    <glob pattern="*.torrent"/>
  </mime-type>

  <mime-type type="application/x-bplist">
    <!-- The priority is 60, as .webarchive files often contain
         (X)HTML content. The bplist magic must trump the XHTML
         magics further within the file. This must also be
         independent of the internal ordering of patterns within
         MimeTypes -->
    <magic priority="60">
      <match value="bplist" type="string" offset="0"/>
    </magic>
  </mime-type>

  <mime-type type="application/x-bzip">
    <magic priority="40">
      <match value="BZh" type="string" offset="0"/>
    </magic>
    <glob pattern="*.bz"/>
    <glob pattern="*.tbz"/>
  </mime-type>

  <mime-type type="application/x-bzip2">
    <sub-class-of type="application/x-bzip"/>
    <_comment>Bzip 2 UNIX Compressed File</_comment>
    <magic priority="40">
      <match value="\x42\x5a\x68\x39\x31" type="string" offset="0"/>
    </magic>
    <glob pattern="*.bz2"/>
    <glob pattern="*.tbz2"/>
    <glob pattern="*.boz"/>
  </mime-type>

  <mime-type type="application/x-cdlink">
    <_comment>Virtual CD-ROM CD Image File</_comment>
    <glob pattern="*.vcd"/>
  </mime-type>

  <mime-type type="application/x-chat">
    <glob pattern="*.chat"/>
  </mime-type>

  <mime-type type="application/x-chess-pgn">
    <glob pattern="*.pgn"/>
  </mime-type>

  <mime-type type="application/x-chrome-package">
    <acronym>CRX</acronym>
    <_comment>Chrome Extension Package</_comment>
    <tika:link>https://developer.chrome.com/extensions/crx</tika:link>
    <magic priority="50">
      <match value="Cr24" type="string" offset="0"/>
    </magic>
    <glob pattern="*.crx"/>
  </mime-type>

  <mime-type type="application/x-compress">
    <magic priority="50">
      <match value="\037\235" type="string" offset="0"/>
    </magic>
    <glob pattern="*.z"/>
  </mime-type>

  <mime-type type="application/x-corelpresentations">
    <glob pattern="*.shw"/>
    <sub-class-of type="application/x-tika-msoffice"/>
  </mime-type>

  <mime-type type="application/x-cpio">
    <_comment>UNIX CPIO Archive</_comment>
    <magic priority="50">
      <match value="070707" type="little16" offset="0"/>
      <match value="070707" type="big16" offset="0"/>
      <match value="070707" type="string" offset="0"/>
      <match value="070701" type="string" offset="0"/>
      <match value="070702" type="string" offset="0"/>
    </magic>
    <glob pattern="*.cpio"/>
  </mime-type>

  <mime-type type="application/x-csh">
    <glob pattern="*.csh"/>
    <glob pattern="*.tcsh"/>
  </mime-type>

  <mime-type type="application/x-debian-package">
    <alias type="application/vnd.debian.binary-package"/>
    <sub-class-of type="application/x-archive"/>
    <magic priority="60">
      <match value="!&lt;arch&gt;\ndebian-binary" type="string" offset="0"/>
      <match value="!&lt;arch&gt;\ndebian-split" type="string" offset="0"/>
    </magic>
    <glob pattern="*.deb"/>
    <glob pattern="*.udeb"/>
  </mime-type>

  <mime-type type="application/x-dex">
    <acronym>DEX</acronym>
    <_comment>Dalvik Executable Format</_comment>
    <tika:link>http://source.android.com/devices/tech/dalvik/dex-format.html</tika:link>
    <magic priority="50">
      <match value="dex\n" type="string" offset="0">
        <match value="\0" type="string" offset="7"/>
      </match>
    </magic>
    <glob pattern="*.dex"/>
  </mime-type>

  <mime-type type="application/x-director">
    <_comment>Shockwave Movie</_comment>
    <glob pattern="*.dir"/>
    <glob pattern="*.dcr"/>
    <glob pattern="*.dxr"/>
    <glob pattern="*.cst"/>
    <glob pattern="*.cct"/>
    <glob pattern="*.cxt"/>
    <glob pattern="*.w3d"/>
    <glob pattern="*.fgd"/>
    <glob pattern="*.swa"/>
  </mime-type>

  <mime-type type="application/x-doom">
    <glob pattern="*.wad"/>
  </mime-type>
  <mime-type type="application/x-dtbncx+xml">
    <glob pattern="*.ncx"/>
  </mime-type>
  <mime-type type="application/x-dtbook+xml">
    <glob pattern="*.dtb"/>
  </mime-type>
  <mime-type type="application/x-dtbresource+xml">
    <glob pattern="*.res"/>
  </mime-type>

  <mime-type type="application/x-dvi">
    <_comment>TeX Device Independent Document</_comment>
    <magic priority="50">
      <match value="\367\002" type="string" offset="0"/>
      <match value="0x02f7" type="little16" offset="0"/>
      <match value="\x1b\x20\x54\x65\x58\x20\x6f\x75\x74\x70\x75\x74\x20"
             type="string" offset="14"/>
    </magic>
    <glob pattern="*.dvi"/>
  </mime-type>

  <mime-type type="application/x-elc">
    <_comment>Emacs Lisp bytecode</_comment>
    <magic priority="50">
      <!-- Emacs 18 -->
      <match value="\012(" type="string" offset="0" />
      <!-- Emacs 19 -->
      <match value=";ELC\023\000\000\000" type="string" offset="0" />
    </magic>
    <glob pattern="*.elc"/>
  </mime-type>

  <mime-type type="application/x-elf">
    <magic priority="50">
      <match value="\177ELF" type="string" offset="0" />
    </magic>
  </mime-type>

  <mime-type type="message/x-emlx">
    <magic priority="70">
      <match value="\nRelay-Version:" type="string" offset="2:9"/>
      <match value="\n#!\ rnews" type="string" offset="2:9"/>
      <match value="\nN#!\ rnews" type="string" offset="2:9"/>
      <match value="\nForward\ to" type="string" offset="2:9"/>
      <match value="\nPipe\ to" type="string" offset="2:9"/>
      <match value="\nReturn-Path:" type="string" offset="2:9"/>
      <match value="\nFrom:" type="string" offset="2:9"/>
      <match value="\nReceived:" type="string" offset="2:9"/>
      <match value="\nMessage-ID:" type="string" offset="2:9"/>
      <match value="\nDate:" type="string" offset="2:9"/>
    </magic>
    <glob pattern="*.emlx"/>
    <sub-class-of type="text/x-tika-text-based-message"/>
  </mime-type>

  <mime-type type="application/x-killustrator">
    <_comment>KIllustrator File</_comment>
    <glob pattern="*.kil"/>
  </mime-type>

  <mime-type type="application/x-object">
    <sub-class-of type="application/x-elf"/>
    <magic priority="50">
      <match value="\177ELF" type="string" offset="0">
        <match value="0x0100" type="string" offset="16"/>
        <match value="0x0001" type="string" offset="16"/>
      </match>
    </magic>
  </mime-type>
  <mime-type type="application/x-executable">
    <sub-class-of type="application/x-elf"/>
    <magic priority="50">
      <match value="\177ELF" type="string" offset="0">
        <match value="0x0200" type="string" offset="16"/>
        <match value="0x0002" type="string" offset="16"/>
      </match>
    </magic>
  </mime-type>
  <mime-type type="application/x-sharedlib">
    <sub-class-of type="application/x-elf"/>
    <magic priority="50">
      <match value="\177ELF" type="string" offset="0">
        <match value="0x0300" type="string" offset="16"/>
        <match value="0x0003" type="string" offset="16"/>
      </match>
    </magic>
  </mime-type>
  <mime-type type="application/x-coredump">
    <sub-class-of type="application/x-elf"/>
    <magic priority="50">
      <match value="\177ELF" type="string" offset="0">
        <match value="0x0400" type="string" offset="16"/>
        <match value="0x0004" type="string" offset="16"/>
      </match>
    </magic>
  </mime-type>

  <mime-type type="application/x-dosexec">
    <_comment>DOS/Windows executable (EXE)</_comment>
    <sub-class-of type="application/x-msdownload"/>
    <glob pattern="*.exe"/>
  </mime-type>

  <mime-type type="application/x-emf">
    <acronym>EMF</acronym>
    <_comment>Extended Metafile</_comment>
    <tika:link>https://msdn.microsoft.com/en-us/library/cc230711.aspx</tika:link>
    <glob pattern="*.emf"/>
    <magic priority="50">
      <match value="0x01000000" type="string" offset="0">
        <match value="0x464D4520" type="little32" offset="40"/>
      </match>
    </magic>
  </mime-type>

  <mime-type type="application/x-filemaker">
    <acronym>FP7</acronym>
    <_comment>FileMaker Pro 7</_comment>
    <magic priority="50">
      <match value="0xC04842414D37" type="string" offset="14" >
      <match value="0x4842414D323130314F43543939C102480750726F20372E30C0C0" type="string" offset="525" />
    </match>
    </magic>
    <glob pattern="*.fp7" />
  </mime-type>

  <mime-type type="application/x-font-bdf">
    <glob pattern="*.bdf"/>
  </mime-type>
  <mime-type type="application/x-font-dos"/>
  <mime-type type="application/x-font-framemaker"/>
  <mime-type type="application/x-font-ghostscript">
    <glob pattern="*.gsf"/>
  </mime-type>
  <mime-type type="application/x-font-libgrx"/>
  <mime-type type="application/x-font-linux-psf">
    <glob pattern="*.psf"/>
  </mime-type>

  <mime-type type="application/x-font-otf">
    <acronym>OTF</acronym>
    <_comment>OpenType Font</_comment>
    <glob pattern="*.otf"/>
  </mime-type>

  <mime-type type="application/x-font-pcf">
    <glob pattern="*.pcf"/>
  </mime-type>
  <mime-type type="application/x-font-snf">
    <glob pattern="*.snf"/>
  </mime-type>
  <mime-type type="application/x-font-speedo"/>
  <mime-type type="application/x-font-sunos-news"/>

  <mime-type type="application/x-font-ttf">
    <acronym>TTF</acronym>
    <_comment>TrueType Font</_comment>
    <glob pattern="*.ttf"/>
    <glob pattern="*.ttc"/>
    <magic priority="40">
      <match value="0x00010000" type="string" offset="0"/>
    </magic>
  </mime-type>

  <mime-type type="application/x-font-type1">
    <glob pattern="*.pfa"/>
    <glob pattern="*.pfb"/>
    <magic priority="60">
      <!-- Match for PFB, the binary format -->
      <match value="\x80\x01\xFF\xFF\x00\x00%!PS-AdobeFont" type="string"
              mask="0xFFFF0000FFFFFFFFFFFFFFFFFFFFFFFFFFFFFFFF" offset="0"/>
      <!-- Match for PFA, the text format" -->
      <match value="%!PS-AdobeFont-1.0" type="string" offset="0" />
    </magic>
  </mime-type>

  <mime-type type="application/x-font-adobe-metric">
    <_comment>Adobe Font Metric</_comment>
    <glob pattern="*.afm"/>
    <glob pattern="*.acfm"/>
    <glob pattern="*.amfm"/>
    <magic priority="40">
      <match value="StartFontMetrics" type="string" offset="0"/>
    </magic>
  </mime-type>

  <mime-type type="application/x-font-printer-metric">
    <_comment>Printer Font Metric</_comment>
    <glob pattern="*.pfm"/>
    <magic priority="40">
      <match value="0x0001FFFF0000436f707972" type="string" offset="0"
              mask="0xFFFF0000FFFFFFFFFFFFFF" />
    </magic>
  </mime-type>

  <mime-type type="application/x-font-vfont"/>

  <mime-type type="application/x-foxmail">
    <_comment>Foxmail Email File</_comment>
    <magic>
      <match value="0x1010101010101011111111111153" type="string" offset="0"/>
    </magic>
  </mime-type>

  <mime-type type="application/x-futuresplash">
    <_comment>Macromedia FutureSplash File</_comment>
    <glob pattern="*.spl"/>
  </mime-type>

  <mime-type type="application/x-gnucash">
    <glob pattern="*.gnucash" />
  </mime-type>

  <mime-type type="application/x-gnumeric">
    <alias type="application/x-Gnumeric-spreadsheet"/>
    <magic priority="50">
      <match value="=&lt;gmr:Workbook" type="string" offset="39" />
    </magic>
    <glob pattern="*.gnumeric"/>
  </mime-type>

  <mime-type type="application/x-grib">
	 <acronym>GRIB</acronym>
	 <_comment>General Regularly-distributed Information in Binary form</_comment>
	 <tika:link>http://en.wikipedia.org/wiki/GRIB</tika:link>
	 <magic priority="50">
	   <match value="GRIB" type="string" offset="0"/>
	 </magic>
	 <glob pattern="*.grb"/>
	 <glob pattern="*.grb1"/>
	 <glob pattern="*.grb2"/>
  </mime-type>
  
  <mime-type type="application/x-gtar">
    <_comment>GNU tar Compressed File Archive (GNU Tape Archive)</_comment>
    <magic priority="50">
      <!-- GNU tar archive -->
      <match value="ustar  \0" type="string" offset="257" />
    </magic>
    <glob pattern="*.gtar"/>
    <sub-class-of type="application/x-tar"/>
  </mime-type>

  <mime-type type="application/gzip">
    <_comment>Gzip Compressed Archive</_comment>
    <alias type="application/x-gzip"/>
    <alias type="application/x-gunzip"/>
    <alias type="application/gzipped"/>
    <alias type="application/gzip-compressed"/>
    <alias type="application/x-gzip-compressed"/>
    <alias type="gzip/document"/>
    <magic priority="45">
      <match value="\037\213" type="string" offset="0" />
      <match value="\x1f\x8b" type="string" offset="0" />
    </magic>
    <glob pattern="*.gz" />
    <glob pattern="*.tgz" />
    <glob pattern="*-gz" />
    <glob pattern="*.emz" />
  </mime-type>

  <mime-type type="application/x-hdf">
    <_comment>Hierarchical Data Format File</_comment>
    <magic priority="50">
      <!-- HDF4 -->
      <match value="0x0e031301" type="big32" offset="0"/>
      <!-- HDF5 -->
      <match value="\211HDF\r\n\032" type="string" offset="0"/>
    </magic>
    <glob pattern="*.hdf"/>
    <glob pattern="*.he5"/>
    <glob pattern="*.h5"/>
  </mime-type>

  <mime-type type="application/x-hwp">
    <_comment>Hangul Word Processor File</_comment>
    <magic priority="50">
      <!--
        TIKA-330: Detection pattern based on signature strings from
        the hwpfilter/source/hwpfile.cpp file in OpenOffice.org.
        This is for HWP before v5, v5 onwards use OLE2
      -->
      <match value="HWP Document File V" type="string" offset="0"/>
    </magic>
  </mime-type>
  <mime-type type="application/x-hwp-v5">
    <_comment>Hangul Word Processor File v5</_comment>
    <sub-class-of type="application/x-tika-msoffice"/>
  </mime-type>

  <mime-type type="application/x-ibooks+zip">
    <sub-class-of type="application/epub+zip" />
    <acronym>iBooks</acronym>
    <_comment>Apple iBooks Author publication format</_comment>
    <magic priority="50">
      <match value="PK\003\004" type="string" offset="0">
        <match value="mimetypeapplication/x-ibooks+zip" type="string" offset="30"/>
      </match>
    </magic>
    <glob pattern="*.ibooks"/>
  </mime-type>

  <mime-type type="application/x-isatab-investigation">
    <_comment>ISA-Tab Investigation file</_comment>
    <magic priority="50">
      <match value="ONTOLOGY SOURCE REFERENCE" type="string" offset="0"/>
    </magic>
    <glob pattern="i_*.txt"/>
  </mime-type>

  <!--<mime-type type="application/x-isatab-study">-->
  <mime-type type="application/x-isatab">
    <_comment>ISA-Tab Study file</_comment>
    <magic priority="50">
      <match value="Source Name" type="string" offset="1"/>
    </magic>
    <glob pattern="s_*.txt"/>
  </mime-type>

  <mime-type type="application/x-isatab-assay">
    <_comment>ISA-Tab Assay file</_comment>
    <magic priority="50">
      <match value="Sample Name" type="string" offset="1"/>
    </magic>
    <glob pattern="a_*.txt"/>
  </mime-type>

  <mime-type type="application/x-iso9660-image">
    <acronym>ISO</acronym>
    <_comment>ISO 9660 CD-ROM filesystem data</_comment>
    <magic priority="50">
      <match value="CD001" type="string" offset="32769"/>
      <match value="CD001" type="string" offset="34817"/>
      <match value="CD001" type="string" offset="36865"/>
    </magic>
    <glob pattern="*.iso"/>
  </mime-type>

  <mime-type type="application/x-itunes-ipa">
    <sub-class-of type="application/zip"/>
    <_comment>Apple iOS IPA AppStore file</_comment>
    <glob pattern="*.ipa"/>
  </mime-type>

  <mime-type type="application/x-java-jnlp-file">
    <glob pattern="*.jnlp"/>
  </mime-type>

  <mime-type type="application/x-java-pack200">
    <glob pattern="*.pack"/>
  </mime-type>

  <mime-type type="application/x-kdelnk">
    <magic priority="50">
      <match value="[KDE\ Desktop\ Entry]" type="string" offset="0"/>
      <match value="#\ KDE\ Config\ File" type="string" offset="0"/>
    </magic>
  </mime-type>

  <mime-type type="application/x-latex">
    <_comment>LaTeX Source Document</_comment>
    <magic priority="50">
      <match value="%\ -*-latex-*-" type="string" offset="0"/>
    </magic>
    <glob pattern="*.latex"/>
    <sub-class-of type="application/x-tex"/>
  </mime-type>

  <mime-type type="application/x-lha">
    <magic priority="50">
      <match value="-lzs-" type="string" offset="2"/>
      <match value="-lh\40-" type="string" offset="2"/>
      <match value="-lhd-" type="string" offset="2"/>
      <match value="-lh2-" type="string" offset="2"/>
      <match value="-lh3-" type="string" offset="2"/>
      <match value="-lh4-" type="string" offset="2"/>
      <match value="-lh5-" type="string" offset="2"/>
      <match value="-lh6-" type="string" offset="2"/>
      <match value="-lh7-" type="string" offset="2"/>
    </magic>
  </mime-type>

  <mime-type type="application/x-lharc">
    <magic priority="50">
      <match value="-lh0-" type="string" offset="2"/>
      <match value="-lh1-" type="string" offset="2"/>
      <match value="-lz4-" type="string" offset="2"/>
      <match value="-lz5-" type="string" offset="2"/>
    </magic>
  </mime-type>

  <mime-type type="application/x-mobipocket-ebook">
<<<<<<< HEAD
   <magic priority="50">
      <match value="BOOKMOBI" type="string" offset="60"> 
     </match>
=======
    <acronym>MOBI</acronym>
    <_comment>Mobipocket Ebook</_comment>
    <magic priority="60">
      <match value="BOOKMOBI" type="string" offset="23" />
>>>>>>> 1caa4fb6
    </magic>
    <glob pattern="*.prc"/>
    <glob pattern="*.mobi"/>
  </mime-type>
  <mime-type type="application/x-ms-application">
    <glob pattern="*.application"/>
  </mime-type>
  <mime-type type="application/x-ms-wmd">
    <glob pattern="*.wmd"/>
  </mime-type>
  <mime-type type="application/x-ms-wmz">
    <sub-class-of type="application/x-gzip"/>
    <glob pattern="*.wmz"/>
  </mime-type>
  <mime-type type="application/x-ms-xbap">
    <glob pattern="*.xbap"/>
  </mime-type>
  <mime-type type="application/x-msaccess">
    <glob pattern="*.mdb"/>
    <magic priority="60">
      <match value="0x000100005374616e" type="string" offset="0"/>
    </magic>
  </mime-type>
  <mime-type type="application/x-msbinder">
    <glob pattern="*.obd"/>
  </mime-type>
  <mime-type type="application/x-mscardfile">
    <glob pattern="*.crd"/>
  </mime-type>
  <mime-type type="application/x-msclip">
    <glob pattern="*.clp"/>
  </mime-type>

  <mime-type type="application/x-msdownload">
    <glob pattern="*.dll"/>
    <glob pattern="*.com"/>
    <glob pattern="*.bat"/>
    <magic priority="50">
      <match value="MZ" type="string" offset="0"/>
    </magic>
  </mime-type>

  <mime-type type="application/x-ms-installer">
    <_comment>Microsoft Windows Installer</_comment> 
    <sub-class-of type="application/x-tika-msoffice"/>
    <alias type="application/x-windows-installer"/>
    <alias type="application/x-msi"/>
    <glob pattern="*.msi"/>
    <glob pattern="*.msp"/>
    <glob pattern="*.mst"/>
  </mime-type>

  <mime-type type="application/x-msdownload;format=pe">
    <sub-class-of type="application/x-msdownload"/>
    <magic priority="55">
      <!-- Technically the header offset is stored at 0x3c, and isn't a -->
      <!-- constant, but it's almost always set to start at 0x80, 0xb0, -->
      <!-- 0xd0 or 0xf0. Will always have the MZ msdoc header too. -->
      <match value="MZ" type="string" offset="0">
         <match value="PE\000\000" type="string" offset="128"/>
         <match value="PE\000\000" type="string" offset="176"/>
         <match value="PE\000\000" type="string" offset="208"/>
         <match value="PE\000\000" type="string" offset="240"/>
      </match>
    </magic>
  </mime-type>
  <!-- the PE header should be PEx00x00 then a two byte machine type -->
  <mime-type type="application/x-msdownload;format=pe32">
    <sub-class-of type="application/x-msdownload;format=pe"/>
    <magic priority="60">
      <match value="PE\000\000" type="string" offset="128">
         <match value="0x014c" type="little16" offset="132"/>
      </match>
      <match value="PE\000\000" type="string" offset="240">
         <match value="0x014c" type="little16" offset="244"/>
      </match>
    </magic>
  </mime-type>
  <mime-type type="application/x-msdownload;format=pe64">
    <sub-class-of type="application/x-msdownload;format=pe"/>
    <magic priority="60">
      <match value="PE\000\000" type="string" offset="128">
         <match value="0x8664" type="little16" offset="132"/>
      </match>
      <match value="PE\000\000" type="string" offset="240">
         <match value="0x8664" type="little16" offset="244"/>
      </match>
    </magic>
  </mime-type>
  <mime-type type="application/x-msdownload;format=pe-itanium">
    <sub-class-of type="application/x-msdownload;format=pe"/>
    <magic priority="60">
      <match value="PE\000\000" type="string" offset="128">
         <match value="0x0200" type="little16" offset="132"/>
      </match>
      <match value="PE\000\000" type="string" offset="240">
         <match value="0x0200" type="little16" offset="244"/>
      </match>
    </magic>
  </mime-type>
  <mime-type type="application/x-msdownload;format=pe-armLE">
    <sub-class-of type="application/x-msdownload;format=pe"/>
    <magic priority="60">
      <match value="pe\000\000" type="string" offset="128">
         <match value="0x01c0" type="little16" offset="132"/>
      </match>
      <match value="pe\000\000" type="string" offset="240">
         <match value="0x01c0" type="little16" offset="244"/>
      </match>
    </magic>
  </mime-type>
  <mime-type type="application/x-msdownload;format=pe-arm7">
    <sub-class-of type="application/x-msdownload;format=pe"/>
    <magic priority="60">
      <match value="pe\000\000" type="string" offset="128">
         <match value="0x01c4" type="little16" offset="132"/>
      </match>
      <match value="pe\000\000" type="string" offset="240">
         <match value="0x01c4" type="little16" offset="244"/>
      </match>
    </magic>
  </mime-type>

  <mime-type type="application/x-msmediaview">
    <glob pattern="*.mvb"/>
    <glob pattern="*.m13"/>
    <glob pattern="*.m14"/>
  </mime-type>
  <mime-type type="application/x-msmetafile">
    <alias type="image/x-wmf"/>
    <acronym>WMF</acronym>
    <_comment>Windows Metafile</_comment>
    <glob pattern="*.wmf"/>
    <magic priority="50">
      <match value="0xd7cdc69a0000" type="string" offset="0"/>
      <match value="0x010009000003" type="string" offset="0"/>
    </magic>
  </mime-type>
  <mime-type type="application/x-msmoney">
    <glob pattern="*.mny"/>
    <magic priority="60">
      <match value="0x000100004D534953414D204461746162617365" type="string" offset="0" />
    </magic>
  </mime-type>
  <mime-type type="application/x-mspublisher">
    <glob pattern="*.pub"/>
  </mime-type>
  <mime-type type="application/x-msschedule">
    <glob pattern="*.scd"/>
  </mime-type>
  <mime-type type="application/x-msterminal">
    <glob pattern="*.trm"/>
  </mime-type>
  <mime-type type="application/x-mswrite">
    <glob pattern="*.wri"/>
  </mime-type>

  <mime-type type="application/x-mysql-db">
  </mime-type>
  <mime-type type="application/x-mysql-table-definition">
    <_comment>MySQL Table Definition (Format)</_comment>
    <!-- Glob is normally .frm, but that's already taken -->
    <magic priority="40">
      <match value="0xfe0107" type="string" offset="0"/>
      <match value="0xfe0108" type="string" offset="0"/>
      <match value="0xfe0109" type="string" offset="0"/>
      <match value="0xfe010a" type="string" offset="0"/>
      <match value="0xfe010b" type="string" offset="0"/>
      <match value="0xfe010c" type="string" offset="0"/>
    </magic>
    <sub-class-of type="application/x-mysql-db"/>
  </mime-type>
  <mime-type type="application/x-mysql-misam-index">
    <_comment>MySQL MISAM Index</_comment>
    <magic priority="40">
      <match value="0xfefe03" type="string" offset="0"/>
      <match value="0xfefe05" type="string" offset="0"/>
    </magic>
    <sub-class-of type="application/x-mysql-db"/>
  </mime-type>
  <mime-type type="application/x-mysql-misam-compressed-index">
    <_comment>MySQL MISAM Compressed Index</_comment>
    <glob pattern="*.MYI"/>
    <magic priority="40">
      <match value="0xfefe06" type="string" offset="0"/>
      <match value="0xfefe07" type="string" offset="0"/>
    </magic>
    <sub-class-of type="application/x-mysql-db"/>
  </mime-type>
  <mime-type type="application/x-mysql-misam-data">
    <_comment>MySQL MISAM Data</_comment>
    <glob pattern="*.MYD"/>
    <!-- MISAM Data files are header-less, so no magic -->
    <sub-class-of type="application/x-mysql-db"/>
  </mime-type>

  <mime-type type="application/x-netcdf">
    <glob pattern="*.nc"/>
    <glob pattern="*.cdf"/>
    <magic priority="50">
      <match value="CDF\001" type="string" offset="0" />
      <match value="CDF\002" type="string" offset="0" />
    </magic>
  </mime-type>
  <mime-type type="application/x-pkcs12">
    <glob pattern="*.p12"/>
    <glob pattern="*.pfx"/>
  </mime-type>
  <mime-type type="application/x-pkcs7-certificates">
    <glob pattern="*.p7b"/>
    <glob pattern="*.spc"/>
  </mime-type>
  <mime-type type="application/x-pkcs7-certreqresp">
    <glob pattern="*.p7r"/>
  </mime-type>

  <mime-type type="application/x-prt">
    <glob pattern="*.prt"/>
    <magic priority="50">
      <match value="0M3C" type="string" offset="8" />
    </magic>
  </mime-type>

  <mime-type type="application/x-quattro-pro">
    <glob pattern="*.qpw"/>
    <glob pattern="*.wb1"/>
    <glob pattern="*.wb2"/>
    <glob pattern="*.wb3"/>
    <sub-class-of type="application/x-tika-msoffice"/>
  </mime-type>

  <mime-type type="application/xquery">
    <_comment>XQuery source code</_comment>
    <glob pattern="*.xq"/>
    <glob pattern="*.xquery"/>
    <sub-class-of type="text/plain"/>
  </mime-type>
  
  <mime-type type="application/x-rar-compressed">
    <_comment>RAR archive</_comment>
    <alias type="application/x-rar"/>
    <magic priority="50">
      <match value="Rar!" type="string" offset="0"/>
      <match value="\x52\x61\x72\x21\x1a" type="string" offset="0"/>
    </magic>
    <glob pattern="*.rar"/>
  </mime-type>

  <mime-type type="application/x-roxio-toast">
    <glob pattern="*.toast"/>
    <sub-class-of type="application/x-iso9660-image"/>
  </mime-type>

  <mime-type type="application/x-rpm">
    <_comment>RedHat Package Manager</_comment>
    <glob pattern="*.rpm"/>
    <magic priority="50">
      <match value="\xed\xab\xee\xdb" type="string" offset="0"/>
    </magic>
  </mime-type>

  <mime-type type="application/x-sas">
    <_comment>SAS Program</_comment>
    <glob pattern="*.sas"/>
    <sub-class-of type="text/plain"/>
  </mime-type>
  <mime-type type="application/x-sas-program-data">
    <_comment>SAS Stored Program (DATA Step)</_comment>
    <glob pattern="*.ss7"/>
    <glob pattern="*.sas7bpgm"/>
  </mime-type>
  <mime-type type="application/x-sas-audit">
    <_comment>SAS Audit</_comment>
    <glob pattern="*.st7"/>
    <glob pattern="*.sas7baud"/>
  </mime-type>
  <mime-type type="application/x-sas-data">
    <_comment>SAS Data Set</_comment>
    <glob pattern="*.sd7"/>
    <glob pattern="*.sas7bdat"/>
    <magic priority="40">
      <match value="SAS FILE" type="string" offset="84" />
    </magic>
  </mime-type>
  <mime-type type="application/x-sas-view">
    <_comment>SAS Data Set View</_comment>
    <glob pattern="*.sv7"/>
    <glob pattern="*.sas7bvew"/>
  </mime-type>
  <mime-type type="application/x-sas-data-index">
    <_comment>SAS Data Set Index</_comment>
    <glob pattern="*.si7"/>
    <glob pattern="*.sas7bndx"/>
  </mime-type>
  <mime-type type="application/x-sas-catalog">
    <_comment>SAS Catalog</_comment>
    <glob pattern="*.sc7"/>
    <glob pattern="*.sas7bcat"/>
  </mime-type>
  <mime-type type="application/x-sas-access">
    <_comment>SAS Access Descriptor</_comment>
    <glob pattern="*.sa7"/>
    <glob pattern="*.sas7bacs"/>
  </mime-type>
  <mime-type type="application/x-sas-fdb">
    <_comment>SAS FDB Consolidation Database File</_comment>
    <glob pattern="*.sf7"/>
    <glob pattern="*.sas7bfdb"/>
  </mime-type>
  <mime-type type="application/x-sas-mddb">
    <_comment>SAS MDDB Multi-Dimensional Database File</_comment>
    <glob pattern="*.sm7"/>
    <glob pattern="*.sas7bmdb"/>
  </mime-type>
  <mime-type type="application/x-sas-dmdb">
    <_comment>SAS DMDB Data Mining Database File</_comment>
    <glob pattern="*.s7m"/>
    <glob pattern="*.sas7bdmd"/>
  </mime-type>
  <mime-type type="application/x-sas-itemstor">
    <_comment>SAS Item Store (ItemStor) File</_comment>
    <glob pattern="*.sr7"/>
    <glob pattern="*.sas7bitm"/>
  </mime-type>
  <mime-type type="application/x-sas-utility">
    <_comment>SAS Utility</_comment>
    <glob pattern="*.su7"/>
    <glob pattern="*.sas7butl"/>
  </mime-type>
  <mime-type type="application/x-sas-putility">
    <_comment>SAS Permanent Utility</_comment>
    <glob pattern="*.sp7"/>
    <glob pattern="*.sas7bput"/>
  </mime-type>
  <mime-type type="application/x-sas-transport">
    <_comment>SAS Transport File</_comment>
    <glob pattern="*.stx"/>
  </mime-type>
  <mime-type type="application/x-sas-backup">
    <_comment>SAS Backup</_comment>
    <glob pattern="*.sas7bbak"/>
  </mime-type>

  <mime-type type="application/x-sc">
    <magic priority="50">
      <match value="Spreadsheet" type="string" offset="38"/>
    </magic>
  </mime-type>

  <mime-type type="application/x-sh">
    <_comment>UNIX/LINUX Shell Script</_comment>
    <magic priority="50">
      <match value="#!/" type="string" offset="0"/>
      <match value="#!\ /" type="string" offset="0"/>
      <match value="#!\t/" type="string" offset="0"/>
      <match value="eval &quot;exec" type="string" offset="0"/>
    </magic>
    <glob pattern="*.sh"/>
    <glob pattern="*.bash"/>
    <sub-class-of type="text/plain"/>
  </mime-type>

  <mime-type type="application/x-shar">
    <glob pattern="*.shar"/>
  </mime-type>

  <mime-type type="application/x-shapefile">
    <acronym>ESRI Shapefiles</acronym>
    <_comment>ESRI Shapefiles</_comment>
    <magic priority="60">
      <match value="0x0000270a" type="big32" offset="2" />
    </magic>
    <glob pattern="*.shp"/>
  </mime-type>

  <mime-type type="application/x-shockwave-flash">
    <acronym>Flash</acronym>
    <_comment>Adobe Flash</_comment>
    <magic priority="50">
      <match value="FWS" type="string" offset="0"/> <!-- F = Uncompressed -->
      <match value="CWS" type="string" offset="0"/> <!-- C = Compressed   -->
    </magic>
    <glob pattern="*.swf"/>
  </mime-type>

  <mime-type type="application/x-silverlight-app">
    <glob pattern="*.xap"/>
  </mime-type>

  <mime-type type="application/x-snappy-framed">
    <_comment>Snappy Framed</_comment>
    <magic priority="50">
      <match value="sNaPpY" type="string" offset="0"/>
    </magic>
    <glob pattern="*.sz"/>
  </mime-type>

  <mime-type type="application/x-sqlite3">
    <magic priority="50">
      <match value="SQLite format 3\x00" type="string" offset="0"/>
    </magic>
  </mime-type>

  <mime-type type="application/x-stuffit">
    <magic priority="50">
      <match value="StuffIt" type="string" offset="0"/>
    </magic>
    <glob pattern="*.sit"/>
  </mime-type>

  <mime-type type="application/x-stuffitx">
    <glob pattern="*.sitx"/>
  </mime-type>
  <mime-type type="application/x-sv4cpio">
    <glob pattern="*.sv4cpio"/>
  </mime-type>
  <mime-type type="application/x-sv4crc">
    <glob pattern="*.sv4crc"/>
  </mime-type>

  <mime-type type="application/x-tar">
    <magic priority="40">
      <!-- POSIX tar archive -->
      <match value="ustar\0" type="string" offset="257" />
    </magic>
    <glob pattern="*.tar"/>
  </mime-type>

  <mime-type type="application/x-tex">
    <_comment>TeX Source</_comment>
    <alias type="text/x-tex"/>
    <magic priority="50">
      <match value="\\input" type="string" offset="0"/>
      <match value="\\section" type="string" offset="0"/>
      <match value="\\setlength" type="string" offset="0"/>
      <match value="\\documentstyle" type="string" offset="0"/>
      <match value="\\chapter" type="string" offset="0"/>
      <match value="\\documentclass" type="string" offset="0"/>
      <match value="\\relax" type="string" offset="0"/>
      <match value="\\contentsline" type="string" offset="0"/>
    </magic>
    <glob pattern="*.tex"/>
    <sub-class-of type="text/plain"/>
  </mime-type>

  <mime-type type="application/x-tex-tfm">
    <glob pattern="*.tfm"/>
  </mime-type>

  <mime-type type="application/x-texinfo">
    <alias type="text/x-texinfo" />
    <magic priority="50">
      <match value="\\input\ texinfo" type="string" offset="0"/>
    </magic>
    <glob pattern="*.texinfo"/>
    <glob pattern="*.texi"/>
  </mime-type>

  <!-- =================================================================== -->
  <!-- Microsoft Office binary file formats                                -->
  <!-- http://www.microsoft.com/interop/docs/OfficeBinaryFormats.mspx      -->
  <!-- =================================================================== -->
  <mime-type type="application/x-tika-msoffice">
    <magic priority="40">
      <match value="0xd0cf11e0a1b11ae1" type="string" offset="0:8"/>
    </magic>
  </mime-type>

  <mime-type type="application/x-tika-msoffice-embedded">
    <sub-class-of type="application/x-tika-msoffice"/>
  </mime-type>
  <mime-type type="application/x-tika-msoffice-embedded;format=ole10_native">
    <sub-class-of type="application/x-tika-msoffice-embedded"/>
    <_comment>OLE10 Native Embedded Document</_comment>
  </mime-type>
  <mime-type type="application/x-tika-msoffice-embedded;format=comp_obj">
    <sub-class-of type="application/x-tika-msoffice-embedded"/>
    <_comment>CompObj OLE2 Embedded Document</_comment>
  </mime-type>

  <mime-type type="application/x-tika-msworks-spreadsheet">
    <glob pattern="*.xlr"/>
    <sub-class-of type="application/vnd.ms-excel"/>
    <!-- this has to be highter than the Excel match -->
    <magic priority="60">
      <match value="0xd0cf11e0a1b11ae1" type="string" offset="0:8">
         <match value="W\x00k\x00s\x00S\x00S\x00W\x00o\x00r\x00k\x00B\x00o\x00o\x00k" type="string" offset="1152:4096" />
      </match>
    </magic>
  </mime-type>

  <mime-type type="application/x-tika-old-excel">
    <_comment>Pre-OLE2 (Old) Microsoft Excel Worksheets</_comment>
  </mime-type>

  <!-- =================================================================== -->
  <!-- Office Open XML file formats                                        -->
  <!-- http://www.ecma-international.org/publications/standards/Ecma-376.htm -->
  <!-- =================================================================== -->
  <mime-type type="application/x-tika-ooxml">
    <sub-class-of type="application/zip"/>
    <!-- Only works if the Content Types file is the first zip entry -->
    <magic priority="50">
      <match value="PK\003\004" type="string" offset="0">
        <match value="[Content_Types].xml" type="string" offset="30"/>
      </match>
    </magic>
  </mime-type>

  <!-- Note - password protected OOXML files are actually stored in -->
  <!--  an OLE2 (application/x-tika-msoffice) container -->
  <mime-type type="application/x-tika-ooxml-protected">
    <sub-class-of type="application/x-tika-ooxml"/>
    <_comment>Password Protected OOXML File</_comment>
  </mime-type>

  <mime-type type="application/x-tika-visio-ooxml">
    <sub-class-of type="application/x-tika-ooxml"/>
    <_comment>Visio OOXML File</_comment>
  </mime-type>

  <!-- Older StarOffice formats extend up the Microsoft OLE2 format -->
  <mime-type type="application/x-tika-staroffice">
    <sub-class-of type="application/x-tika-msoffice"/>
  </mime-type>

  <mime-type type="application/x-uc2-compressed">
    <magic priority="50">
      <match value="UC2\x1a" type="string" offset="0" />
    </magic>
    <glob pattern="*.uc2"/>
  </mime-type>
  <mime-type type="application/x-ustar">
    <glob pattern="*.ustar"/>
  </mime-type>

  <mime-type type="application/x-vhd">
    <acronym>VHD</acronym>
    <_comment>Virtual PC Virtual Hard Disk</_comment>
    <tika:link>http://en.wikipedia.org/wiki/VHD_%28file_format%29</tika:link>
    <magic priority="50">
      <match value="conectix" type="string" offset="0"/>
    </magic>
  </mime-type>

  <mime-type type="application/x-vmdk">
    <acronym>VMDK</acronym>
    <_comment>Virtual Disk Format</_comment>
    <tika:link>http://en.wikipedia.org/wiki/VMDK</tika:link>
    <glob pattern="*.vmdk"/>
  </mime-type>

  <mime-type type="application/x-wais-source">
    <glob pattern="*.src"/>
  </mime-type>
  <mime-type type="application/x-webarchive">
    <sub-class-of type="application/x-bplist"/>
    <glob pattern="*.webarchive"/>
  </mime-type>
  <mime-type type="application/x-x509-ca-cert">
    <glob pattern="*.der"/>
    <glob pattern="*.crt"/>
  </mime-type>
  <mime-type type="application/x-xfig">
    <glob pattern="*.fig"/>
  </mime-type>
  <mime-type type="application/x-xpinstall">
    <glob pattern="*.xpi"/>
  </mime-type>

  <mime-type type="application/x-xmind">
    <_comment>XMind Pro</_comment>
    <sub-class-of type="application/zip"/>
    <glob pattern="*.xmind"/>
    <!-- .xmap is also used, but that extension is more common elsewhere -->
<!-- <glob pattern="*.xmap"/> -->
  </mime-type>

  <mime-type type="application/x-xz">
    <glob pattern="*.xz"/>
    <magic priority="50">
      <match value="\3757zXZ\000" type="string" offset="0"/>
    </magic>
  </mime-type>

  <mime-type type="application/x-zoo">
    <magic priority="50">
      <match value="0xfdc4a7dc" type="little32" offset="20"/>
    </magic>
    <glob pattern="*.zoo"/>
  </mime-type>

  <mime-type type="application/x400-bp"/>
  <mime-type type="application/xcap-att+xml"/>
  <mime-type type="application/xcap-caps+xml"/>
  <mime-type type="application/xcap-el+xml"/>
  <mime-type type="application/xcap-error+xml"/>
  <mime-type type="application/xcap-ns+xml"/>
  <mime-type type="application/xcon-conference-info-diff+xml"/>
  <mime-type type="application/xcon-conference-info+xml"/>
  <mime-type type="application/xenc+xml">
    <glob pattern="*.xenc"/>
  </mime-type>

  <mime-type type="application/xhtml+xml">
    <!-- The magic priority for xhtml+xml needs to be lower than that of -->
    <!--  files that contain HTML within them, e.g. mime emails -->
    <magic priority="40">
      <match value="&lt;html xmlns=" type="string" offset="0:8192"/>
    </magic>
    <root-XML namespaceURI="http://www.w3.org/1999/xhtml" localName="html"/>
    <glob pattern="*.xhtml"/>
    <glob pattern="*.xht"/>
  </mime-type>

  <mime-type type="application/xhtml-voice+xml"/>

  <mime-type type="application/xml">
    <acronym>XML</acronym>
    <_comment>Extensible Markup Language</_comment>
    <tika:link>http://en.wikipedia.org/wiki/Xml</tika:link>
    <tika:uti>public.xml</tika:uti>
    <alias type="text/xml"/>
    <alias type="application/x-xml"/>
    <magic priority="50">
      <match value="&lt;?xml" type="string" offset="0"/>
      <match value="&lt;?XML" type="string" offset="0"/>
      <!-- UTF-8 BOM -->
      <match value="0xEFBBBF3C3F786D6C" type="string" offset="0"/>
      <!-- UTF-16 LE/BE -->
      <match value="0xFFFE3C003F0078006D006C00" type="string" offset="0"/>
      <match value="0xFEFF003C003F0078006D006C" type="string" offset="0"/>
      <!-- TODO: Add matches for the other possible XML encoding schemes -->
    </magic>
    <!-- XML files can start with a comment but then must not contain processing instructions.
         This should be rare so we assign lower priority here. Priority is also lower than text/html magics
         for them to be preferred for HTML starting with comment.-->
    <magic priority="30">
      <match value="&lt;!--" type="string" offset="0"/>
    </magic>
    <glob pattern="*.xml"/>
    <glob pattern="*.xsl"/>
    <glob pattern="*.xsd"/>
    <sub-class-of type="text/plain" />
  </mime-type>

  <mime-type type="application/xml-dtd">
    <_comment>XML Document Type Definition</_comment>
    <sub-class-of type="text/plain"/>
    <alias type="text/x-dtd"/>
    <glob pattern="*.dtd"/>
  </mime-type>

  <mime-type type="application/xml-external-parsed-entity">
    <alias type="text/xml-external-parsed-entity"/>
  </mime-type>

  <mime-type type="application/xmpp+xml"/>
  <mime-type type="application/xop+xml">
    <glob pattern="*.xop"/>
  </mime-type>

 <mime-type type="application/xslfo+xml">
    <alias type="text/xsl"/>
    <acronym>XSLFO</acronym>
    <_comment>XSL Format</_comment>
    <root-XML localName="root"
              namespaceURI="http://www.w3.org/1999/XSL/Format"/>
    <glob pattern="*.xslfo"/>
    <glob pattern="*.fo"/>
  </mime-type>

  <mime-type type="application/xslt+xml">
    <alias type="text/xsl"/>
    <acronym>XSLT</acronym>
    <_comment>XSL Transformations</_comment>
    <root-XML localName="stylesheet"
              namespaceURI="http://www.w3.org/1999/XSL/Transform"/>
    <glob pattern="*.xslt"/>
  </mime-type>

  <mime-type type="application/xspf+xml">
    <acronym>XSPF</acronym>
    <_comment>XML Shareable Playlist Format</_comment>
    <root-XML localName="playlist"
              namespaceURI="http://xspf.org/ns/0/"/>
    <glob pattern="*.xspf"/>
  </mime-type>

  <mime-type type="application/xv+xml">
    <glob pattern="*.mxml"/>
    <glob pattern="*.xhvml"/>
    <glob pattern="*.xvml"/>
    <glob pattern="*.xvm"/>
  </mime-type>

  <mime-type type="application/zip">
    <_comment>Compressed Archive File</_comment>
    <tika:link>http://en.wikipedia.org/wiki/ZIP_(file_format)</tika:link>
    <tika:uti>com.pkware.zip-archive</tika:uti>
    <alias type="application/x-zip-compressed"/>
    <magic priority="50">
      <match value="PK\003\004" type="string" offset="0"/>
      <match value="PK\005\006" type="string" offset="0"/>
      <match value="PK\x07\x08" type="string" offset="0"/>
    </magic>
    <glob pattern="*.zip"/>
  </mime-type>

  <mime-type type="application/zlib">
    <alias type="application/x-deflate"/>
    <_comment>ZLIB Compressed Data Format</_comment>
    <tika:link>http://tools.ietf.org/html/rfc1950</tika:link>
    <magic priority="45">
      <!-- Low/No compression -->
      <match value="\x78\x01" type="string" offset="0" />
      <!-- Medium compression -->
      <match value="\x78\x5e" type="string" offset="0" />
      <!-- Default compression -->
      <match value="\x78\x9c" type="string" offset="0" />
      <!-- Best compression -->
      <match value="\x78\xda" type="string" offset="0" />
    </magic>
  </mime-type>

  <mime-type type="application/x-7z-compressed">
    <acronym>7zip</acronym>
    <_comment>7-zip archive</_comment>
    <magic priority="50">
      <!-- Magic: '7', 'z', 0xBC, 0xAF, 0x27, 0x1C -->
      <match value="7z" type="string" offset="0:1" >
        <match value="0xBCAF271C" type="string" offset="2:5" />
      </match>
    </magic>
    <glob pattern="*.7z" />
  </mime-type>

  <mime-type type="audio/32kadpcm"/>
  <mime-type type="audio/3gpp"/>
  <mime-type type="audio/3gpp2"/>
  <mime-type type="audio/ac3"/>
  <mime-type type="audio/adpcm">
    <glob pattern="*.adp"/>
  </mime-type>

  <mime-type type="audio/amr">
    <glob pattern="*.amr"/>
    <magic priority="40">
      <!-- Specific match for the original AMR format -->
      <match value="#!AMR\n" type="string" offset="0"/>
      <!-- General match for AMR subtypes we don't have entries for -->
      <match value="#!AMR" type="string" offset="0"/>
    </magic>
  </mime-type>
  <mime-type type="audio/amr-wb">
    <sub-class-of type="audio/amr"/>
    <magic priority="50">
      <match value="#!AMR-WB\n" type="string" offset="0"/>
    </magic>
  </mime-type>
  <mime-type type="audio/amr-wb+">
    <sub-class-of type="audio/amr"/>
    <!-- TIKA-1156 sample needed - might be "#!AMR-WB+\n" ? -->
  </mime-type>

  <mime-type type="audio/asc"/>

  <mime-type type="audio/basic">
    <_comment>uLaw/AU Audio File</_comment>
    <magic priority="20">
      <match value=".snd" type="string" offset="0">
        <match value="1" type="big32" offset="12"/>
        <match value="2" type="big32" offset="12"/>
        <match value="3" type="big32" offset="12"/>
        <match value="4" type="big32" offset="12"/>
        <match value="5" type="big32" offset="12"/>
        <match value="6" type="big32" offset="12"/>
        <match value="7" type="big32" offset="12"/>
      </match>
      <match offset="0" type="string" value="\x2e\x73\x6e\x64\x00\x00\x00"/>
    </magic>
    <glob pattern="*.au"/>
    <glob pattern="*.snd"/>
  </mime-type>

  <mime-type type="audio/bv16"/>
  <mime-type type="audio/bv32"/>
  <mime-type type="audio/clearmode"/>
  <mime-type type="audio/cn"/>
  <mime-type type="audio/dat12"/>
  <mime-type type="audio/dls"/>
  <mime-type type="audio/dsr-es201108"/>
  <mime-type type="audio/dsr-es202050"/>
  <mime-type type="audio/dsr-es202211"/>
  <mime-type type="audio/dsr-es202212"/>
  <mime-type type="audio/dvi4"/>
  <mime-type type="audio/eac3"/>
  <mime-type type="audio/evrc"/>
  <mime-type type="audio/evrc-qcp"/>
  <mime-type type="audio/evrc0"/>
  <mime-type type="audio/evrc1"/>
  <mime-type type="audio/evrcb"/>
  <mime-type type="audio/evrcb0"/>
  <mime-type type="audio/evrcb1"/>
  <mime-type type="audio/evrcwb"/>
  <mime-type type="audio/evrcwb0"/>
  <mime-type type="audio/evrcwb1"/>
  <mime-type type="audio/example"/>
  <mime-type type="audio/g719"/>
  <mime-type type="audio/g722"/>
  <mime-type type="audio/g7221"/>
  <mime-type type="audio/g723"/>
  <mime-type type="audio/g726-16"/>
  <mime-type type="audio/g726-24"/>
  <mime-type type="audio/g726-32"/>
  <mime-type type="audio/g726-40"/>
  <mime-type type="audio/g728"/>
  <mime-type type="audio/g729"/>
  <mime-type type="audio/g7291"/>
  <mime-type type="audio/g729d"/>
  <mime-type type="audio/g729e"/>
  <mime-type type="audio/gsm"/>
  <mime-type type="audio/gsm-efr"/>
  <mime-type type="audio/ilbc"/>
  <mime-type type="audio/l16"/>
  <mime-type type="audio/l20"/>
  <mime-type type="audio/l24"/>
  <mime-type type="audio/l8"/>
  <mime-type type="audio/lpc"/>

  <mime-type type="audio/midi">
    <acronym>MIDI</acronym>
    <_comment>Musical Instrument Digital Interface</_comment>
    <magic priority ="20">
      <match type="string" value="MThd" offset="0"/>
    </magic>
    <glob pattern="*.mid"/>
    <glob pattern="*.midi"/>
    <glob pattern="*.kar"/>
    <glob pattern="*.rmi"/>
  </mime-type>

  <mime-type type="audio/mobile-xmf"/>
  <mime-type type="audio/mp4">
    <alias type="audio/x-m4a"/>
    <alias type="audio/x-mp4a"/>
    <magic priority="60">
      <match value="ftypM4A " type="string" offset="4"/>
      <match value="ftypM4B " type="string" offset="4"/>
      <match value="ftypF4A " type="string" offset="4"/>
      <match value="ftypF4B " type="string" offset="4"/>
    </magic>
    <glob pattern="*.mp4a"/>
    <glob pattern="*.m4a"/>
    <glob pattern="*.m4b"/>
    <sub-class-of type="application/quicktime" />
  </mime-type>
  <mime-type type="audio/mp4a-latm"/>
  <mime-type type="audio/mpa"/>
  <mime-type type="audio/mpa-robust"/>

  <mime-type type="audio/mpeg">
    <alias type="audio/x-mpeg"/>
    <acronym>MP3</acronym>
    <_comment>MPEG-1 Audio Layer 3</_comment>
    <magic priority="20">
      <!-- http://mpgedit.org/mpgedit/mpeg_format/MP3Format.html -->
      <!-- Bit pattern for first two bytes: 11111111 111VVLLC    -->
      <!-- VV = MPEG Audio Version ID; 10 = V2, 11 = V1          -->
      <!-- LL = Layer description; 01 = L3, 10 = L2, 11 = L1     -->
      <!-- C = Protection bit; 0 = CRC, 1 = no CRC               -->
      <match value="0xfff2" type="string" offset="0"/> <!-- V2, L3, CRC -->
      <match value="0xfff3" type="string" offset="0"/> <!-- V2, L3      -->
      <match value="0xfff4" type="string" offset="0"/> <!-- V2, L2, CRC -->
      <match value="0xfff5" type="string" offset="0"/> <!-- V2, L2      -->
      <match value="0xfff6" type="string" offset="0"/> <!-- V2, L1, CRC -->
      <match value="0xfff7" type="string" offset="0"/> <!-- V2, L1      -->
      <match value="0xfffa" type="string" offset="0"/> <!-- V1, L3, CRC -->
      <match value="0xfffb" type="string" offset="0"/> <!-- V1, L3      -->
      <match value="0xfffc" type="string" offset="0"/> <!-- V1, L2, CRC -->
      <match value="0xfffd" type="string" offset="0"/> <!-- V1, L2      -->
      <!-- TIKA-417: This is the UTF-16 LE byte order mark! -->
      <!-- match value="0xfffe" type="string" offset="0"/ --> <!-- V1, L1, CRC -->
      <match value="0xffff" type="string" offset="0"/> <!-- V1, L1      -->
      <match value="ID3" type="string" offset="0"/>
    </magic>
    <glob pattern="*.mpga"/>
    <glob pattern="*.mp2"/>
    <glob pattern="*.mp2a"/>
    <glob pattern="*.mp3"/>
    <glob pattern="*.m2a"/>
    <glob pattern="*.m3a"/>
  </mime-type>

  <mime-type type="audio/mpeg4-generic"/>

  <mime-type type="audio/ogg">
    <_comment>Ogg Vorbis Audio</_comment>
    <glob pattern="*.oga"/>
    <sub-class-of type="application/ogg"/>
  </mime-type>

  <mime-type type="audio/vorbis">
    <_comment>Ogg Vorbis Codec Compressed WAV File</_comment>
    <alias type="application/x-ogg"/>
    <magic priority="60">
      <!-- For a single stream file -->
      <match value="OggS\000.......................\001vorbis" type="string"
             mask="0xFFFFFFFF00000000000000000000000000000000000000000000000000FFFFFFFFFFFF"
             offset="0"/>
    </magic>
    <glob pattern="*.ogg"/>
    <sub-class-of type="audio/ogg"/>
  </mime-type>

  <mime-type type="audio/x-oggflac">
    <_comment>Ogg Packaged Free Lossless Audio Codec</_comment>
    <alias type="audio/x-ogg-flac"/>
    <magic priority="60">
      <!-- For a single stream file -->
      <match value="OggS\000.......................FLAC" type="string"
             mask="0xFFFFFFFF00000000000000000000000000000000000000000000000000FFFFFF"
             offset="0"/>
    </magic>
    <sub-class-of type="audio/ogg"/>
  </mime-type>

  <mime-type type="audio/x-oggpcm">
    <_comment>Ogg Packaged Unompressed WAV File</_comment>
    <alias type="audio/x-ogg-pcm"/>
    <magic priority="60">
      <!-- For a single stream file -->
      <match value="OggS\000.......................PCM     " type="string"
             mask="0xFFFFFFFF00000000000000000000000000000000000000000000000000FFFFFFFFFFFFFFFF"
             offset="0"/>
    </magic>
    <sub-class-of type="audio/ogg"/>
  </mime-type>

  <mime-type type="audio/opus">
    <_comment>Ogg Opus Codec Compressed WAV File</_comment>
    <magic priority="60">
      <!-- For a single stream file -->
      <match value="OggS\000.......................OpusHead" type="string"
             mask="0xFFFFFFFF00000000000000000000000000000000000000000000000000FFFFFFFFFFFFFFFF"
             offset="0"/>
    </magic>
    <glob pattern="*.opus"/>
    <sub-class-of type="audio/ogg"/>
  </mime-type>

  <mime-type type="audio/speex">
    <_comment>Ogg Speex Codec Compressed WAV File</_comment>
    <alias type="application/x-speex"/>
    <magic priority="60">
      <!-- For a single stream file -->
      <match value="OggS\000.......................Speex   " type="string"
             mask="0xFFFFFFFF00000000000000000000000000000000000000000000000000FFFFFFFFFFFFFFFF"
             offset="0"/>
    </magic>
    <glob pattern="*.spx"/>
    <sub-class-of type="audio/ogg"/>
  </mime-type>

  <mime-type type="audio/parityfec"/>
  <mime-type type="audio/pcma"/>
  <mime-type type="audio/pcma-wb"/>
  <mime-type type="audio/pcmu-wb"/>
  <mime-type type="audio/pcmu"/>

  <mime-type type="audio/prs.sid">
    <magic priority="50">
      <match value="PSID" type="string" offset="0"/>
    </magic>
  </mime-type>

  <mime-type type="audio/qcelp"/>
  <mime-type type="audio/red"/>
  <mime-type type="audio/rtp-enc-aescm128"/>
  <mime-type type="audio/rtp-midi"/>
  <mime-type type="audio/rtx"/>
  <mime-type type="audio/smv"/>
  <mime-type type="audio/smv0"/>
  <mime-type type="audio/smv-qcp"/>
  <mime-type type="audio/sp-midi"/>
  <mime-type type="audio/t140c"/>
  <mime-type type="audio/t38"/>
  <mime-type type="audio/telephone-event"/>
  <mime-type type="audio/tone"/>
  <mime-type type="audio/ulpfec"/>
  <mime-type type="audio/vdvi"/>
  <mime-type type="audio/vmr-wb"/>
  <mime-type type="audio/vnd.3gpp.iufp"/>
  <mime-type type="audio/vnd.4sb"/>
  <mime-type type="audio/vnd.audiokoz"/>
  <mime-type type="audio/vnd.adobe.soundbooth">
    <glob pattern="*.asnd"/>
  </mime-type>
  <mime-type type="audio/vnd.celp"/>
  <mime-type type="audio/vnd.cisco.nse"/>
  <mime-type type="audio/vnd.cmles.radio-events"/>
  <mime-type type="audio/vnd.cns.anp1"/>
  <mime-type type="audio/vnd.cns.inf1"/>
  <mime-type type="audio/vnd.digital-winds">
    <glob pattern="*.eol"/>
  </mime-type>
  <mime-type type="audio/vnd.dlna.adts"/>
  <mime-type type="audio/vnd.dolby.heaac.1"/>
  <mime-type type="audio/vnd.dolby.heaac.2"/>
  <mime-type type="audio/vnd.dolby.mlp"/>
  <mime-type type="audio/vnd.dolby.mps"/>
  <mime-type type="audio/vnd.dolby.pl2"/>
  <mime-type type="audio/vnd.dolby.pl2x"/>
  <mime-type type="audio/vnd.dolby.pl2z"/>
  <mime-type type="audio/vnd.dts">
    <glob pattern="*.dts"/>
  </mime-type>
  <mime-type type="audio/vnd.dts.hd">
    <glob pattern="*.dtshd"/>
  </mime-type>
  <mime-type type="audio/vnd.everad.plj"/>
  <mime-type type="audio/vnd.hns.audio"/>
  <mime-type type="audio/vnd.lucent.voice">
    <glob pattern="*.lvp"/>
  </mime-type>
  <mime-type type="audio/vnd.ms-playready.media.pya">
    <glob pattern="*.pya"/>
  </mime-type>
  <mime-type type="audio/vnd.nokia.mobile-xmf"/>
  <mime-type type="audio/vnd.nortel.vbk"/>
  <mime-type type="audio/vnd.nuera.ecelp4800">
    <glob pattern="*.ecelp4800"/>
  </mime-type>
  <mime-type type="audio/vnd.nuera.ecelp7470">
    <glob pattern="*.ecelp7470"/>
  </mime-type>
  <mime-type type="audio/vnd.nuera.ecelp9600">
    <glob pattern="*.ecelp9600"/>
  </mime-type>
  <mime-type type="audio/vnd.octel.sbc"/>
  <mime-type type="audio/vnd.qcelp"/>
  <mime-type type="audio/vnd.rhetorex.32kadpcm"/>
  <mime-type type="audio/vnd.sealedmedia.softseal.mpeg"/>
  <mime-type type="audio/vnd.vmx.cvsd"/>
  <mime-type type="audio/vorbis-config"/>
  <mime-type type="audio/x-aac">
    <glob pattern="*.aac"/>
  </mime-type>

  <mime-type type="audio/x-adbcm">
    <magic priority="20">
      <match value=".snd" type="string" offset="0">
        <match value="23" type="big32" offset="12"/>
      </match>
    </magic>
  </mime-type>

  <mime-type type="audio/x-aiff">
    <alias type="audio/aiff"/>
    <acronym>AIFF</acronym>
    <_comment>Audio Interchange File Format</_comment>
    <magic priority="20">
      <match value="FORM....AIFF" type="string" offset="0"
             mask="0xFFFFFFFF00000000FFFFFFFF"/>
      <match value="FORM....AIFC" type="string" offset="0"
             mask="0xFFFFFFFF00000000FFFFFFFF"/>
      <!-- Amiga IFF sound sample, somewhat like the more modern AIFF -->
      <match value="FORM....8SVX" type="string" offset="0"
             mask="0xFFFFFFFF00000000FFFFFFFF"/>
      <match offset="0" type="string" value="\x46\x4f\x52\x4d\x00"/>
    </magic>
    <glob pattern="*.aif"/>
    <glob pattern="*.aiff"/>
    <glob pattern="*.aifc"/>
  </mime-type>

  <mime-type type="audio/x-dec-basic">
    <magic priority="20">
      <match value="0x0064732E" type="big32" offset="0">
        <match value="1" type="big32" offset="12"/>
        <match value="2" type="big32" offset="12"/>
        <match value="3" type="big32" offset="12"/>
        <match value="4" type="big32" offset="12"/>
        <match value="5" type="big32" offset="12"/>
        <match value="6" type="big32" offset="12"/>
        <match value="7" type="big32" offset="12"/>
      </match>
    </magic>
  </mime-type>

  <mime-type type="audio/x-dec-adbcm">
    <magic priority="20">
      <match value="0x0064732E" type="big32" offset="0">
        <match value="23" type="big32" offset="12"/>
      </match>
    </magic>
  </mime-type>

  <mime-type type="audio/x-flac">
    <acronym>FLAC</acronym>
    <_comment>Free Lossless Audio Codec</_comment>
    <magic priority="50">
      <match value="fLaC" type="string" offset="0"/>
    </magic>
    <glob pattern="*.flac"/>
  </mime-type>

  <mime-type type="audio/x-mod">
    <acronym>MOD</acronym>
    <magic priority="50">
      <match value="Extended\ Module:" type="string" offset="0"/>
      <match value="BMOD2STM" type="string" offset="21"/>
      <match value="M.K." type="string" offset="1080"/>
      <match value="M!K!" type="string" offset="1080"/>
      <match value="FLT4" type="string" offset="1080"/>
      <match value="FLT8" type="string" offset="1080"/>
      <match value="4CHN" type="string" offset="1080"/>
      <match value="6CHN" type="string" offset="1080"/>
      <match value="8CHN" type="string" offset="1080"/>
      <match value="CD81" type="string" offset="1080"/>
      <match value="OKTA" type="string" offset="1080"/>
      <match value="16CN" type="string" offset="1080"/>
      <match value="32CN" type="string" offset="1080"/>
      <match value="IMPM" type="string" offset="0"/>
    </magic>
    <glob pattern="*.mod"/>
  </mime-type>

  <mime-type type="audio/x-mpegurl">
    <_comment>MP3 Playlist File</_comment>
    <magic priority="50">
     <match offset="0" type="string" value="\x23\x45\x58\x54\x4d\x33\x55\x0d\x0a"/>
    </magic>
    <glob pattern="*.m3u"/>
  </mime-type>

  <mime-type type="audio/x-ms-wax">
    <glob pattern="*.wax"/>
  </mime-type>
  <mime-type type="audio/x-ms-wma">
    <sub-class-of type="video/x-ms-asf" />
    <glob pattern="*.wma"/>
    <magic priority="50">
       <match value="Windows Media Audio" type="unicodeLE" offset="0:8192" />
    </magic>
  </mime-type>

  <mime-type type="audio/x-pn-realaudio">
    <_comment>Real Audio</_comment>
    <alias type="audio/x-realaudio" />
    <magic priority="50">
      <match value="0x2e7261fd" type="big32" offset="0"/>
    </magic>
    <glob pattern="*.ram"/>
    <glob pattern="*.ra"/>
  </mime-type>

  <mime-type type="audio/x-pn-realaudio-plugin">
    <_comment>RealMedia Player Plug-in</_comment>
    <glob pattern="*.rmp"/>
    <!-- <glob pattern="*.rpm"/> - conflicts with application/x-rpm -->
  </mime-type>

  <mime-type type="audio/x-wav">
    <acronym>WAV</acronym>
    <magic priority="20">
      <match value="RIFF....WAVE" type="string" offset="0"
             mask="0xFFFFFFFF00000000FFFFFFFF"/>
    </magic>
    <glob pattern="*.wav"/>
  </mime-type>

  <mime-type type="chemical/x-cdx">
    <magic priority="50">
      <match value="VjCD0100" type="string" offset="0"/>
    </magic>
    <glob pattern="*.cdx"/>
  </mime-type>
  <mime-type type="chemical/x-cif">
    <glob pattern="*.cif"/>
  </mime-type>
  <mime-type type="chemical/x-cmdf">
    <glob pattern="*.cmdf"/>
  </mime-type>
  <mime-type type="chemical/x-cml">
    <glob pattern="*.cml"/>
  </mime-type>
  <mime-type type="chemical/x-csml">
    <glob pattern="*.csml"/>
  </mime-type>

  <mime-type type="chemical/x-pdb">
    <_comment>Brookhaven Protein Databank File</_comment>
    <glob pattern="*.pdb"/>
  </mime-type>

  <mime-type type="chemical/x-xyz">
    <glob pattern="*.xyz"/>
  </mime-type>

  <mime-type type="image/x-ms-bmp">
    <alias type="image/bmp"/>
    <acronym>BMP</acronym>
    <_comment>Windows bitmap</_comment>
    <tika:link>http://en.wikipedia.org/wiki/BMP_file_format</tika:link>
    <tika:uti>com.microsoft.bmp</tika:uti>
    <magic priority="50">
      <match value="BM" type="string" offset="0">
        <match value="0x0100" type="string" offset="26">
      	  <match value="0x0000" type="string" offset="28"/>
      	  <match value="0x0100" type="string" offset="28"/>
      	  <match value="0x0400" type="string" offset="28"/>
      	  <match value="0x0800" type="string" offset="28"/>
      	  <match value="0x1000" type="string" offset="28"/>
      	  <match value="0x1800" type="string" offset="28"/>
      	  <match value="0x2000" type="string" offset="28"/>
        </match>
      </match>
    </magic>
    <glob pattern="*.bmp"/>
    <glob pattern="*.dib"/>
  </mime-type>

  <mime-type type="image/x-bpg">
    <acronym>BPG</acronym>
    <_comment>Better Portable Graphics</_comment>
    <magic priority="50">
      <match value="0x425047FB" type="string" offset="0">
      </match>
    </magic>
    <glob pattern="*.bpg"/>
  </mime-type>

  <mime-type type="image/cgm">
    <acronym>CGM</acronym>
    <_comment>Computer Graphics Metafile</_comment>
    <magic priority="50">
      <match value="BEGMF" type="string" offset="0"/>
      <match value="0x0020" mask="0xffe0" type="string" offset="0">
        <match value="0x10220001" type="string" offset="2:64"/>
        <match value="0x10220002" type="string" offset="2:64"/>
        <match value="0x10220003" type="string" offset="2:64"/>
        <match value="0x10220004" type="string" offset="2:64"/>
      </match>
    </magic>
    <glob pattern="*.cgm"/>
  </mime-type>

  <mime-type type="image/example"/>

  <mime-type type="image/fits">
    <sub-class-of type="application/fits"/>
  </mime-type>

  <mime-type type="image/g3fax">
    <glob pattern="*.g3"/>
  </mime-type>

  <mime-type type="image/gif">
    <acronym>GIF</acronym>
    <_comment>Graphics Interchange Format</_comment>
    <tika:link>http://en.wikipedia.org/wiki/Gif</tika:link>
    <tika:uti>com.compuserve.gif</tika:uti>
    <magic priority="50">
      <match value="GIF87a" type="string" offset="0"/>
      <match value="GIF89a" type="string" offset="0"/>
    </magic>
    <glob pattern="*.gif"/>
  </mime-type>

  <mime-type type="image/ief">
    <glob pattern="*.ief"/>
  </mime-type>

  <mime-type type="image/jp2">
    <sub-class-of type="image/x-jp2-container" />
    <acronym>JP2</acronym>
    <_comment>JPEG 2000 Part 1 (JP2)</_comment>
    <magic priority="50">
      <match value="0x0000000C6A5020200D0A870A" type="string" offset="0">
        <match value="0x6a703220" type="string" offset="20"/>
      </match>
    </magic>
    <glob pattern="*.jp2"/>
  </mime-type>

  <mime-type type="image/jpeg">
    <acronym>JPEG</acronym>
    <_comment>Joint Photographic Experts Group</_comment>
    <tika:link>http://en.wikipedia.org/wiki/Jpeg</tika:link>
    <tika:uti>public.jpeg</tika:uti>
    <magic priority="50">
      <!-- FFD8 is the SOI (Start Of Image) marker.              -->
      <!-- It is followed by another marker that starts with FF. -->
      <match value="0xffd8ff" type="string" offset="0"/>
    </magic>
    <glob pattern="*.jpg"/>
    <glob pattern="*.jpeg"/>
    <glob pattern="*.jpe"/>
    <glob pattern="*.jif"/>
    <glob pattern="*.jfif"/>
    <glob pattern="*.jfi"/>
  </mime-type>

  <mime-type type="image/jpm">
    <alias type="video/jpm"/>
    <sub-class-of type="image/x-jp2-container" />
    <acronym>JP2</acronym>
    <_comment>JPEG 2000 Part 6 (JPM)</_comment>
    <magic priority="50">
      <match value="0x0000000C6A5020200D0A870A" type="string" offset="0">
        <match value="0x6a706d20" type="string" offset="20"/>
      </match>
    </magic>
    <glob pattern="*.jpm"/>
    <glob pattern="*.jpgm"/>
  </mime-type>

  <mime-type type="image/jpx">
    <sub-class-of type="image/x-jp2-container" />
    <acronym>JP2</acronym>
    <_comment>JPEG 2000 Part 2 (JPX)</_comment>
    <magic priority="50">
      <match value="0x0000000C6A5020200D0A870A" type="string" offset="0">
        <match value="0x6a707820" type="string" offset="20"/>
      </match>
    </magic>
    <glob pattern="*.jpf"/>
  </mime-type>

  <mime-type type="image/naplps"/>

  <mime-type type="image/nitf">
    <alias type="image/ntf"/>
    <magic priority="50">
      <match value="NITF01.10" type="string" offset="0"/>
      <match value="NITF02.000" type="string" offset="0"/>
      <match value="NITF02.100" type="string" offset="0"/>
    </magic>
    <glob pattern="*.ntf"/>
    <glob pattern="*.nitf"/>
  </mime-type>

  <mime-type type="image/png">
    <acronym>PNG</acronym>
    <_comment>Portable Network Graphics</_comment>
    <magic priority="50">
      <match value="\x89PNG\x0d\x0a\x1a\x0a" type="string" offset="0"/>
    </magic>
    <glob pattern="*.png"/>
  </mime-type>

  <mime-type type="image/prs.btif">
    <glob pattern="*.btif"/>
  </mime-type>
  <mime-type type="image/prs.pti"/>

  <mime-type type="image/svg+xml">
    <sub-class-of type="application/xml"/>
    <acronym>SVG</acronym>
    <_comment>Scalable Vector Graphics</_comment>
    <root-XML localName="svg" namespaceURI="http://www.w3.org/2000/svg"/>
    <glob pattern="*.svg"/>
    <glob pattern="*.svgz"/>
  </mime-type>

  <mime-type type="image/t38"/>

  <mime-type type="image/tiff">
    <acronym>TIFF</acronym>
    <_comment>Tagged Image File Format</_comment>
    <magic priority="50">
      <!-- MM.* = Big endian (M=Motorola) and 0x002a in big endian    -->
      <match value="MM\x00\x2a" type="string" offset="0"/>
      <!-- II*. = Little endian (I=Intel) and 0x002a in little endian -->
      <match value="II\x2a\x00" type="string" offset="0"/>
    </magic>
    <glob pattern="*.tiff"/>
    <glob pattern="*.tif"/>
  </mime-type>

  <mime-type type="image/tiff-fx"/>

  <mime-type type="image/vnd.adobe.photoshop">
    <acronym>PSD</acronym>
    <_comment>Photoshop Image</_comment>
    <alias type="image/x-psd"/>
    <alias type="application/photoshop"/>
    <magic priority="50">
      <!-- Version of 0x0001 is PSD -->
      <match value="8BPS\x00\x01" type="string" offset="0"/>
      <!-- Version of 0x0002 is PSB -->
      <match value="8BPS\x00\x02" type="string" offset="0"/>
    </magic>
    <glob pattern="*.psd"/>
  </mime-type>

  <mime-type type="image/vnd.adobe.premiere">
    <glob pattern="*.ppj"/>
    <root-XML localName="PremiereData"/>
    <sub-class-of type="application/xml"/>
  </mime-type>

  <mime-type type="image/vnd.cns.inf2"/>
  <mime-type type="image/vnd.djvu">
    <glob pattern="*.djvu"/>
    <glob pattern="*.djv"/>
  </mime-type>

  <mime-type type="image/vnd.dwg">
    <acronym>DWG</acronym>
    <_comment>AutoCad Drawing</_comment>
    <tika:link>http://en.wikipedia.org/wiki/.dwg</tika:link>
    <alias type="image/x-dwg"/>
    <alias type="application/acad"/>
    <alias type="application/x-acad"/>
    <alias type="application/autocad_dwg"/>
    <alias type="application/dwg"/>
    <alias type="application/x-dwg"/>
    <alias type="application/x-autocad"/>
    <alias type="drawing/dwg"/>
    <glob pattern="*.dwg"/>
    <magic priority="50">
      <match value="MC0.0" type="string" offset="0"/>
      <match value="AC1.2" type="string" offset="0"/>
      <match value="AC1.40" type="string" offset="0"/>
      <match value="AC1.50" type="string" offset="0"/>
      <match value="AC2.10" type="string" offset="0"/>
      <match value="AC2.21" type="string" offset="0"/>
      <match value="AC2.22" type="string" offset="0"/>
      <!-- "AC" followed by four numbers -->
      <match value="AC0000" type="string" offset="0"
             mask="0xFFFFF0F0F0F0"/>
    </magic>
  </mime-type>

  <mime-type type="image/vnd.dxb">
    <acronym>DXB</acronym>
    <_comment>AutoCAD DXF simplified Binary</_comment>
    <tika:link>http://en.wikipedia.org/wiki/AutoCAD_DXF</tika:link>
    <magic priority="50">
      <match value="AutoCAD DXB 1.0\r\n0x1A00" type="string" offset="0"/>
    </magic>
    <glob pattern="*.dxb"/>
  </mime-type>

  <mime-type type="image/vnd.dxf">
    <acronym>DXF</acronym>
    <_comment>AutoCAD DXF</_comment>
    <tika:link>http://en.wikipedia.org/wiki/AutoCAD_DXF</tika:link>
    <!-- DXF can be the text or binary representation -->
    <glob pattern="*.dxf"/>
  </mime-type>
  <mime-type type="image/vnd.dxf;format=binary">
    <sub-class-of type="image/vnd.dxf"/>
    <_comment>AutoCAD DXF in Binary form</_comment>
    <magic priority="50">
      <match value="AutoCAD Binary DXF\r\n0x1A00" type="string" offset="0"/>
    </magic>
  </mime-type>
  <mime-type type="image/vnd.dxf;format=ascii">
    <sub-class-of type="image/vnd.dxf"/>
    <_comment>AutoCAD DXF in ASCII Text form</_comment>
    <magic priority="50">
      <!-- Variable number of spaces before the code groups -->
      <match value="0\r\nSECTION\r\n" offset="0:3">
        <match value="2\r\nHEADER\r\n" offset="12:18"/>
      </match>
    </magic>
  </mime-type>

  <mime-type type="image/vnd.fastbidsheet">
    <glob pattern="*.fbs"/>
  </mime-type>
  <mime-type type="image/vnd.fpx">
    <glob pattern="*.fpx"/>
  </mime-type>
  <mime-type type="image/vnd.fst">
    <glob pattern="*.fst"/>
  </mime-type>
  <mime-type type="image/vnd.fujixerox.edmics-mmr">
    <glob pattern="*.mmr"/>
  </mime-type>
  <mime-type type="image/vnd.fujixerox.edmics-rlc">
    <glob pattern="*.rlc"/>
  </mime-type>
  <mime-type type="image/vnd.globalgraphics.pgb"/>

  <mime-type type="image/vnd.microsoft.icon">
    <acronym>ICO</acronym>
    <tika:link>http://en.wikipedia.org/wiki/.ico</tika:link>
    <tika:uti>com.microsoft.ico</tika:uti>
    <alias type="image/x-icon" />
    <magic priority="50">
      <match value="\102\101\050\000\000\000\056\000\000\000\000\000\000\000"
             type="string" offset="0"/>
      <match value="\000\000\001\000" type="string" offset="0"/>
    </magic>
    <glob pattern="*.ico"/>
  </mime-type>

  <mime-type type="image/vnd.mix"/>
  <mime-type type="image/vnd.ms-modi">
       <glob pattern="*.mdi"/>
       <_comment>Microsoft Document Imaging</_comment>
       <magic priority="50">
         <match value="0x45502A00" type="string" offset="0"/>
       </magic>
  </mime-type>

  <mime-type type="image/vnd.net-fpx">
    <glob pattern="*.npx"/>
  </mime-type>
  <mime-type type="image/vnd.radiance"/>
  <mime-type type="image/vnd.sealed.png"/>
  <mime-type type="image/vnd.sealedmedia.softseal.gif"/>
  <mime-type type="image/vnd.sealedmedia.softseal.jpg"/>
  <mime-type type="image/vnd.svf"/>

  <mime-type type="image/vnd.wap.wbmp">
    <_comment>Wireless Bitmap File Format</_comment>
    <glob pattern="*.wbmp"/>
  </mime-type>

  <mime-type type="image/webp">
    <acronym>WEBP</acronym>
    <tika:link>http://en.wikipedia.org/wiki/WebP</tika:link>
    <!-- container spec https://developers.google.com/speed/webp/docs/riff_container -->
    <magic priority="50">
      <match value="RIFF....WEBP" type="string" offset="0"
             mask="0xFFFFFFFF00000000FFFFFFFF"/>
    </magic>
    <glob pattern="*.webp"/>
  </mime-type>

  <mime-type type="image/vnd.xiff">
    <glob pattern="*.xif"/>
  </mime-type>
  <mime-type type="image/x-cmu-raster">
    <glob pattern="*.ras"/>
  </mime-type>
  <mime-type type="image/x-cmx">
    <glob pattern="*.cmx"/>
  </mime-type>

  <mime-type type="image/x-freehand">
    <_comment>FreeHand image</_comment>
    <magic priority="50">
      <match value="AGD2" type="string" offset="0"/>
      <match value="AGD3" type="string" offset="0"/>
      <match value="AGD4" type="string" offset="0"/>
      <match value="FreeHand10" type="string" offset="0:24"/>
      <match value="FreeHand11" type="string" offset="0:24"/>
      <match value="FreeHand12" type="string" offset="0:24"/>
    </magic>
    <glob pattern="*.fh"/>
    <glob pattern="*.fhc"/>
    <glob pattern="*.fh4"/>
    <glob pattern="*.fh40"/>
    <glob pattern="*.fh5"/>
    <glob pattern="*.fh50"/>
    <glob pattern="*.fh7"/>
    <glob pattern="*.fh8"/>
    <glob pattern="*.fh9"/>
    <glob pattern="*.fh10"/>
    <glob pattern="*.fh11"/>
    <glob pattern="*.fh12"/>
    <glob pattern="*.ft7"/>
    <glob pattern="*.ft8"/>
    <glob pattern="*.ft9"/>
    <glob pattern="*.ft10"/>
    <glob pattern="*.ft11"/>
    <glob pattern="*.ft12"/>
  </mime-type>

  <mime-type type="image/x-jp2-codestream">
    <_comment>JPEG 2000 Codestream</_comment>
    <magic priority="25">
      <match value="0xff4fff51" type="string" offset="0"/>
    </magic>
    <glob pattern="*.j2c"/>
  </mime-type>

  <mime-type type="image/x-jp2-container">
    <_comment>JPEG 2000 Container Format</_comment>
    <magic priority="50">
      <match value="0x0000000C6A5020200D0A870A" type="string" offset="0"/>
    </magic>
  </mime-type>

  <mime-type type="image/x-niff">
    <_comment>Navy Interchange File Format</_comment>
    <magic priority="50">
      <match value="IIN1" type="string" offset="0"/>
    </magic>
  </mime-type>

  <mime-type type="image/x-pcx">
    <glob pattern="*.pcx"/>
  </mime-type>
  <mime-type type="image/x-pict">
    <_comment>Apple Macintosh QuickDraw/PICT Format</_comment>
    <magic priority="50">
      <match value="0x001102FF0C00" type="string" offset="522"/>
    </magic>
    <glob pattern="*.pic"/>
    <glob pattern="*.pct"/>
    <glob pattern="*.pict"/>
  </mime-type>

  <mime-type type="image/x-portable-anymap">
    <acronym>PNM</acronym>
    <_comment>Portable Any Map</_comment>
    <glob pattern="*.pnm" />
  </mime-type>

  <mime-type type="image/x-portable-bitmap">
    <sub-class-of type="image/x-portable-anymap"/>
    <acronym>PBM</acronym>
    <_comment>Portable Bit Map</_comment>
    <magic priority="50">
      <match value="P1" type="string" offset="0"/>
      <match value="P4" type="string" offset="0"/>
    </magic>
    <glob pattern="*.pbm"/>
  </mime-type>

  <mime-type type="image/x-portable-graymap">
    <sub-class-of type="image/x-portable-anymap"/>
    <acronym>PGM</acronym>
    <_comment>Portable Graymap Graphic</_comment>
    <magic priority="50">
      <match value="P2" type="string" offset="0"/>
      <match value="P5" type="string" offset="0"/>
      <match offset="0" type="string" value="\x50\x35\x0a"/>
    </magic>
    <glob pattern="*.pgm"/>
  </mime-type>

  <mime-type type="image/x-portable-pixmap">
    <sub-class-of type="image/x-portable-anymap"/>
    <acronym>PXM</acronym>
    <_comment>UNIX Portable Bitmap Graphic</_comment>
    <magic priority="50">
      <match value="P3" type="string" offset="0"/>
      <match value="P6" type="string" offset="0"/>
      <match value="P7" type="string" offset="0"/>
       <match offset="0" type="string" value="\x50\x34\x0a"/>
    </magic>
    <glob pattern="*.ppm"/>
  </mime-type>

  <mime-type type="image/x-raw-adobe">
    <acronym>DNG</acronym>
    <_comment>Adobe Digital Negative</_comment>
    <glob pattern="*.dng"/>
  </mime-type>

  <mime-type type="image/x-raw-hasselblad">
    <_comment>Hasselblad raw image</_comment>
    <glob pattern="*.3fr"/>
  </mime-type>

  <mime-type type="image/x-raw-fuji">
    <_comment>Fuji raw image</_comment>
    <glob pattern="*.raf"/>
  </mime-type>

  <mime-type type="image/x-raw-canon">
    <_comment>Canon raw image</_comment>
    <glob pattern="*.crw"/>
    <glob pattern="*.cr2"/>
  </mime-type>

  <mime-type type="image/x-raw-kodak">
    <_comment>Kodak raw image</_comment>
    <glob pattern="*.k25"/>
    <glob pattern="*.kdc"/>
    <glob pattern="*.dcs"/>
    <glob pattern="*.drf"/>
  </mime-type>

  <mime-type type="image/x-raw-minolta">
    <_comment>Minolta raw image</_comment>
    <glob pattern="*.mrw"/>
  </mime-type>

  <mime-type type="image/x-raw-nikon">
    <_comment>Nikon raw image</_comment>
    <glob pattern="*.nef"/>
    <glob pattern="*.nrw"/>
  </mime-type>

  <mime-type type="image/x-raw-olympus">
    <_comment>Olympus raw image</_comment>
    <glob pattern="*.orf"/>
  </mime-type>

  <mime-type type="image/x-raw-pentax">
    <_comment>Pentax raw image</_comment>
    <glob pattern="*.ptx"/>
    <glob pattern="*.pef"/>
  </mime-type>

  <mime-type type="image/x-raw-sony">
    <_comment>Sony raw image</_comment>
    <glob pattern="*.arw"/>
    <glob pattern="*.srf"/>
    <glob pattern="*.sr2"/>
  </mime-type>

  <mime-type type="image/x-raw-sigma">
    <_comment>Sigma raw image</_comment>
    <glob pattern="*.x3f"/>
  </mime-type>

  <mime-type type="image/x-raw-epson">
    <_comment>Epson raw image</_comment>
    <glob pattern="*.erf"/>
  </mime-type>

  <mime-type type="image/x-raw-mamiya">
    <_comment>Mamiya raw image</_comment>
    <glob pattern="*.mef"/>
  </mime-type>

  <mime-type type="image/x-raw-leaf">
    <_comment>Leaf raw image</_comment>
    <glob pattern="*.mos"/>
  </mime-type>

  <mime-type type="image/x-raw-panasonic">
    <_comment>Panasonic raw image</_comment>
    <glob pattern="*.raw"/>
    <glob pattern="*.rw2"/>
  </mime-type>

  <mime-type type="image/x-raw-phaseone">
    <_comment>Phase One raw image</_comment>
    <glob pattern="*.iiq"/>
  </mime-type>

  <mime-type type="image/x-raw-red">
    <_comment>Red raw image</_comment>
    <glob pattern="*.r3d"/>
  </mime-type>

  <mime-type type="image/x-raw-imacon">
    <_comment>Imacon raw image</_comment>
    <glob pattern="*.fff"/>
  </mime-type>

  <mime-type type="image/x-raw-logitech">
    <_comment>Logitech raw image</_comment>
    <glob pattern="*.pxn"/>
  </mime-type>

  <mime-type type="image/x-raw-casio">
    <_comment>Casio raw image</_comment>
    <glob pattern="*.bay"/>
  </mime-type>

  <mime-type type="image/x-raw-rawzor">
    <_comment>Rawzor raw image</_comment>
    <glob pattern="*.rwz"/>
  </mime-type>

  <mime-type type="image/x-rgb">
    <_comment>Silicon Graphics RGB Bitmap</_comment>
    <magic priority="50">
      <match offset="0" type="string" value="\x01\xda\x01\x01\x00\x03"/>
    </magic>
    <glob pattern="*.rgb"/>
  </mime-type>

  <mime-type type="image/x-xbitmap">
    <magic priority="50">
      <match value="/* XPM" type="string" offset="0"/>
    </magic>
    <glob pattern="*.xbm"/>
    <sub-class-of type="text/x-c"/>
  </mime-type>

  <mime-type type="image/x-xcf">
    <_comment>GIMP Image File</_comment>
    <alias type="image/xcf"/>
    <magic priority="50">
      <match type="string" value="gimp xcf " offset="0"/>
    </magic>
    <glob pattern="*.xcf"/>
  </mime-type>

  <mime-type type="image/x-xpixmap">
    <glob pattern="*.xpm"/>
  </mime-type>

  <mime-type type="image/x-xwindowdump">
    <_comment>X Windows Dump</_comment>
    <glob pattern="*.xwd"/>
  </mime-type>

  <mime-type type="message/cpim"/>
  <mime-type type="message/delivery-status"/>
  <mime-type type="message/disposition-notification"/>
  <mime-type type="message/example"/>
  <mime-type type="message/external-body"/>
  <mime-type type="message/global"/>
  <mime-type type="message/global-delivery-status"/>
  <mime-type type="message/global-disposition-notification"/>
  <mime-type type="message/global-headers"/>
  <mime-type type="message/http"/>
  <mime-type type="message/imdn+xml"/>

  <mime-type type="message/news">
    <magic priority="50">
      <match value="Path:" type="string" offset="0" />
      <match value="Xref:" type="string" offset="0" />
      <match value="Article" type="string" offset="0" />
    </magic>
    <sub-class-of type="text/x-tika-text-based-message"/>
  </mime-type>

  <mime-type type="message/partial"/>

  <mime-type type="message/rfc822">
    <magic priority="50">
      <match value="Status:" type="string" offset="0"/>
      <match value="X-Mozilla-Status:" type="string" offset="0"/>
      <match value="X-Mozilla-Status2:" type="string" offset="0"/>
      <match value="Relay-Version:" type="stringignorecase" offset="0"/>
      <match value="#!\ rnews" type="string" offset="0"/>
      <match value="N#!\ rnews" type="string" offset="0"/>
      <match value="Forward\ to" type="string" offset="0"/>
      <match value="Pipe\ to" type="string" offset="0"/>
      <match value="Return-Path:" type="stringignorecase" offset="0"/>
      <match value="From:" type="stringignorecase" offset="0"/>
      <match value="Received:" type="stringignorecase" offset="0"/>
      <match value="Message-ID:" type="stringignorecase" offset="0"/>
      <match value="Date:" type="string" offset="0"/>
      <match value="User-Agent:" type="string" offset="0"/>
      <match value="MIME-Version:" type="stringignorecase" offset="0"/>
      <match value="X-Notes-Item:" type="string" offset="0">
        <match value="Message-ID:" type="string" offset="0:8192"/>
      </match>
    </magic>
    <glob pattern="*.eml"/>
    <glob pattern="*.mime"/>
    <glob pattern="*.mht"/>
    <glob pattern="*.mhtml"/>
    <sub-class-of type="text/x-tika-text-based-message"/>
  </mime-type>

  <mime-type type="message/s-http"/>
  <mime-type type="message/sip"/>
  <mime-type type="message/sipfrag"/>
  <mime-type type="message/tracking-status"/>
  <mime-type type="message/vnd.si.simp"/>

  <mime-type type="model/example"/>

  <mime-type type="model/iges">
    <_comment>Initial Graphics Exchange Specification Format</_comment>
    <glob pattern="*.igs"/>
    <glob pattern="*.iges"/>
  </mime-type>

  <mime-type type="model/mesh">
    <glob pattern="*.msh"/>
    <glob pattern="*.mesh"/>
    <glob pattern="*.silo"/>
  </mime-type>

  <mime-type type="model/vnd.dwf">
    <acronym>DWF</acronym>
    <_comment>AutoCAD Design Web Format</_comment>
    <alias type="drawing/x-dwf"/>
    <magic priority="50">
      <match type="string" offset="0" value="(DWF V">
         <match type="string" offset="8" value=".">
            <match type="string" offset="11" value=")" />
         </match>
      </match>
    </magic>
    <glob pattern="*.dwf"/>
  </mime-type>
  <mime-type type="model/vnd.dwf;version=6">
    <!-- Zip file with DWF header on the front -->
    <magic priority="60">
      <match type="string" offset="0" value="(DWF V06.">
         <match type="string" offset="11" value=")PK" />
      </match>
    </magic>
    <sub-class-of type="model/vnd.dwf"/>
  </mime-type>
  <mime-type type="model/vnd.dwf;version=5">
    <magic priority="60">
      <match type="string" offset="0" value="(DWF V00.55)"/>
    </magic>
  </mime-type>
  <mime-type type="model/vnd.dwf;version=2">
    <magic priority="60">
      <match type="string" offset="0" value="(DWF V00.22)"/>
    </magic>
  </mime-type>

  <mime-type type="model/vnd.dwfx+xps">
    <_comment>AutoCAD Design Web Format</_comment>
    <glob pattern="*.dwfx"/>
    <sub-class-of type="application/x-tika-ooxml"/>
  </mime-type>

  <mime-type type="model/vnd.flatland.3dml"/>
  <mime-type type="model/vnd.gdl">
    <glob pattern="*.gdl"/>
  </mime-type>
  <mime-type type="model/vnd.gs-gdl"/>
  <mime-type type="model/vnd.gs.gdl"/>
  <mime-type type="model/vnd.gtw">
    <glob pattern="*.gtw"/>
  </mime-type>
  <mime-type type="model/vnd.moml+xml"/>
  <mime-type type="model/vnd.mts">
    <glob pattern="*.mts"/>
  </mime-type>
  <mime-type type="model/vnd.parasolid.transmit.binary"/>
  <mime-type type="model/vnd.parasolid.transmit.text"/>
  <mime-type type="model/vnd.vtu">
    <glob pattern="*.vtu"/>
  </mime-type>

  <mime-type type="model/vrml">
    <glob pattern="*.wrl"/>
    <glob pattern="*.vrml"/>
  </mime-type>

  <mime-type type="multipart/alternative"/>
  <mime-type type="multipart/appledouble"/>
  <mime-type type="multipart/byteranges"/>
  <mime-type type="multipart/digest"/>
  <mime-type type="multipart/encrypted"/>
  <mime-type type="multipart/example"/>
  <mime-type type="multipart/form-data"/>
  <mime-type type="multipart/header-set"/>
  <mime-type type="multipart/mixed"/>
  <mime-type type="multipart/parallel"/>
  <mime-type type="multipart/related"/>
  <mime-type type="multipart/report"/>
  <mime-type type="multipart/signed"/>
  <mime-type type="multipart/voice-message"/>

  <mime-type type="application/dif+xml">
    <root-XML localName="DIF"/>
    <root-XML localName="DIF" namespaceURI="http://gcmd.gsfc.nasa.gov/Aboutus/xml/dif/"/>
    <glob pattern="*.dif"/>
    <sub-class-of type="application/xml"/>
  </mime-type>

  <mime-type type="text/x-actionscript">
    <_comment>ActionScript source code</_comment>
    <glob pattern="*.as"/>
    <sub-class-of type="text/plain"/>
  </mime-type>

  <mime-type type="text/x-ada">
    <_comment>Ada source code</_comment>
    <glob pattern="*.ada"/>
    <glob pattern="*.adb"/>
    <glob pattern="*.ads"/>
    <sub-class-of type="text/plain"/>
  </mime-type>

  <mime-type type="text/x-applescript">
    <_comment>AppleScript source code</_comment>
    <glob pattern="*.applescript"/>
    <sub-class-of type="text/plain"/>
  </mime-type>

  <mime-type type="text/asp">
    <_comment>Active Server Page</_comment>
    <glob pattern="*.asp"/>
    <sub-class-of type="text/plain"/>
  </mime-type>

  <mime-type type="text/aspdotnet">
    <_comment>ASP .NET</_comment>
    <glob pattern="*.aspx"/>
    <sub-class-of type="text/plain"/>
  </mime-type>

  <mime-type type="text/x-aspectj">
    <_comment>AspectJ source code</_comment>
    <glob pattern="*.aj"/>
    <sub-class-of type="text/plain"/>
  </mime-type>

  <mime-type type="text/x-assembly">
    <alias type="text/x-asm"/>
    <_comment>Assembler source code</_comment>
    <glob pattern="*.s"/>
    <glob pattern="*.S"/>
    <glob pattern="*.asm"/>
    <sub-class-of type="text/plain"/>
  </mime-type>

  <mime-type type="text/calendar">
    <glob pattern="*.ics"/>
    <glob pattern="*.ifb"/>
  </mime-type>

  <mime-type type="text/css">
    <_comment>Cascading Style Sheet</_comment>
    <glob pattern="*.css"/>
    <sub-class-of type="text/plain"/>
  </mime-type>

  <mime-type type="text/csv">
    <glob pattern="*.csv"/>
    <sub-class-of type="text/plain"/>
  </mime-type>

  <mime-type type="text/directory"/>
  <mime-type type="text/dns"/>
  <mime-type type="text/ecmascript"/>
  <mime-type type="text/enriched"/>
  <mime-type type="text/example"/>

  <mime-type type="text/html">
    <_comment>HyperText Markup Language</_comment>
    <acronym>HTML</acronym>
    <tika:uti>public.html</tika:uti>
     <!-- TIKA-327: if you encounter tags in the HTML
          with no declared namespace, it's not XHTML, it's just
          bad HTML, unfortunately.
     -->
    <root-XML localName="html"/>
    <root-XML localName="HTML"/>
    <root-XML localName="link"/>
    <root-XML localName="LINK"/>
    <root-XML localName="body"/>
    <root-XML localName="BODY"/>
    <root-XML localName="p"/>
    <root-XML localName="P"/>
    <root-XML localName="script"/>
    <root-XML localName="SCRIPT"/>
    <root-XML localName="frameset"/>
    <root-XML localName="FRAMESET"/>
    <!-- The magic priority needs to be lower than that of -->
    <!--  files which contain HTML within them, eg mime emails -->
    <magic priority="40">
      <match value="&lt;!DOCTYPE HTML" type="string" offset="0:64"/>
      <match value="&lt;!doctype html" type="string" offset="0:64"/>
      <match value="&lt;HEAD" type="string" offset="0:64"/>
      <match value="&lt;head" type="string" offset="0:64"/>
      <match value="&lt;TITLE" type="string" offset="0:64"/>
      <match value="&lt;title" type="string" offset="0:64"/>
      <match value="&lt;HTML" type="string" offset="0:64"/>
      <match value="&lt;BODY" type="string" offset="0"/>
      <match value="&lt;body" type="string" offset="0"/>
      <match value="&lt;DIV" type="string" offset="0"/>
      <match value="&lt;div" type="string" offset="0"/>
      <match value="&lt;TITLE" type="string" offset="0"/>
      <match value="&lt;title" type="string" offset="0"/>
      <match value="&lt;h1" type="string" offset="0"/>
      <match value="&lt;H1" type="string" offset="0"/>
      <match value="&lt;!doctype HTML" type="string" offset="0"/>
      <match value="&lt;!DOCTYPE html" type="string" offset="0"/>
      <match value="&lt;html" type="string" offset="0:128"/>
    </magic>
    <magic priority="20">
      <!-- Lower priority match for <html anywhere near the top of the file -->
      <!-- note on the offset value here: this can only be as big as
           MimeTypes#getMinLength(). If you set the offset value to larger
           than that size, the magic will only be compared to up to
           MimeTypes#getMinLength() bytes. It should also only start after
           the higher priority "start of file" one above
       -->
      <match value="&lt;html" type="string" offset="128:8192"/>
    </magic>
    <glob pattern="*.html"/>
    <glob pattern="*.htm"/>
  </mime-type>

  <mime-type type="text/parityfec"/>

  <mime-type type="text/plain">
    <magic priority="20">
      <match value="This is TeX," type="string" offset="0"/>
      <match value="This is METAFONT," type="string" offset="0"/>
      <match value="/*" type="string" offset="0"/>
      <match value="//" type="string" offset="0"/>
      <match value=";;" type="string" offset="0"/>
      <!-- UTF-16BE BOM -->
      <match value="0xfeff" type="string" offset="0"/>
      <!-- UTF-16LE BOM -->
      <match value="0xfffe" type="string" offset="0"/>
      <!-- UTF-8 BOM -->
      <match value="0xefbbbf" type="string" offset="0"/>
    </magic>

    <glob pattern="*.txt"/>
    <glob pattern="*.text"/>
    <glob pattern="*.conf"/>
    <glob pattern="*.cfg"/>
    <glob pattern="*.def"/>
    <glob pattern="*.list"/>
    <glob pattern="*.in"/>

    <!-- TIKA-85: http://www.apache.org/dev/svn-eol-style.txt -->
    <glob pattern="INSTALL"/>
    <glob pattern="KEYS"/>
    <glob pattern="Makefile"/>
    <glob pattern="README"/>
    <glob pattern="abs-linkmap"/>
    <glob pattern="abs-menulinks"/>
    <glob pattern="*.aart"/>
    <glob pattern="*.ac"/>
    <glob pattern="*.am"/>
    <glob pattern="*.classpath"/>
    <glob pattern="*.cmd"/>
    <glob pattern="*.config"/>
    <glob pattern="*.cwiki"/>
    <glob pattern="*.data"/>
    <glob pattern="*.dcl"/>
    <glob pattern="*.egrm"/>
    <glob pattern="*.ent"/>
    <glob pattern="*.ft"/>
    <glob pattern="*.fn"/>
    <glob pattern="*.fv"/>
    <glob pattern="*.grm"/>
    <glob pattern="*.g"/>
    <glob pattern=".htaccess"/>
    <glob pattern="*.ihtml"/>
    <glob pattern="*.jmx"/>
    <glob pattern="*.junit"/>
    <glob pattern="*.jx"/>
    <glob pattern="*.manifest"/>
    <glob pattern="*.m4"/>
    <glob pattern="*.mf"/>
    <glob pattern="*.MF"/>
    <glob pattern="*.meta"/>
    <glob pattern="*.n3"/>
    <glob pattern="*.pen"/>
    <glob pattern="*.pod"/>
    <glob pattern="*.pom"/>
    <glob pattern="*.project"/>
    <glob pattern="*.rng"/>
    <glob pattern="*.rnx"/>
    <glob pattern="*.roles"/>
    <glob pattern="*.tld"/>
    <glob pattern="*.types"/>
    <glob pattern="*.vm"/>
    <glob pattern="*.vsl"/>
    <glob pattern="*.wsdd"/>
    <glob pattern="*.xargs"/>
    <glob pattern="*.xcat"/>
    <glob pattern="*.xconf"/>
    <glob pattern="*.xegrm"/>
    <glob pattern="*.xgrm"/>
    <glob pattern="*.xlex"/>
    <glob pattern="*.xlog"/>
    <glob pattern="*.xmap"/>
    <glob pattern="*.xroles"/>
    <glob pattern="*.xsamples"/>
    <glob pattern="*.xsp"/>
    <glob pattern="*.xweb"/>
    <glob pattern="*.xwelcome"/>
  </mime-type>

  <mime-type type="text/prs.fallenstein.rst"/>
  <mime-type type="text/prs.lines.tag">
    <glob pattern="*.dsc"/>
  </mime-type>
  <mime-type type="text/red"/>
  <mime-type type="text/rfc822-headers"/>
  <mime-type type="text/richtext">
    <glob pattern="*.rtx"/>
  </mime-type>

  <mime-type type="text/rtp-enc-aescm128"/>
  <mime-type type="text/rtx"/>
  <mime-type type="text/sgml">
    <glob pattern="*.sgml"/>
    <glob pattern="*.sgm"/>
  </mime-type>
  <mime-type type="text/t140"/>
  <mime-type type="text/tab-separated-values">
    <glob pattern="*.tsv"/>
  </mime-type>

  <mime-type type="text/troff">
    <_comment>Roff/nroff/troff/groff Unformatted Manual Page (UNIX)</_comment>
    <alias type="application/x-troff"/>
    <alias type="application/x-troff-man"/>
    <alias type="application/x-troff-me"/>
    <alias type="application/x-troff-ms"/>
    <magic priority="50">
      <match value=".\\&quot;" type="string" offset="0"/>
      <match value="'\\&quot;" type="string" offset="0"/>
      <match value="'.\\&quot;" type="string" offset="0"/>
      <match value="\\&quot;" type="string" offset="0"/>
      <match value="'''" type="string" offset="0"/>
    </magic>
    <glob pattern="*.t"/>
    <glob pattern="*.tr"/>
    <glob pattern="*.roff"/>
    <glob pattern="*.man"/>
    <glob pattern="*.me"/>
    <glob pattern="*.ms"/>
  </mime-type>

  <mime-type type="text/ulpfec"/>
  <mime-type type="text/uri-list">
    <glob pattern="*.uri"/>
    <glob pattern="*.uris"/>
    <glob pattern="*.urls"/>
  </mime-type>
  <mime-type type="text/vnd.abc"/>
  <mime-type type="text/vnd.curl">
    <glob pattern="*.curl"/>
  </mime-type>
  <mime-type type="text/vnd.curl.dcurl">
    <glob pattern="*.dcurl"/>
  </mime-type>
  <mime-type type="text/vnd.curl.scurl">
    <glob pattern="*.scurl"/>
  </mime-type>
  <mime-type type="text/vnd.curl.mcurl">
    <glob pattern="*.mcurl"/>
  </mime-type>
  <mime-type type="text/vnd.dmclientscript"/>
  <mime-type type="text/vnd.esmertec.theme-descriptor"/>
  <mime-type type="text/vnd.fly">
    <glob pattern="*.fly"/>
  </mime-type>
  <mime-type type="text/vnd.fmi.flexstor">
    <glob pattern="*.flx"/>
  </mime-type>
  <mime-type type="text/vnd.graphviz">
    <glob pattern="*.gv"/>
  </mime-type>
  <mime-type type="text/vnd.in3d.3dml">
    <glob pattern="*.3dml"/>
  </mime-type>
  <mime-type type="text/vnd.in3d.spot">
    <glob pattern="*.spot"/>
  </mime-type>
  <mime-type type="text/vnd.iptc.anpa">
    <acronym>ANPA</acronym>
    <_comment>American Newspaper Publishers Association Wire Feeds</_comment>
    <glob pattern="*.anpa"/>
    <magic priority="50">
      <match value="\x16\x16\x01" type="string" offset="0"/>
    </magic>
  </mime-type>
  <mime-type type="text/vnd.iptc.newsml"/>
  <mime-type type="text/vnd.iptc.nitf"/>
  <mime-type type="text/vnd.latex-z"/>
  <mime-type type="text/vnd.motorola.reflex"/>
  <mime-type type="text/vnd.ms-mediapackage"/>
  <mime-type type="text/vnd.net2phone.commcenter.command"/>
  <mime-type type="text/vnd.si.uricatalogue"/>
  <mime-type type="text/vnd.sun.j2me.app-descriptor">
    <glob pattern="*.jad"/>
  </mime-type>
  <mime-type type="text/vnd.trolltech.linguist"/>
  <mime-type type="text/vnd.wap.si"/>
  <mime-type type="text/vnd.wap.sl"/>
  <mime-type type="text/vnd.wap.wml">
    <glob pattern="*.wml"/>
  </mime-type>

  <mime-type type="text/vnd.wap.wmlscript">
    <_comment>WML Script</_comment>
    <glob pattern="*.wmls"/>
  </mime-type>

  <mime-type type="text/vtt">
    <_comment>Web Video Text Tracks Format</_comment>
    <acronym>WebVTT</acronym>
    <magic priority="40">
      <match value="WEBVTT FILE\r" type="string" offset="0"/>
      <match value="WEBVTT FILE\n" type="string" offset="0"/>
    </magic>
    <glob pattern="*.vtt"/>
    <sub-class-of type="text/plain"/>
  </mime-type>

  <mime-type type="text/x-awk">
    <_comment>AWK script</_comment>
    <magic priority="50">
      <match value="#!/bin/gawk" type="string" offset="0"/>
      <match value="#! /bin/gawk" type="string" offset="0"/>
      <match value="#!/usr/bin/gawk" type="string" offset="0"/>
      <match value="#! /usr/bin/gawk" type="string" offset="0"/>
      <match value="#!/usr/local/bin/gawk" type="string" offset="0"/>
      <match value="#! /usr/local/bin/gawk" type="string" offset="0"/>
      <match value="#!/bin/awk" type="string" offset="0"/>
      <match value="#! /bin/awk" type="string" offset="0"/>
      <match value="#!/usr/bin/awk" type="string" offset="0"/>
      <match value="#! /usr/bin/awk" type="string" offset="0"/>
    </magic>
    <glob pattern="*.awk"/>
    <sub-class-of type="text/plain"/>
  </mime-type>

  <mime-type type="text/x-basic">
    <_comment>Basic source code</_comment>
    <glob pattern="*.bas"/>
    <glob pattern="*.Bas"/>
    <glob pattern="*.BAS"/>
    <sub-class-of type="text/plain"/>
  </mime-type>

  <mime-type type="text/x-c++hdr">
    <_comment>C++ source code header</_comment>
    <glob pattern="*.hpp"/>
    <glob pattern="*.hxx"/>
    <glob pattern="*.hh"/>
    <glob pattern="*.H"/>
    <glob pattern="*.h++"/>
    <glob pattern="*.hp"/>
    <glob pattern="*.HPP"/>
    <sub-class-of type="text/plain"/>
  </mime-type>

  <mime-type type="text/x-c++src">
    <_comment>C++ source code</_comment>
    <glob pattern="*.cpp"/>
    <glob pattern="*.cxx"/>
    <glob pattern="*.cc"/>
    <glob pattern="*.C"/>
    <glob pattern="*.c++"/>
    <glob pattern="*.CPP"/>
    <sub-class-of type="text/plain"/>
  </mime-type>

  <mime-type type="text/x-cgi">
    <_comment>CGI script</_comment>
    <glob pattern="*.cgi"/>
    <sub-class-of type="text/plain"/>
  </mime-type>

  <mime-type type="text/x-chdr">
    <_comment>C source code header</_comment>
    <glob pattern="*.h"/>
    <magic priority="30">
      <match value="#ifndef " type="string" offset="0"/>
    </magic>
    <sub-class-of type="text/plain"/>
  </mime-type>

  <mime-type type="text/x-clojure">
    <_comment>Clojure source code</_comment>
    <glob pattern="*.clj"/>
    <sub-class-of type="text/plain"/>
  </mime-type>

  <mime-type type="text/x-coffeescript">
    <_comment>CoffeeScript source code</_comment>
    <glob pattern="*.coffee"/>
    <sub-class-of type="text/plain"/>
  </mime-type>

  <mime-type type="text/x-csrc">
    <alias type="text/x-c"/>
    <_comment>C source code</_comment>
    <magic priority="30">
      <match value="#include " type="string" offset="0"/>
    </magic>
    <glob pattern="*.c"/>
    <sub-class-of type="text/plain"/>
  </mime-type>

  <mime-type type="text/x-csharp">
    <_comment>C# source code</_comment>
    <glob pattern="*.cs"/>
    <sub-class-of type="text/plain"/>
  </mime-type>

  <mime-type type="text/x-cobol">
    <_comment>COBOL source code</_comment>
    <glob pattern="*.cbl"/>
    <glob pattern="*.Cbl"/>
    <glob pattern="*.CBL"/>
    <glob pattern="*.cob"/>
    <glob pattern="*.Cob"/>
    <glob pattern="*.COB"/>
    <sub-class-of type="text/plain"/>
  </mime-type>

  <mime-type type="text/x-coldfusion">
    <_comment>ColdFusion source code</_comment>
    <glob pattern="*.cfm"/>
    <glob pattern="*.cfml"/>
    <glob pattern="*.cfc"/>
    <sub-class-of type="text/plain"/>
  </mime-type>

  <mime-type type="text/x-common-lisp">
    <_comment>Common Lisp source code</_comment>
    <glob pattern="*.cl"/>
    <glob pattern="*.jl"/>
    <glob pattern="*.lisp"/>
    <glob pattern="*.lsp"/>
    <sub-class-of type="text/plain"/>
  </mime-type>

  <mime-type type="text/x-diff">
    <magic priority="50">
      <match value="diff\ " type="string" offset="0"/>
      <match value="***\ " type="string" offset="0"/>
      <match value="Only\ in\ " type="string" offset="0"/>
      <match value="Common\ subdirectories:\ " type="string" offset="0"/>
      <match value="Index:" type="string" offset="0"/>
    </magic>
    <glob pattern="*.diff"/>
    <glob pattern="*.patch"/>
    <sub-class-of type="text/plain"/>
  </mime-type>

  <mime-type type="text/x-eiffel">
    <_comment>Eiffel source code</_comment>
    <glob pattern="*.e"/>
    <sub-class-of type="text/plain"/>
  </mime-type>

  <mime-type type="text/x-emacs-lisp">
    <_comment>Emacs Lisp source code</_comment>
    <glob pattern="*.el"/>
    <sub-class-of type="text/plain"/>
  </mime-type>

  <mime-type type="text/x-erlang">
    <_comment>Erlang source code</_comment>
    <glob pattern="*.erl"/>
    <sub-class-of type="text/plain"/>
  </mime-type>

  <mime-type type="text/x-expect">
    <_comment>Expect Script</_comment>
    <glob pattern="*.exp"/>
    <sub-class-of type="text/plain"/>
  </mime-type>

  <mime-type type="text/x-forth">
    <_comment>Forth source code</_comment>
    <glob pattern="*.4th"/>
    <sub-class-of type="text/plain"/>
   </mime-type>

  <mime-type type="text/x-fortran">
    <_comment>Fortran source code</_comment>
    <glob pattern="*.f"/>
    <glob pattern="*.F"/>
    <glob pattern="*.for"/>
    <glob pattern="*.f77"/>
    <glob pattern="*.f90"/>
    <sub-class-of type="text/plain"/>
  </mime-type>

  <mime-type type="text/x-go">
    <_comment>Go source code</_comment>
    <glob pattern="*.go"/>
    <sub-class-of type="text/plain"/>
  </mime-type>

  <mime-type type="text/x-groovy">
    <_comment>Groovy source code</_comment>
    <glob pattern="*.groovy"/>
    <sub-class-of type="text/plain"/>
  </mime-type>

  <mime-type type="text/x-haskell">
    <_comment>Haskell source code</_comment>
    <glob pattern="*.hs"/>
    <glob pattern="*.lhs"/>
    <sub-class-of type="text/plain"/>
  </mime-type>

  <mime-type type="text/x-idl">
    <_comment>Inteface Definition Language</_comment>
    <glob pattern="*.idl"/>
    <sub-class-of type="text/plain"/>
  </mime-type>

  <mime-type type="text/x-ini">
    <_comment>Configuration file</_comment>
    <glob pattern="*.ini"/>
    <sub-class-of type="text/plain"/>
  </mime-type>

  <mime-type type="text/x-java-source">
    <_comment>Java source code</_comment>
    <alias type="text/x-java" />
    <glob pattern="*.java"/>
    <sub-class-of type="text/plain"/>
  </mime-type>

  <mime-type type="text/x-java-properties">
    <_comment>Java Properties</_comment>
    <alias type="text/x-properties" />
    <alias type="text/properties" />
    <glob pattern="*.properties"/>
    <sub-class-of type="text/plain"/>
  </mime-type>

  <mime-type type="text/x-jsp">
    <_comment>Java Server Page</_comment>
    <alias type="application/x-httpd-jsp"/>
    <sub-class-of type="text/plain"/>
    <magic priority="50">
      <match value="&lt;%@" type="string" offset="0"/>
      <match value="&lt;%--" type="string" offset="0"/>
    </magic>
    <glob pattern="*.jsp"/>
  </mime-type>

  <mime-type type="text/x-less">
    <_comment>LESS source code</_comment>
    <glob pattern="*.less"/>
    <sub-class-of type="text/plain"/>
  </mime-type>

  <mime-type type="text/x-lex">
    <_comment>Lex/Flex source code</_comment>
    <glob pattern="*.l"/>
    <sub-class-of type="text/plain"/>
  </mime-type>

  <mime-type type="text/x-log">
    <_comment>application log</_comment>
    <glob pattern="*.log"/>
    <sub-class-of type="text/plain"/>
  </mime-type>

  <mime-type type="text/x-lua">
    <_comment>Lua source code</_comment>
    <glob pattern="*.lua"/>
    <sub-class-of type="text/plain"/>
  </mime-type>

  <mime-type type="text/x-ml">
    <_comment>ML source code</_comment>
    <glob pattern="*.ml"/>
    <sub-class-of type="text/plain"/>
  </mime-type>

  <mime-type type="text/x-matlab">
    <_comment>Matlab source code</_comment>
    <!-- Multiple-output function definition -->
    <magic priority="50">
      <match value="function [" type="string" offset="0"/>
    </magic>
    <!-- Single-output or no output function definition -->
    <magic priority="40">
      <match value="function [a-zA-Z][A-Za-z0-9_]{0,5}" type="regex" offset="0"/>
    </magic>
    <!-- Two matlab-style comments fairly early in the file -->
    <magic priority="25">
      <match value="%" type="string" offset="0">
         <match value="\n%" type="string" offset="2:120"/>
      </match>
      <match value="%" type="string" offset="0">
         <match value="\r%" type="string" offset="2:120"/>
      </match>
      <match value="%%" type="string" offset="0">
      </match>
    </magic>
    <!-- <glob pattern="*.m"/> - conflicts with text/x-objcsrc -->
    <sub-class-of type="text/plain"/>
  </mime-type>
  
  <mime-type type="application/x-matlab-data">
    <comment>MATLAB data file</comment>
    <alias type="application/matlab-mat"/>
    <magic priority="50">
      <match value="MATLAB" type="string" offset="0"/>
    </magic>
      <glob pattern="*.mat"/>
  </mime-type>

  <mime-type type="text/x-modula">
    <_comment>Modula source code</_comment>
    <glob pattern="*.m3"/>
    <glob pattern="*.i3"/>
    <glob pattern="*.mg"/>
    <glob pattern="*.ig"/>
    <sub-class-of type="text/plain"/>
  </mime-type>

  <mime-type type="text/x-objcsrc">
    <_comment>Objective-C source code</_comment>
    <glob pattern="*.m"/>
    <sub-class-of type="text/plain"/>
  </mime-type>

  <mime-type type="text/x-ocaml">
    <_comment>Ocaml source code</_comment>
    <glob pattern="*.ocaml"/>
    <glob pattern="*.mli"/>
    <sub-class-of type="text/plain"/>
  </mime-type>

  <mime-type type="text/x-pascal">
    <_comment>Pascal source code</_comment>
    <glob pattern="*.p"/>
    <glob pattern="*.pp"/>
    <glob pattern="*.pas"/>
    <glob pattern="*.PAS"/>
    <glob pattern="*.dpr"/>
    <sub-class-of type="text/plain"/>
  </mime-type>

  <mime-type type="text/x-perl">
    <_comment>Perl script</_comment>
    <magic priority="50">
      <match value="eval \&quot;exec /usr/local/bin/perl" type="string" offset="0"/>
      <match value="#!/bin/perl" type="string" offset="0"/>
      <match value="#!/bin/env perl" type="string" offset="0"/>
      <match value="#!/usr/bin/perl" type="string" offset="0"/>
      <match value="#!/usr/local/bin/perl" type="string" offset="0"/>
    </magic>
    <glob pattern="*.pl"/>
    <glob pattern="*.pm"/>
    <glob pattern="*.al"/>
    <glob pattern="*.perl"/>
    <sub-class-of type="text/plain"/>
  </mime-type>

  <mime-type type="text/x-php">
    <_comment>PHP script</_comment>
    <magic priority="50">
      <match value="&lt;?php" type="string" offset="0"/>
    </magic>
    <glob pattern="*.php"/>
    <glob pattern="*.php3"/>
    <glob pattern="*.php4"/>
    <sub-class-of type="text/plain"/>
  </mime-type>

  <mime-type type="text/x-prolog">
    <_comment>Prolog source code</_comment>
    <glob pattern="*.pro"/>
    <!-- <glob pattern="*.pl"/> - conflicts with text/x-perl -->
    <sub-class-of type="text/plain"/>
  </mime-type>

  <mime-type type="text/x-python">
    <_comment>Python script</_comment>
    <magic priority="50">
      <match value="#!/bin/python" type="string" offset="0"/>
      <match value="#! /bin/python" type="string" offset="0"/>
      <match value="eval &quot;exec /bin/python" type="string" offset="0"/>
      <match value="#!/usr/bin/python" type="string" offset="0"/>
      <match value="#! /usr/bin/python" type="string" offset="0"/>
      <match value="eval &quot;exec /usr/bin/python" type="string" offset="0"/>
      <match value="#!/usr/local/bin/python" type="string" offset="0"/>
      <match value="#! /usr/local/bin/python" type="string" offset="0"/>
      <match value="eval &quot;exec /usr/local/bin/python" type="string" offset="0"/>
      <match value="/bin/env python" type="string" offset="1"/>
    </magic>
    <glob pattern="*.py"/>
    <sub-class-of type="text/plain"/>
  </mime-type>

  <mime-type type="text/x-rst">
    <_comment>reStructuredText source code</_comment>
    <glob pattern="*.rest"/>
    <glob pattern="*.rst"/>
    <glob pattern="*.restx"/>
    <sub-class-of type="text/plain"/>
  </mime-type>

  <mime-type type="text/x-rexx">
    <_comment>Rexx source code</_comment>
    <glob pattern="*.rexx"/>
    <sub-class-of type="text/plain"/>
  </mime-type>

  <mime-type type="text/x-ruby">
    <_comment>Ruby source code</_comment>
    <glob pattern="*.rb"/>
    <sub-class-of type="text/plain"/>
  </mime-type>

  <mime-type type="text/x-scala">
    <_comment>Scala source code</_comment>
    <glob pattern="*.scala"/>
    <sub-class-of type="text/plain"/>
  </mime-type>

  <mime-type type="text/x-scheme">
    <_comment>Scheme source code</_comment>
    <glob pattern="*.scm"/>
    <sub-class-of type="text/plain"/>
  </mime-type>

  <mime-type type="text/x-sed">
    <_comment>Sed code</_comment>
    <glob pattern="*.sed"/>
    <sub-class-of type="text/plain"/>
  </mime-type>

  <mime-type type="text/x-sql">
    <_comment>SQL code</_comment>
    <glob pattern="*.sql"/>
    <sub-class-of type="text/plain"/>
  </mime-type>

  <mime-type type="text/x-setext">
    <glob pattern="*.etx"/>
    <sub-class-of type="text/plain"/>
  </mime-type>

  <mime-type type="text/x-stsrc">
    <_comment>Smalltalk source code</_comment>
    <glob pattern="*.st"/>
    <sub-class-of type="text/plain"/>
  </mime-type>

  <mime-type type="text/x-tcl">
    <alias type="application/x-tcl"/>
    <_comment>Tcl script</_comment>
    <glob pattern="*.itk"/>
    <glob pattern="*.tcl"/>
    <glob pattern="*.tk"/>
    <sub-class-of type="text/plain"/>
  </mime-type>

  <mime-type type="text/x-tika-text-based-message">
    <_comment>Text-based (non-binary) Message</_comment>
  </mime-type>

  <mime-type type="text/x-uuencode">
    <glob pattern="*.uu"/>
  </mime-type>

  <mime-type type="text/x-vbasic">
    <_comment>Visual basic source code</_comment>
    <glob pattern="*.cls"/>
    <glob pattern="*.Cls"/>
    <glob pattern="*.CLS"/>
    <glob pattern="*.frm"/>
    <glob pattern="*.Frm"/>
    <glob pattern="*.FRM"/>
    <sub-class-of type="text/x-basic"/>
  </mime-type>

  <mime-type type="text/x-vbdotnet">
    <_comment>VB.NET source code</_comment>
    <glob pattern="*.vb"/>
    <sub-class-of type="text/x-vbasic"/>
  </mime-type>

  <mime-type type="text/x-vbscript">
    <_comment>VBScript source code</_comment>
    <glob pattern="*.vbs"/>
    <sub-class-of type="text/x-vbasic"/>
  </mime-type>

  <mime-type type="text/x-vcalendar">
    <glob pattern="*.vcs"/>
    <sub-class-of type="text/plain"/>
  </mime-type>

  <mime-type type="text/x-vcard">
    <glob pattern="*.vcf"/>
    <sub-class-of type="text/plain"/>
    <magic priority="50">
      <match value="BEGIN:VCARD" type="string" offset="0"/>
    </magic>
  </mime-type>

  <mime-type type="text/x-verilog">
    <_comment>Verilog source code</_comment>
    <glob pattern="*.v"/>
    <sub-class-of type="text/plain"/>
  </mime-type>

  <mime-type type="text/x-vhdl">
    <_comment>VHDL source code</_comment>
    <glob pattern="*.vhd"/>
    <glob pattern="*.vhdl"/>
    <sub-class-of type="text/plain"/>
  </mime-type>

  <mime-type type="text/x-web-markdown">
    <_comment>Markdown source code</_comment>
    <glob pattern="*.md"/>
    <glob pattern="*.mdtext"/>
    <glob pattern="*.mkd"/>
    <glob pattern="*.markdown"/>
    <sub-class-of type="text/plain"/>
  </mime-type>

  <mime-type type="text/x-yacc">
    <_comment>Yacc/Bison source code</_comment>
    <glob pattern="*.y"/>
    <sub-class-of type="text/plain"/>
  </mime-type>

  <mime-type type="text/x-yaml">
    <_comment>YAML source code</_comment>
    <glob pattern="*.yaml"/>
    <sub-class-of type="text/plain"/>
  </mime-type>

  <mime-type type="video/3gpp">
    <magic priority="60">
      <match value="ftyp3ge6" type="string" offset="4"/>
      <match value="ftyp3ge7" type="string" offset="4"/>
      <match value="ftyp3gg6" type="string" offset="4"/>
      <match value="ftyp3gp1" type="string" offset="4"/>
      <match value="ftyp3gp2" type="string" offset="4"/>
      <match value="ftyp3gp3" type="string" offset="4"/>
      <match value="ftyp3gp4" type="string" offset="4"/>
      <match value="ftyp3gp5" type="string" offset="4"/>
      <match value="ftyp3gp6" type="string" offset="4"/>
      <match value="ftyp3gs7" type="string" offset="4"/>
    </magic>
    <glob pattern="*.3gp"/>
  </mime-type>
  <mime-type type="video/3gpp-tt"/>
  <mime-type type="video/3gpp2">
    <magic priority="60">
      <match value="ftyp3g2a" type="string" offset="4"/>
      <match value="ftyp3g2b" type="string" offset="4"/>
      <match value="ftyp3g2c" type="string" offset="4"/>
    </magic>
    <glob pattern="*.3g2"/>
  </mime-type>
  <mime-type type="video/bmpeg"/>
  <mime-type type="video/bt656"/>
  <mime-type type="video/celb"/>
  <mime-type type="video/dv"/>
  <mime-type type="video/example"/>
  <mime-type type="video/h261">
    <glob pattern="*.h261"/>
  </mime-type>
  <mime-type type="video/h263">
    <glob pattern="*.h263"/>
  </mime-type>
  <mime-type type="video/h263-1998"/>
  <mime-type type="video/h263-2000"/>
  <mime-type type="video/h264">
    <glob pattern="*.h264"/>
  </mime-type>
  <mime-type type="video/jpeg">
    <glob pattern="*.jpgv"/>
  </mime-type>
  <mime-type type="video/jpeg2000"/>

  <mime-type type="video/mj2">
    <sub-class-of type="image/x-jp2-container" />
    <acronym>MJ2</acronym>
    <_comment>JPEG 2000 Part 3 (Motion JPEG, MJ2)</_comment>
    <magic priority="50">
      <match value="0x0000000C6A5020200D0A870A" type="string" offset="0">
        <match value="0x6d6a7032" type="string" offset="20"/>
      </match>
    </magic>
    <glob pattern="*.mj2"/>
    <glob pattern="*.mjp2"/>
  </mime-type>

  <mime-type type="video/mp1s"/>
  <mime-type type="video/mp2p"/>
  <mime-type type="video/mp2t"/>

  <mime-type type="video/mp4">
    <magic priority="60">
      <match value="ftypmp41" type="string" offset="4"/>
      <match value="ftypmp42" type="string" offset="4"/>
    </magic>
    <glob pattern="*.mp4"/>
    <glob pattern="*.mp4v"/>
    <glob pattern="*.mpg4"/>
    <sub-class-of type="video/quicktime" />
  </mime-type>
  <mime-type type="video/mp4v-es"/>

  <mime-type type="video/mpeg">
    <_comment>MPEG Movie Clip</_comment>
    <magic priority="50">
      <match value="\000\000\001\263" type="string" offset="0"/>
      <match value="\000\000\001\272" type="string" offset="0"/>
    </magic>
    <glob pattern="*.mpeg"/>
    <glob pattern="*.mpg"/>
    <glob pattern="*.mpe"/>
    <glob pattern="*.m1v"/>
    <glob pattern="*.m2v"/>
  </mime-type>

  <mime-type type="video/mpeg4-generic"/>
  <mime-type type="video/mpv"/>
  <mime-type type="video/nv"/>

  <mime-type type="video/ogg">
    <_comment>Ogg Vorbis Video</_comment>
    <glob pattern="*.ogv"/>
    <sub-class-of type="application/ogg"/>
  </mime-type>

  <mime-type type="video/daala">
    <_comment>Ogg Daala Video</_comment>
    <alias type="video/x-daala"/>
    <magic priority="60">
      <!-- Assumes Video stream comes before Audio, may not always -->
      <match value="OggS\000.......................\x80daala" type="string"
             mask="0xFFFFFFFF00000000000000000000000000000000000000000000000000FFFFFFFFFFFF"
             offset="0"/>
    </magic>
    <sub-class-of type="video/ogg"/>
  </mime-type>

  <mime-type type="video/theora">
    <_comment>Ogg Theora Video</_comment>
    <alias type="video/x-theora"/>
    <magic priority="60">
      <!-- Assumes Video stream comes before Audio, may not always -->
      <match value="OggS\000.......................\x80theora" type="string"
             mask="0xFFFFFFFF00000000000000000000000000000000000000000000000000FFFFFFFFFFFFFF"
             offset="0"/>
    </magic>
    <sub-class-of type="video/ogg"/>
  </mime-type>

  <mime-type type="video/x-dirac">
    <_comment>Ogg Packaged Dirac Video</_comment>
    <magic priority="60">
      <match value="OggS\000.......................BBCD" type="string"
             mask="0xFFFFFFFF00000000000000000000000000000000000000000000000000FFFFFFFF"
             offset="0"/>
    </magic>
    <glob pattern="*.drc"/>
    <sub-class-of type="video/ogg"/>
  </mime-type>

  <mime-type type="video/x-ogm">
    <_comment>Ogg Packaged OGM Video</_comment>
    <magic priority="60">
      <!-- Assumes Video stream comes before Audio, may not always -->
      <match value="OggS\000.......................video" type="string"
             mask="0xFFFFFFFF00000000000000000000000000000000000000000000000000FFFFFFFFFF"
             offset="0"/>
    </magic>
    <glob pattern="*.ogm"/>
    <sub-class-of type="video/ogg"/>
  </mime-type>

  <mime-type type="video/x-ogguvs">
    <_comment>Ogg Packaged Raw UVS Video</_comment>
    <alias type="video/x-ogg-uvs"/>
    <magic priority="60">
      <match value="OggS\000.......................UVS " type="string"
             mask="0xFFFFFFFF00000000000000000000000000000000000000000000000000FFFFFFFF"
             offset="0"/>
    </magic>
    <sub-class-of type="video/ogg"/>
  </mime-type>

  <mime-type type="video/x-oggyuv">
    <_comment>Ogg Packaged Raw YUV Video</_comment>
    <alias type="video/x-ogg-yuv"/>
    <magic priority="60">
      <match value="OggS\000.......................\001YUV" type="string"
             mask="0xFFFFFFFF00000000000000000000000000000000000000000000000000FFFFFFFF"
             offset="0"/>
    </magic>
    <sub-class-of type="video/ogg"/>
  </mime-type>

  <mime-type type="video/x-oggrgb">
    <_comment>Ogg Packaged Raw RGB Video</_comment>
    <alias type="video/x-ogg-rgb"/>
    <magic priority="60">
      <match value="OggS\000.......................\001RGB" type="string"
             mask="0xFFFFFFFF00000000000000000000000000000000000000000000000000FFFFFFFF"
             offset="0"/>
    </magic>
    <sub-class-of type="video/ogg"/>
  </mime-type>

  <mime-type type="video/parityfec"/>
  <mime-type type="video/pointer"/>

  <mime-type type="video/quicktime">
    <_comment>QuickTime Video</_comment>
    <magic priority="50">
      <match value="moov" type="string" offset="4"/>
      <match value="mdat" type="string" offset="4"/>
      <match value="wide" type="string" offset="4"/>
      <match value="free" type="string" offset="4"/>
      <!-- General match, specific ftypXXX ones present for subtypes -->
      <match value="ftyp" type="string" offset="4"/>
    </magic>
    <glob pattern="*.qt"/>
    <glob pattern="*.mov"/>
    <sub-class-of type="application/quicktime" />
  </mime-type>

  <mime-type type="video/raw"/>
  <mime-type type="video/rtp-enc-aescm128"/>
  <mime-type type="video/rtx"/>
  <mime-type type="video/smpte292m"/>
  <mime-type type="video/ulpfec"/>
  <mime-type type="video/vc1"/>
  <mime-type type="video/vnd.cctv"/>
  <mime-type type="video/vnd.dlna.mpeg-tts"/>
  <mime-type type="video/vnd.fvt">
    <glob pattern="*.fvt"/>
  </mime-type>
  <mime-type type="video/vnd.hns.video"/>
  <mime-type type="video/vnd.iptvforum.1dparityfec-1010"/>
  <mime-type type="video/vnd.iptvforum.1dparityfec-2005"/>
  <mime-type type="video/vnd.iptvforum.2dparityfec-1010"/>
  <mime-type type="video/vnd.iptvforum.2dparityfec-2005"/>
  <mime-type type="video/vnd.iptvforum.ttsavc"/>
  <mime-type type="video/vnd.iptvforum.ttsmpeg2"/>
  <mime-type type="video/vnd.motorola.video"/>
  <mime-type type="video/vnd.motorola.videop"/>
  <mime-type type="video/vnd.mpegurl">
    <glob pattern="*.mxu"/>
    <glob pattern="*.m4u"/>
  </mime-type>
  <mime-type type="video/vnd.ms-playready.media.pyv">
    <glob pattern="*.pyv"/>
  </mime-type>
  <mime-type type="video/vnd.nokia.interleaved-multimedia"/>
  <mime-type type="video/vnd.nokia.videovoip"/>
  <mime-type type="video/vnd.objectvideo"/>
  <mime-type type="video/vnd.sealed.mpeg1"/>
  <mime-type type="video/vnd.sealed.mpeg4"/>
  <mime-type type="video/vnd.sealed.swf"/>
  <mime-type type="video/vnd.sealedmedia.softseal.mov"/>
  <mime-type type="video/vnd.vivo">
    <glob pattern="*.viv"/>
  </mime-type>
  <mime-type type="video/x-f4v">
    <glob pattern="*.f4v"/>
  </mime-type>

  <mime-type type="video/x-flc">
    <glob pattern="*.flc"/>
  </mime-type>

  <mime-type type="video/x-fli">
    <glob pattern="*.fli"/>
  </mime-type>

  <mime-type type="video/x-flv">
    <magic priority="50">
      <match value="FLV" type="string" offset="0"/>
    </magic>
    <glob pattern="*.flv"/>
  </mime-type>

  <mime-type type="video/x-jng">
    <magic priority="50">
      <match value="\x8bJNG" type="string" offset="0"/>
    </magic>
    <glob pattern="*.jng"/>
  </mime-type>

  <mime-type type="video/x-m4v">
    <magic priority="60">
      <match value="ftypM4V " type="string" offset="4"/>
      <match value="ftypM4VH" type="string" offset="4"/>
      <match value="ftypM4VP" type="string" offset="4"/>
    </magic>
    <glob pattern="*.m4v"/>
    <sub-class-of type="video/mp4" />
  </mime-type>

  <mime-type type="video/x-mng">
    <magic priority="50">
      <match value="\x8aMNG" type="string" offset="0"/>
    </magic>
    <glob pattern="*.mng"/>
  </mime-type>

  <mime-type type="video/x-ms-asf">
    <glob pattern="*.asf"/>
    <glob pattern="*.asx"/>
    <magic>
       <match value="0x3026b275" type="big32" offset="0" />
    </magic>
  </mime-type>
  <mime-type type="video/x-ms-wm">
    <glob pattern="*.wm"/>
  </mime-type>
  <mime-type type="video/x-ms-wmv">
    <sub-class-of type="video/x-ms-asf" />
    <glob pattern="*.wmv"/>
    <magic priority="60">
       <match value="Windows Media Video" type="unicodeLE" offset="0:8192" />
       <match value="VC-1 Advanced Profile" type="unicodeLE" offset="0:8192" />
    </magic>
  </mime-type>
  <mime-type type="video/x-ms-wmx">
    <glob pattern="*.wmx"/>
  </mime-type>
  <mime-type type="video/x-ms-wvx">
    <glob pattern="*.wvx"/>
  </mime-type>

  <mime-type type="video/x-msvideo">
    <_comment>Audio Video Interleave File</_comment>
    <alias type="video/avi"/>
    <alias type="video/msvideo"/>
    <magic priority="50">
      <match value="RIFF....AVI " type="string" offset="0"
             mask="0xFFFFFFFF00000000FFFFFFFF"/>
      <match offset="8" type="string" value="\x41\x56\x49\x20"/>
    </magic>
    <glob pattern="*.avi"/>
  </mime-type>

  <mime-type type="video/x-sgi-movie">
    <magic priority="50">
      <match value="MOVI" type="string" offset="0"/>
    </magic>
    <glob pattern="*.movie"/>
  </mime-type>

  <mime-type type="application/x-matroska">
    <_comment>Matroska Media Container</_comment>
    <!-- Common magic across all Matroska varients -->
    <!-- For full detection, we need a custom Detector, see TIKA-1180 -->
    <magic priority="40">
      <match value="0x1A45DFA3" type="string" offset="0" />
    </magic>
  </mime-type>

  <mime-type type="video/x-matroska">
    <sub-class-of type="application/x-matroska"/>
    <glob pattern="*.mkv" />
    <!-- Note: The magic value below isn't present in all MKV files -->
    <magic priority="50">
      <match value="0x1A45DFA3934282886D6174726F736B61" type="string" offset="0" />
    </magic>
  </mime-type>
  <mime-type type="audio/x-matroska">
    <sub-class-of type="application/x-matroska"/>
    <glob pattern="*.mka" />
  </mime-type>

  <mime-type type="video/webm">
    <sub-class-of type="application/x-matroska"/>
    <glob pattern="*.webm" />
  </mime-type>

  <mime-type type="x-conference/x-cooltalk">
    <_comment>Cooltalk Audio</_comment>
    <glob pattern="*.ice"/>
  </mime-type>

  <mime-type type="application/x-fictionbook+xml">
      <_comment>FictionBook document</_comment>
      <sub-class-of type="application/xml"/>
      <root-XML namespaceURI="http://www.gribuser.ru/xml/fictionbook/2.0" localName="FictionBook"/>
      <glob pattern="*.fb2"/>
  </mime-type>

    <mime-type type="text/x-asciidoc">
    <_comment>Asciidoc source code</_comment>
    <glob pattern="*.asciidoc"/>
    <glob pattern="*.adoc"/>
    <glob pattern="*.ad"/>
    <glob pattern="*.ad.txt"/>
    <glob pattern="*.adoc.txt"/>
    <sub-class-of type="text/plain"/>
  </mime-type>

  <mime-type type="text/x-d">
    <_comment>D source code</_comment>
    <glob pattern="*.d"/>
    <sub-class-of type="text/plain"/>
  </mime-type>

  <mime-type type="text/x-haml">
    <_comment>HAML source code</_comment>
    <glob pattern="*.haml"/>
    <sub-class-of type="text/plain"/>
  </mime-type>

  <mime-type type="text/x-haxe">
    <_comment>Haxe source code</_comment>
    <glob pattern="*.hx"/>
    <sub-class-of type="text/plain"/>
  </mime-type>

  <mime-type type="text/x-rsrc">
    <_comment>R source code</_comment>
    <glob pattern="*.r"/>
    <sub-class-of type="text/plain"/>
  </mime-type>

</mime-info><|MERGE_RESOLUTION|>--- conflicted
+++ resolved
@@ -1517,14 +1517,8 @@
   </mime-type>
   <mime-type type="application/vnd.ms-asf"/>
   <mime-type type="application/vnd.ms-cab-compressed">
-<<<<<<< HEAD
-   <magic priority="50">
-      <match value="MCSF" type="string" offset="0">
-      </match>
-=======
     <magic priority="50">
       <match value="MSCF\000\000\000\000" type="string" offset="0"/>
->>>>>>> 1caa4fb6
     </magic>
     <glob pattern="*.cab"/>
   </mime-type>
@@ -3417,16 +3411,10 @@
   </mime-type>
 
   <mime-type type="application/x-mobipocket-ebook">
-<<<<<<< HEAD
-   <magic priority="50">
-      <match value="BOOKMOBI" type="string" offset="60"> 
-     </match>
-=======
     <acronym>MOBI</acronym>
     <_comment>Mobipocket Ebook</_comment>
     <magic priority="60">
-      <match value="BOOKMOBI" type="string" offset="23" />
->>>>>>> 1caa4fb6
+      <match value="BOOKMOBI" type="string" offset="0:60" />
     </magic>
     <glob pattern="*.prc"/>
     <glob pattern="*.mobi"/>
