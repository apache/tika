/*
 * Licensed to the Apache Software Foundation (ASF) under one or more
 * contributor license agreements.  See the NOTICE file distributed with
 * this work for additional information regarding copyright ownership.
 * The ASF licenses this file to You under the Apache License, Version 2.0
 * (the "License"); you may not use this file except in compliance with
 * the License.  You may obtain a copy of the License at
 *
 *     http://www.apache.org/licenses/LICENSE-2.0
 *
 * Unless required by applicable law or agreed to in writing, software
 * distributed under the License is distributed on an "AS IS" BASIS,
 * WITHOUT WARRANTIES OR CONDITIONS OF ANY KIND, either express or implied.
 * See the License for the specific language governing permissions and
 * limitations under the License.
 */
package org.apache.tika.config.loader;

import java.io.IOException;
import java.io.InputStream;
import java.nio.file.Files;
import java.nio.file.Path;
import java.util.ArrayList;
import java.util.Collections;
import java.util.Iterator;
import java.util.LinkedHashMap;
import java.util.List;
import java.util.Map;
import java.util.Set;

import com.fasterxml.jackson.databind.JsonNode;
import com.fasterxml.jackson.databind.ObjectMapper;

import org.apache.tika.exception.TikaConfigException;

/**
 * Parsed representation of a Tika JSON configuration file.
 * Provides access to component configurations by type (parsers, detectors, etc.).
 *
 * <p>This class serves as the single source of truth for JSON parsing across
 * core Tika (parsers, detectors) and tika-pipes (fetchers, emitters) components.
 * It performs no validation - consumers validate only their own keys.
 *
 * <p><b>Unified Configuration Usage:</b>
 * <pre>
 * // Parse config once
 * TikaJsonConfig jsonConfig = TikaJsonConfig.load(Paths.get("config.json"));
 *
 * // Load core Tika components (same classloader)
 * TikaLoader tikaLoader = TikaLoader.load(jsonConfig);
 * Parser parser = tikaLoader.loadParsers();
 * Detector detector = tikaLoader.loadDetectors();
 *
 * // Load pipes/plugin components (different classloader)
 * TikaPluginManager pluginManager = TikaPluginManager.load(jsonConfig);
 * pluginManager.loadPlugins();
 * pluginManager.startPlugins();
 *
 * // Extract config for plugins (crosses classloader boundary as string)
 * JsonNode fetchersNode = jsonConfig.getRootNode().get("fetchers");
 * if (fetchersNode != null) {
 *     String fetcherConfigJson = fetchersNode.toString();
 *     // Pass string to plugin - safe across classloader boundary
 * }
 * </pre>
 *
 * <p><b>JSON structure:</b>
 * <pre>
 * {
 *   // Core Tika components (validated by TikaLoader)
 *   "parsers": [
<<<<<<< HEAD
 *     { "pdf-parser": { "_mime-include": ["application/pdf"], "ocrStrategy": "AUTO", ... } },
 *     { "html-parser": { ... } },
 *     { "default-parser": { "_exclude": ["some-parser"] } }
=======
 *     { "pdf-parser": { "_mime-include": ["application/pdf"], "ocrStrategy": "AUTO" } },
 *     "html-parser",                    // String shorthand for no-config components
 *     { "default-parser": { "_exclude": ["ocr-parser"] } }
>>>>>>> a66b33f6
 *   ],
 *   "detectors": [
 *     "poifs-container-detector",       // String shorthand
 *     { "mime-types": { "markLimit": 10000 } }
 *   ],
 *
 *   // Pipes components (validated by validateKeys())
 *   "plugin-roots": ["/path/to/plugins"],
 *   "fetchers": [...],
 *   "emitters": [...]
 * }
 * </pre>
 *
 * <p>All components use array format for explicit ordering.
<<<<<<< HEAD
 * Parsers support decoration via "_mime-include" and "_mime-exclude" fields.
=======
 * Components without configuration can use string shorthand: "component-name"
 * instead of { "component-name": {} }.
 * Parsers support mime filtering via "_mime-include" and "_mime-exclude" fields.
>>>>>>> a66b33f6
 * Special "default-parser" entry enables SPI fallback for unlisted parsers.
 */
public class TikaJsonConfig {

    /**
     * Known top-level configuration keys across core Tika and pipes/plugins.
     * Only kebab-case names are allowed.
     */
    private static final Set<String> KNOWN_KEYS = Set.of(
            // Globals
            "maxJsonStringFieldLength",
            "service-loader",
            "xml-reader-utils",
            // Core Tika component keys
            "parsers",
            "detectors",
            "encoding-detectors",
            "metadata-filters",
            "renderers",
            "translator",
            "auto-detect-parser",
            "server",

            // Pipes/plugin keys
            "fetchers",
            "emitters",
            "pipes-iterator",
            "pipes-reporters",
            "pipes",
            "plugin-roots"
    );

    private static final ObjectMapper OBJECT_MAPPER =
            PolymorphicObjectMapperFactory.getMapper();

    private final JsonNode rootNode;
    private final Map<String, Map<String, JsonNode>> componentsByType;
    private final Map<String, List<Map.Entry<String, JsonNode>>> arrayComponentsByType;

    private TikaJsonConfig(JsonNode rootNode) {
        this.rootNode = rootNode;
        this.componentsByType = parseObjectComponents(rootNode);
        this.arrayComponentsByType = parseArrayComponents(rootNode);
    }

    /**
     * Loads configuration from a file.
     *
     * @param configPath the path to the JSON configuration file
     * @return the parsed configuration
     * @throws TikaConfigException if loading or parsing fails
     */
    public static TikaJsonConfig load(Path configPath) throws TikaConfigException {
        try (InputStream in = Files.newInputStream(configPath)) {
            return load(in);
        } catch (IOException e) {
            throw new TikaConfigException("Failed to load config from: " + configPath, e);
        }
    }

    /**
     * Loads configuration from an input stream.
     *
     * @param inputStream the input stream containing JSON configuration
     * @return the parsed configuration
     * @throws TikaConfigException if loading or parsing fails
     */
    public static TikaJsonConfig load(InputStream inputStream) throws TikaConfigException {
        try {
            JsonNode rootNode = OBJECT_MAPPER.readTree(inputStream);
            TikaJsonConfig tikaJsonConfig = new TikaJsonConfig(rootNode);
            tikaJsonConfig.validateKeys();
            return tikaJsonConfig;
        } catch (IOException e) {
            throw new TikaConfigException("Failed to parse JSON configuration", e);
        }
    }

    /**
     * Creates an empty configuration (no config file).
     * All components will be loaded from SPI.
     *
     * @return an empty configuration
     */
    public static TikaJsonConfig loadDefault() {
        JsonNode emptyNode = OBJECT_MAPPER.createObjectNode();
        return new TikaJsonConfig(emptyNode);
    }

    /**
     * Gets component configurations for a specific type (object format - used for parsers).
     *
     * @param componentType the component type (e.g., "parsers")
     * @return map of component name to configuration JSON, or empty map if type not found
     */
    public Map<String, JsonNode> getComponents(String componentType) {
        return componentsByType.getOrDefault(componentType, Collections.emptyMap());
    }

    /**
     * Gets component configurations for a specific type (array format - used for detectors, etc.).
     *
     * @param componentType the component type (e.g., "detectors")
     * @return ordered list of (name, config) entries, or empty list if type not found
     */
    public List<Map.Entry<String, JsonNode>> getArrayComponents(String componentType) {
        return arrayComponentsByType.getOrDefault(componentType, Collections.emptyList());
    }

    /**
     * Checks if a component type has any configured components (object format).
     *
     * @param componentType the component type
     * @return true if the type has configurations
     */
    public boolean hasComponents(String componentType) {
        Map<String, JsonNode> components = componentsByType.get(componentType);
        return components != null && !components.isEmpty();
    }

    /**
     * Checks if a component type has any configured components (array format).
     *
     * @param componentType the component type
     * @return true if the type has configurations
     */
    public boolean hasArrayComponents(String componentType) {
        List<Map.Entry<String, JsonNode>> components = arrayComponentsByType.get(componentType);
        return components != null && !components.isEmpty();
    }

    /**
     * Checks if a component type section exists in the config (even if empty).
     *
     * @param componentType the component type
     * @return true if the section exists
     */
    public boolean hasComponentSection(String componentType) {
        return rootNode.has(componentType);
    }

    /**
     * Gets the raw root JSON node.
     *
     * @return the root node
     */
    public JsonNode getRootNode() {
        return rootNode;
    }

    private Map<String, Map<String, JsonNode>> parseObjectComponents(JsonNode root) {
        Map<String, Map<String, JsonNode>> result = new LinkedHashMap<>();

        if (root == null || !root.isObject()) {
            return result;
        }

        for (Map.Entry<String, JsonNode> entry : root.properties()) {
            String componentType = entry.getKey();
            JsonNode typeNode = entry.getValue();

            // Only process object nodes (used for parsers)
            if (!typeNode.isObject()) {
                continue;
            }

            Map<String, JsonNode> components = new LinkedHashMap<>();
            for (Map.Entry<String, JsonNode> componentEntry : typeNode.properties()) {
                components.put(componentEntry.getKey(), componentEntry.getValue());
            }

            if (!components.isEmpty()) {
                result.put(componentType, components);
            }
        }

        return result;
    }

    private Map<String, List<Map.Entry<String, JsonNode>>> parseArrayComponents(JsonNode root) {
        Map<String, List<Map.Entry<String, JsonNode>>> result = new LinkedHashMap<>();

        if (root == null || !root.isObject()) {
            return result;
        }

        for (Map.Entry<String, JsonNode> entry : root.properties()) {
            String componentType = entry.getKey();
            JsonNode typeNode = entry.getValue();

            // Only process array nodes (used for detectors, filters, etc.)
            if (!typeNode.isArray()) {
                continue;
            }

            List<Map.Entry<String, JsonNode>> components = new ArrayList<>();

            for (JsonNode arrayItem : typeNode) {
                if (arrayItem.isTextual()) {
                    // String shorthand: "component-name" -> treat as { "component-name": {} }
                    String componentName = arrayItem.asText();
                    components.add(Map.entry(componentName, OBJECT_MAPPER.createObjectNode()));
                } else if (arrayItem.isObject()) {
                    // Object syntax: { "component-name": {...config...} }
                    for (Map.Entry<String, JsonNode> componentEntry : arrayItem.properties()) {
                        components.add(Map.entry(componentEntry.getKey(), componentEntry.getValue()));
                        break; // Only take the first field
                    }
                }
                // Skip other types (null, numbers, arrays, etc.)
            }

            if (!components.isEmpty()) {
                result.put(componentType, components);
            }
        }

        return result;
    }

    /**
     * Deserializes a configuration value for the given key.
     *
     * @param key the configuration key
     * @param clazz the target class
     * @param <T> the type to deserialize to
     * @return the deserialized value, or null if key doesn't exist
     * @throws IOException if deserialization fails
     */
    public <T> T deserialize(String key, Class<T> clazz) throws IOException {
        JsonNode node = rootNode.get(key);
        if (node == null || node.isNull()) {
            return null;
        }
        return OBJECT_MAPPER.treeToValue(node, clazz);
    }

    /**
     * Checks if a configuration key exists.
     *
     * @param key the configuration key
     * @return true if the key exists and is not null
     */
    public boolean hasKey(String key) {
        return rootNode.has(key) && !rootNode.get(key).isNull();
    }

    /**
     * Validates that all top-level configuration keys are known or custom extensions.
     * <p>
     * This catches typos like "parser" instead of "parsers" or "pipes-reporter"
     * instead of "pipes-reporters".
     * <p>
     * The "other-configs" node is allowed for custom configurations.
     *
     * @throws TikaConfigException if unknown keys are found
     */
    private void validateKeys() throws TikaConfigException {
        if (rootNode == null || !rootNode.isObject()) {
            return;
        }

        Iterator<String> fieldNames = rootNode.fieldNames();
        List<String> unknownKeys = new ArrayList<>();

        while (fieldNames.hasNext()) {
            String key = fieldNames.next();

            // Ignore custom configs node
            if (key.equals("other-configs")) {
                continue;
            }

            // Must be a known key
            if (!KNOWN_KEYS.contains(key)) {
                unknownKeys.add(key);
            }
        }

        if (!unknownKeys.isEmpty()) {
            throw new TikaConfigException(
                    "Unknown configuration key(s): " + unknownKeys + ". " +
                    "Valid keys: " + KNOWN_KEYS + " " +
                    "(or use 'other-configs' node for custom keys)");
        }
    }

    @Override
    public String toString() {
        return "TikaJsonConfig{" + "rootNode=" + rootNode + '}';
    }
}<|MERGE_RESOLUTION|>--- conflicted
+++ resolved
@@ -69,15 +69,12 @@
  * {
  *   // Core Tika components (validated by TikaLoader)
  *   "parsers": [
-<<<<<<< HEAD
  *     { "pdf-parser": { "_mime-include": ["application/pdf"], "ocrStrategy": "AUTO", ... } },
  *     { "html-parser": { ... } },
  *     { "default-parser": { "_exclude": ["some-parser"] } }
-=======
  *     { "pdf-parser": { "_mime-include": ["application/pdf"], "ocrStrategy": "AUTO" } },
  *     "html-parser",                    // String shorthand for no-config components
  *     { "default-parser": { "_exclude": ["ocr-parser"] } }
->>>>>>> a66b33f6
  *   ],
  *   "detectors": [
  *     "poifs-container-detector",       // String shorthand
@@ -92,13 +89,10 @@
  * </pre>
  *
  * <p>All components use array format for explicit ordering.
-<<<<<<< HEAD
  * Parsers support decoration via "_mime-include" and "_mime-exclude" fields.
-=======
  * Components without configuration can use string shorthand: "component-name"
  * instead of { "component-name": {} }.
  * Parsers support mime filtering via "_mime-include" and "_mime-exclude" fields.
->>>>>>> a66b33f6
  * Special "default-parser" entry enables SPI fallback for unlisted parsers.
  */
 public class TikaJsonConfig {
