--- conflicted
+++ resolved
@@ -50,13 +50,10 @@
 import org.apache.tika.parser.Parser;
 import org.apache.tika.renderer.CompositeRenderer;
 import org.apache.tika.renderer.Renderer;
-<<<<<<< HEAD
 import org.apache.tika.sax.BasicContentHandlerFactory;
 import org.apache.tika.sax.ContentHandlerFactory;
-=======
 import org.apache.tika.serialization.ComponentConfig;
 import org.apache.tika.serialization.ComponentNameResolver;
->>>>>>> 7109dcf0
 import org.apache.tika.serialization.JsonMetadata;
 import org.apache.tika.serialization.JsonMetadataList;
 
@@ -148,15 +145,12 @@
 
     // Special cached instances that aren't standard components
     private Parser autoDetectParser;
-<<<<<<< HEAD
     private Detector detectors;
     private EncodingDetector encodingDetectors;
     private MetadataFilter metadataFilter;
     private ContentHandlerFactory contentHandlerFactory;
     private Renderer renderers;
     private Translator translator;
-=======
->>>>>>> 7109dcf0
     private ConfigLoader configLoader;
     private GlobalSettings globalSettings;
 
