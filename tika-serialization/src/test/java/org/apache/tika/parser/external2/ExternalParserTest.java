/*
 * Licensed to the Apache Software Foundation (ASF) under one or more
 * contributor license agreements.  See the NOTICE file distributed with
 * this work for additional information regarding copyright ownership.
 * The ASF licenses this file to You under the Apache License, Version 2.0
 * (the "License"); you may not use this file except in compliance with
 * the License.  You may obtain a copy of the License at
 *
 *     http://www.apache.org/licenses/LICENSE-2.0
 *
 * Unless required by applicable law or agreed to in writing, software
 * distributed under the License is distributed on an "AS IS" BASIS,
 * WITHOUT WARRANTIES OR CONDITIONS OF ANY KIND, either express or implied.
 * See the License for the specific language governing permissions and
 * limitations under the License.
 */
package org.apache.tika.parser.external2;

import static org.junit.jupiter.api.Assertions.assertEquals;
import static org.junit.jupiter.api.Assumptions.assumeTrue;

import java.nio.charset.StandardCharsets;
import java.util.List;

import org.junit.jupiter.api.Test;
import org.xml.sax.ContentHandler;
import org.xml.sax.helpers.DefaultHandler;

import org.apache.tika.TikaTest;
import org.apache.tika.config.loader.TikaLoader;
import org.apache.tika.io.TikaInputStream;
import org.apache.tika.metadata.Metadata;
import org.apache.tika.parser.CompositeParser;
import org.apache.tika.parser.ParseContext;
import org.apache.tika.parser.Parser;
import org.apache.tika.parser.ParserDecorator;
import org.apache.tika.parser.RegexCaptureParser;

public class ExternalParserTest extends TikaTest {

    @Test
    public void testConfigRegexCaptureParser() throws Exception {
        assumeTrue(org.apache.tika.parser.external.ExternalParser.check(new String[]{
                "file", "--version"
        }));
        TikaLoader loader = TikaLoader.load(getConfigPath(getClass(), "TIKA-3557.json"));
        CompositeParser p = (CompositeParser) loader.loadParsers();
        assertEquals(1, p.getAllComponentParsers().size());
        Parser parser = p.getAllComponentParsers().get(0);
        // When _mime-include is used, the parser is wrapped in a ParserDecorator
        ExternalParser externalParser = (parser instanceof ParserDecorator)
                ? (ExternalParser) ((ParserDecorator) parser).getWrappedParser()
                : (ExternalParser) parser;

        Parser outputParser = externalParser.getOutputParser();
        assertEquals(RegexCaptureParser.class, outputParser.getClass());

        Metadata m = new Metadata();
        ContentHandler contentHandler = new DefaultHandler();
        String output = "Something\n" +
                "Title: the quick brown fox\n" +
                "Author: jumped over\n" +
                "Created: 10/20/2024";
<<<<<<< HEAD
        try (TikaInputStream stream = TikaInputStream.get(output.getBytes(StandardCharsets.UTF_8))) {
            outputParser.parse(stream, contentHandler, m, new ParseContext());
=======
        try (TikaInputStream tis = TikaInputStream.get(output.getBytes(StandardCharsets.UTF_8))) {
            outputParser.parse(tis, contentHandler, m, new ParseContext());
>>>>>>> 25cb0e93
        }
        assertEquals("the quick brown fox", m.get("title"));
    }

    @Test
    public void testConfigBasic() throws Exception {
        assumeTrue(org.apache.tika.parser.external.ExternalParser.check(new String[]{"file", "--version"}));
        TikaLoader loader = TikaLoader.load(getConfigPath(getClass(), "TIKA-3557-no-output-parser.json"));
        CompositeParser p = (CompositeParser) loader.loadParsers();
        assertEquals(1, p.getAllComponentParsers().size());
        Parser parser = p.getAllComponentParsers().get(0);
        // When _mime-include is used, the parser is wrapped in a ParserDecorator
        ExternalParser externalParser = (parser instanceof ParserDecorator)
                ? (ExternalParser) ((ParserDecorator) parser).getWrappedParser()
                : (ExternalParser) parser;

        XMLResult xmlResult = getXML("example.xml", externalParser);
        assertContains("<body>text/xml</body>", xmlResult.xml.replaceAll("[\r\n]", ""));
    }

    @Test
    public void testExifTool() throws Exception {
        assumeTrue(org.apache.tika.parser.external.ExternalParser.check(new String[]{"exiftool",
                "-ver"}));
        TikaLoader loader = TikaLoader.load(getConfigPath(getClass(), "TIKA-3557-exiftool-example.json"));
        Parser p = loader.loadAutoDetectParser();
        //this was the smallest pdf we had
        List<Metadata> metadataList = getRecursiveMetadata("testOverlappingText.pdf", p);
        assertEquals(1, metadataList.size());
        Metadata m = metadataList.get(0);
        assertEquals("application/pdf", m.get("mime"));
        assertEquals("1", m.get("pages"));
        assertEquals("1.4", m.get("pdf:version"));
    }
}<|MERGE_RESOLUTION|>--- conflicted
+++ resolved
@@ -61,13 +61,8 @@
                 "Title: the quick brown fox\n" +
                 "Author: jumped over\n" +
                 "Created: 10/20/2024";
-<<<<<<< HEAD
-        try (TikaInputStream stream = TikaInputStream.get(output.getBytes(StandardCharsets.UTF_8))) {
-            outputParser.parse(stream, contentHandler, m, new ParseContext());
-=======
         try (TikaInputStream tis = TikaInputStream.get(output.getBytes(StandardCharsets.UTF_8))) {
             outputParser.parse(tis, contentHandler, m, new ParseContext());
->>>>>>> 25cb0e93
         }
         assertEquals("the quick brown fox", m.get("title"));
     }
