/*
 * Licensed to the Apache Software Foundation (ASF) under one or more
 * contributor license agreements.  See the NOTICE file distributed with
 * this work for additional information regarding copyright ownership.
 * The ASF licenses this file to You under the Apache License, Version 2.0
 * (the "License"); you may not use this file except in compliance with
 * the License.  You may obtain a copy of the License at
 *
 *     http://www.apache.org/licenses/LICENSE-2.0
 *
 * Unless required by applicable law or agreed to in writing, software
 * distributed under the License is distributed on an "AS IS" BASIS,
 * WITHOUT WARRANTIES OR CONDITIONS OF ANY KIND, either express or implied.
 * See the License for the specific language governing permissions and
 * limitations under the License.
 */

package org.apache.tika.transcribe.transcribe;
import java.io.File;

import com.amazonaws.services.transcribe.model.*;
import org.apache.tika.exception.TikaException;
import org.apache.tika.transcribe.Transcriber;
import org.slf4j.Logger;
import org.slf4j.LoggerFactory;

import com.amazonaws.services.s3.AmazonS3;
import com.amazonaws.services.s3.model.PutObjectRequest;
import com.amazonaws.services.transcribe.AmazonTranscribeAsync;

import java.io.IOException;
import java.util.Properties;



public class AmazonTranscribe implements Transcriber {

    private AmazonTranscribeAsync amazonTranscribe;

    private AmazonS3 amazonS3;

    private static final Logger LOG = LoggerFactory.getLogger(AmazonTranscribe.class);

    private String bucketName;

    private boolean isAvailable; // Flag for whether or not translation is available.

    private String clientId;

    private String clientSecret;  // Keys used for the API calls.

//    private HashSet<String> validSourceLanguages = new HashSet<>(Arrays.asList("en-US", "en-GB", "es-US", "fr-CA", "fr-FR", "en-AU",
//            "it-IT", "de-DE", "pt-BR", "ja-JP", "ko-KR"));  // Valid inputs to StartStreamTranscription for language of source file (audio)


    public AmazonTranscribe() {
        this.isAvailable = true;
        Properties config = new Properties();
        try {
            config.load(AmazonTranscribe.class
                    .getResourceAsStream(
                            "transcribe.amazon.properties"));
            this.clientId = config.getProperty("transcribe.AWS_ACCESS_KEY");
            this.clientSecret = config.getProperty("transcribe.AWS_SECRET_KEY");
            this.bucketName = config.getProperty("transcribe.BUCKET_NAME");

        } catch (Exception e) {
            LOG.warn("Exception reading config file", e);
            isAvailable = false;
        }
    }

    
    /**
     * Audio to text function without language specification
     * @param fileName
     * @return Transcribed text
     * @throws TikaException
     * @throws IOException
     */
    @Override
    public void startTranscribeAudio(String fileName, String jobName) throws TikaException, IOException {
        if (!isAvailable())
            return;
        StartTranscriptionJobRequest startTranscriptionJobRequest = new StartTranscriptionJobRequest();
        Media media = new Media();
        media.setMediaFileUri(amazonS3.getUrl(bucketName, fileName).toString());
        startTranscriptionJobRequest.withMedia(media)
                .withOutputBucketName(this.bucketName)
                .setTranscriptionJobName(jobName);
        amazonTranscribe.startTranscriptionJob(startTranscriptionJobRequest);
    }

    /**
     * Audio to text function with language specification
     * @param fileName
     * @param sourceLanguage
     * @return Transcribed text
     * @throws TikaException
     * @throws IOException
     */
    @Override
<<<<<<< HEAD
    public String transcribe(String filepath, String sourceLanguage) throws TikaException, IOException {
        if (!this.isAvailable)
			return "";

        boolean validSourceLanguageFlag = false; // Tracks if we have seen the input sourceLanguage in validSourceLanguages
        for (int i = 0; i < validSourceLanguages.length; i++){
            if (validSourceLanguages[i].equals(sourceLanguage)) {
                validSourceLanguageFlag = true; }
        }
        if (!validSourceLanguageFlag) { // Throws TikaException if the input sourceLanguage is not present in validSourceLanguages
            throw new TikaException("Provided Source Language is Not Valid. Please use one of: " +
                    "en-US, en-GB, es-US, fr-CA, fr-FR, en-AU, it-IT, de-DE, pt-BR, ja-JP, ko-KR"); }
=======
    public void startTranscribeAudio(String fileName, LanguageCode sourceLanguage, String jobName) throws TikaException, IOException {
        if (!isAvailable())
			return;
        StartTranscriptionJobRequest startTranscriptionJobRequest = new StartTranscriptionJobRequest();
        Media media = new Media();
        media.setMediaFileUri(amazonS3.getUrl(bucketName, fileName).toString());
        startTranscriptionJobRequest.withMedia(media)
                .withLanguageCode(sourceLanguage)
                .withOutputBucketName(this.bucketName)
                .setTranscriptionJobName(jobName);
        amazonTranscribe.startTranscriptionJob(startTranscriptionJobRequest);
    }

    @Override
    public void startTranscribeVideo(String fileName, String jobName) throws TikaException, IOException {
        if (!isAvailable())
            return;
>>>>>>> 65acd7ec
        //TODO

    }

    /**
     * Audio to text function with language specification
     * @param fileName
     * @param sourceLanguage
     * @return Transcribed text
     * @throws TikaException
     * @throws IOException
     */
    @Override
    public void startTranscribeVideo(String fileName, LanguageCode sourceLanguage, String jobName) throws TikaException, IOException {
        if (!isAvailable())
            return;
        //boolean validSourceLanguageFlag = validSourceLanguages.contains(sourceLanguage); // Checks if sourceLanguage in validSourceLanguages O(1) lookup time

        //if (!validSourceLanguageFlag) { // Throws TikaException if the input sourceLanguage is not present in validSourceLanguages
        //    throw new TikaException("Provided Source Language is Not Valid. Run without language parameter or please select one of: " +
        //           "en-US, en-GB, es-US, fr-CA, fr-FR, en-AU, it-IT, de-DE, pt-BR, ja-JP, ko-KR"); }
        //TODO

    }

    /**
     * @return Valid AWS Credentials
     */
	public boolean isAvailable() {
		return this.isAvailable;
	}

    /** Gets Transcriptioni result from AWS S3 bucket given bucketNamee and key
     * @param key
     * @return
     */
    @Override
    public String getTranscriptResult(String key) {
        TranscriptionJob transcriptionJob = retrieveObjectWhenJobCompleted(key);
        if (transcriptionJob != null && !TranscriptionJobStatus.FAILED.equals(transcriptionJob.getTranscriptionJobStatus())) {
            return amazonS3.getObjectAsString(this.bucketName, key + ".json");
        } else
            return null;
    }

    /**
     * Private helper function to get object from s3
     * @param key
     * @return
     */
    private TranscriptionJob retrieveObjectWhenJobCompleted(String key) {
        GetTranscriptionJobRequest getTranscriptionJobRequest = new GetTranscriptionJobRequest();
        getTranscriptionJobRequest.setTranscriptionJobName(key);

        while (true) {
            GetTranscriptionJobResult innerResult = amazonTranscribe.getTranscriptionJob(getTranscriptionJobRequest);
            String status = innerResult.getTranscriptionJob().getTranscriptionJobStatus();
            if (TranscriptionJobStatus.COMPLETED.name().equals(status) ||
                    TranscriptionJobStatus.FAILED.name().equals(status)) {
                return innerResult.getTranscriptionJob();
            }
        }
    }

    /**
     * Call this method in order to upload a file to the Amazon S3 bucket.
     * @param bucketName
     * @param fileName
     * @param fullFileName
     */
    @Override
    public void uploadFileToBucket(String bucketName, String fileName, String fullFileName) {
        PutObjectRequest request = new PutObjectRequest(bucketName, fileName, new File(fullFileName));
        amazonS3.putObject(request);
    }
}<|MERGE_RESOLUTION|>--- conflicted
+++ resolved
@@ -32,7 +32,6 @@
 import java.util.Properties;
 
 
-
 public class AmazonTranscribe implements Transcriber {
 
     private AmazonTranscribeAsync amazonTranscribe;
@@ -51,7 +50,6 @@
 
 //    private HashSet<String> validSourceLanguages = new HashSet<>(Arrays.asList("en-US", "en-GB", "es-US", "fr-CA", "fr-FR", "en-AU",
 //            "it-IT", "de-DE", "pt-BR", "ja-JP", "ko-KR"));  // Valid inputs to StartStreamTranscription for language of source file (audio)
-
 
     public AmazonTranscribe() {
         this.isAvailable = true;
@@ -100,20 +98,6 @@
      * @throws IOException
      */
     @Override
-<<<<<<< HEAD
-    public String transcribe(String filepath, String sourceLanguage) throws TikaException, IOException {
-        if (!this.isAvailable)
-			return "";
-
-        boolean validSourceLanguageFlag = false; // Tracks if we have seen the input sourceLanguage in validSourceLanguages
-        for (int i = 0; i < validSourceLanguages.length; i++){
-            if (validSourceLanguages[i].equals(sourceLanguage)) {
-                validSourceLanguageFlag = true; }
-        }
-        if (!validSourceLanguageFlag) { // Throws TikaException if the input sourceLanguage is not present in validSourceLanguages
-            throw new TikaException("Provided Source Language is Not Valid. Please use one of: " +
-                    "en-US, en-GB, es-US, fr-CA, fr-FR, en-AU, it-IT, de-DE, pt-BR, ja-JP, ko-KR"); }
-=======
     public void startTranscribeAudio(String fileName, LanguageCode sourceLanguage, String jobName) throws TikaException, IOException {
         if (!isAvailable())
 			return;
@@ -131,7 +115,6 @@
     public void startTranscribeVideo(String fileName, String jobName) throws TikaException, IOException {
         if (!isAvailable())
             return;
->>>>>>> 65acd7ec
         //TODO
 
     }
