{
  "fetchers": {
    "fsf": {
      "file-system-fetcher": {
        "basePath": "FETCHER_BASE_PATH",
        "extractFileSystemMetadata": false
      }
    }
  },
  "emitters": {
    "fse": {
      "file-system-emitter": {
        "basePath": "EMITTER_BASE_PATH",
        "fileExtension": "jsn",
        "onExists": "EXCEPTION",
        "prettyPrint": true
      }
    }
  },
  "pipes-iterator": {
    "file-system-pipes-iterator": {
      "basePath": "FETCHER_BASE_PATH",
      "countTotal": true,
      "baseConfig": {
        "fetcherId": "fsf",
        "emitterId": "fse",
        "handlerConfig": {
          "type": "TEXT",
          "parseMode": "RMETA",
          "writeLimit": -1,
          "maxEmbeddedResources": -1,
          "throwOnWriteLimitReached": true
        },
        "onParseException": "EMIT",
        "maxWaitMs": 600000,
        "queueSize": 10000
      }
    }
  },
  "pipes": {
    "emitWithinMillis": 10000,
    "emitMaxEstimatedBytes": 100000,
    "queueSize": 10000,
    "numEmitters": 1,
    "emitIntermediateResults": false,
    "timeoutMillis": 60000,
    "startupTimeoutMillis": 240000,
    "sleepOnStartupTimeoutMillis": 240000,
    "shutdownClientAfterMillis": 300000,
    "numClients": 4,
    "maxFilesProcessedPerProcess": 10000,
    "staleFetcherTimeoutSeconds": 600,
    "staleFetcherDelaySeconds": 60,
    "forkedJvmArgs": [
      "-Xmx1g",
      "-XX:+UseG1GC"
    ],
<<<<<<< HEAD
    "javaPath": "java",
    "emitStrategy": {
      "type": "DYNAMIC",
      "thresholdBytes": 100000
    }
=======
    "javaPath": "java"
>>>>>>> 9e515ff2
  },
  "plugin-roots": "PLUGIN_ROOTS"
}<|MERGE_RESOLUTION|>--- conflicted
+++ resolved
@@ -55,15 +55,11 @@
       "-Xmx1g",
       "-XX:+UseG1GC"
     ],
-<<<<<<< HEAD
     "javaPath": "java",
     "emitStrategy": {
       "type": "DYNAMIC",
       "thresholdBytes": 100000
     }
-=======
-    "javaPath": "java"
->>>>>>> 9e515ff2
   },
   "plugin-roots": "PLUGIN_ROOTS"
 }