--- conflicted
+++ resolved
@@ -193,11 +193,7 @@
         public void process(TikaInputStream tis, OutputStream output, Metadata metadata) throws Exception {
             PrintWriter writer = new PrintWriter(getOutputWriter(output, encoding));
             writer.println(detector
-<<<<<<< HEAD
-                    .detect(tis, metadata, new ParseContext())
-=======
-                    .detect(tis, metadata)
->>>>>>> 25cb0e93
+                    .detect(tis, metadata, context)
                     .toString());
             writer.flush();
         }
