--- conflicted
+++ resolved
@@ -336,18 +336,6 @@
 
         context.set(DocumentSelector.class, new ImageDocumentSelector());
 
-<<<<<<< HEAD
-        if (tis.markSupported()) {
-            int mark = -1;
-            if (tis.hasFile()) {
-                mark = (int) tis.getLength();
-            }
-            if (mark == -1) {
-                mark = MAX_MARK;
-            }
-            tis.mark(mark);
-        }
-=======
         int mark = -1;
         if (tis.hasFile()) {
             mark = (int) tis.getLength();
@@ -356,7 +344,6 @@
             mark = MAX_MARK;
         }
         tis.mark(mark);
->>>>>>> 25cb0e93
         parser.parse(tis, handler, md, context);
 
         String[] names = md.names();
@@ -382,15 +369,7 @@
         setText(text, textBuffer.toString());
         setText(textMain, textMainBuffer.toString());
         setText(html, htmlBuffer.toString());
-<<<<<<< HEAD
-        if (!tis.markSupported()) {
-            setText(json, "InputStream does not support mark/reset for Recursive Parsing");
-            layout.show(cards, "metadata");
-            return;
-        }
-=======
-
->>>>>>> 25cb0e93
+
         boolean isReset = false;
         try {
             tis.reset();
