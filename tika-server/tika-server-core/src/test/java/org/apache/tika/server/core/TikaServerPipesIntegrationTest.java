/*
 * Licensed to the Apache Software Foundation (ASF) under one or more
 * contributor license agreements.  See the NOTICE file distributed with
 * this work for additional information regarding copyright ownership.
 * The ASF licenses this file to You under the Apache License, Version 2.0
 * (the "License"); you may not use this file except in compliance with
 * the License.  You may obtain a copy of the License at
 *
 *     http://www.apache.org/licenses/LICENSE-2.0
 *
 * Unless required by applicable law or agreed to in writing, software
 * distributed under the License is distributed on an "AS IS" BASIS,
 * WITHOUT WARRANTIES OR CONDITIONS OF ANY KIND, either express or implied.
 * See the License for the specific language governing permissions and
 * limitations under the License.
 */
package org.apache.tika.server.core;


import static java.nio.charset.StandardCharsets.UTF_8;
import static org.junit.jupiter.api.Assertions.assertEquals;
import static org.junit.jupiter.api.Assertions.assertFalse;
import static org.junit.jupiter.api.Assertions.assertTrue;

import java.io.IOException;
import java.io.InputStream;
import java.io.InputStreamReader;
import java.io.Reader;
import java.nio.file.Files;
import java.nio.file.Path;

import com.fasterxml.jackson.databind.JsonNode;
import com.fasterxml.jackson.databind.ObjectMapper;
import jakarta.ws.rs.ProcessingException;
import jakarta.ws.rs.core.Response;
import org.apache.cxf.jaxrs.client.WebClient;
import org.junit.jupiter.api.AfterEach;
import org.junit.jupiter.api.BeforeAll;
import org.junit.jupiter.api.BeforeEach;
import org.junit.jupiter.api.Test;

import org.apache.tika.metadata.Metadata;
import org.apache.tika.parser.ParseContext;
import org.apache.tika.pipes.api.FetchEmitTuple;
import org.apache.tika.pipes.api.ParseMode;
import org.apache.tika.pipes.api.emitter.EmitKey;
import org.apache.tika.pipes.api.fetcher.FetchKey;
import org.apache.tika.pipes.core.serialization.JsonFetchEmitTuple;
import org.apache.tika.sax.BasicContentHandlerFactory;
import org.apache.tika.sax.ContentHandlerFactory;
import org.apache.tika.utils.ProcessUtils;

public class TikaServerPipesIntegrationTest extends IntegrationTestBase {

    private static Path TEMP_OUTPUT_DIR;
    private static Path TIKA_CONFIG;
    private static Path TIKA_CONFIG_TIMEOUT;
    private static String[] FILES = new String[]{"hello_world.xml", "heavy_hang_30000.xml", "fake_oom.xml", "system_exit.xml", "null_pointer.xml"};

    @BeforeAll
    public static void setUpBeforeClass() throws Exception {
        Path inputDir = TEMP_WORKING_DIR.resolve("input");
        TEMP_OUTPUT_DIR = TEMP_WORKING_DIR.resolve("output");
        Files.createDirectories(inputDir);
        Files.createDirectories(TEMP_OUTPUT_DIR);

        for (String mockFile : FILES) {
            Files.copy(TikaPipesTest.class.getResourceAsStream("/test-documents/mock/" + mockFile), inputDir.resolve(mockFile));
        }
        TIKA_CONFIG = TEMP_WORKING_DIR.resolve("tika-config.json");
        TIKA_CONFIG_TIMEOUT = TEMP_WORKING_DIR.resolve("tika-config-timeout.json");
        CXFTestBase.createPluginsConfig(TIKA_CONFIG, inputDir, TEMP_OUTPUT_DIR, null, 5000L);
        CXFTestBase.createPluginsConfig(TIKA_CONFIG_TIMEOUT, inputDir, TEMP_OUTPUT_DIR, null, 500L);

    }

    @AfterEach
    public void tear() throws Exception {
        Thread.sleep(500);
    }

    @BeforeEach
    public void setUpEachTest() throws Exception {

        for (String problemFile : FILES) {
            Path targ = TEMP_OUTPUT_DIR.resolve(problemFile + ".json");

            if (Files.exists(targ)) {
                Files.delete(targ);
                assertFalse(Files.isRegularFile(targ));
            }
        }
    }

    @Test
    public void testBasic() throws Exception {
        startProcess(new String[]{
                "-config", ProcessUtils.escapeCommandLine(TIKA_CONFIG
                .toAbsolutePath()
                .toString())});
        JsonNode node = testOne("hello_world.xml", true);
        assertEquals("ok", node
                .get("status")
                .asText());

    }

    @Test
    public void testNPEDefault() throws Exception {

        startProcess(new String[]{
                "-config", ProcessUtils.escapeCommandLine(TIKA_CONFIG
                .toAbsolutePath()
                .toString())});
        JsonNode node = testOne("null_pointer.xml", true);
        assertEquals("ok", node
                .get("status")
                .asText());
        assertContains("java.lang.NullPointerException", node
                .get("parse_exception")
                .asText());
    }

    @Test
    public void testNPESkip() throws Exception {

        startProcess(new String[]{
                "-config", ProcessUtils.escapeCommandLine(TIKA_CONFIG
                .toAbsolutePath()
                .toString())});
        JsonNode node = testOne("null_pointer.xml", false, FetchEmitTuple.ON_PARSE_EXCEPTION.SKIP);
        assertEquals("ok", node
                .get("status")
                .asText());
        assertContains("java.lang.NullPointerException", node
                .get("parse_exception")
                .asText());
    }

    @Test
    public void testSystemExit() throws Exception {
        startProcess(new String[]{
                "-config", ProcessUtils.escapeCommandLine(TIKA_CONFIG
                .toAbsolutePath()
                .toString())});
        JsonNode node = testOne("system_exit.xml", false);
        assertEquals("process_crash", node
                .get("status")
                .asText());
        assertContains("UNSPECIFIED_CRASH", node
                .get("type")
                .asText());
    }

    @Test
    public void testOOM() throws Exception {

        try {
            startProcess(new String[]{
                    "-config", ProcessUtils.escapeCommandLine(TIKA_CONFIG
                    .toAbsolutePath()
                    .toString())});
            JsonNode node = testOne("fake_oom.xml", false);
            assertEquals("process_crash", node
                    .get("status")
                    .asText());
            assertContains("OOM", node
                    .get("type")
                    .asText());
        } catch (ProcessingException e) {
            //depending on timing, there may be a connection exception --
            // TODO add more of a delay to server shutdown to ensure message is sent
            // before shutdown.
        }
    }

    @Test
    public void testTimeout() throws Exception {
        startProcess(new String[]{
                "-config", ProcessUtils.escapeCommandLine(TIKA_CONFIG_TIMEOUT
                .toAbsolutePath()
                .toString())});
        JsonNode node = testOne("heavy_hang_30000.xml", false);
        assertEquals("process_crash", node
                .get("status")
                .asText());
        assertContains("TIMEOUT", node
                .get("type")
                .asText());
    }

    @Test
    public void testPerRequestTimeout() throws Exception {
        // Start server with 5000ms timeout (TIKA_CONFIG)
        // but send a request with 100ms per-request timeout
        // This should timeout after 100ms, not 5000ms
        startProcess(new String[]{
                "-config", ProcessUtils.escapeCommandLine(TIKA_CONFIG
                .toAbsolutePath()
                .toString())});
        JsonNode node = testOneWithPerRequestTimeout("heavy_hang_30000.xml", 100);
        assertEquals("process_crash", node
                .get("status")
                .asText());
        assertContains("TIMEOUT", node
                .get("type")
                .asText());
    }

    private JsonNode testOneWithPerRequestTimeout(String fileName, long timeoutMillis) throws Exception {
        awaitServerStartup();
        Response response = WebClient
                .create(endPoint + "/pipes")
                .accept("application/json")
                .post(getJsonStringWithTimeout(fileName, timeoutMillis));
        if (response.getStatus() == 200) {
            Reader reader = new InputStreamReader((InputStream) response.getEntity(), UTF_8);
            return new ObjectMapper().readTree(reader);
        }
        return null;
    }

    private String getJsonStringWithTimeout(String fileName, long timeoutMillis) throws IOException {
        ParseContext parseContext = new ParseContext();
<<<<<<< HEAD
        parseContext.set(ContentHandlerFactory.class,
                new BasicContentHandlerFactory(BasicContentHandlerFactory.HANDLER_TYPE.XML, -1));
        parseContext.set(ParseMode.class, ParseMode.RMETA);
        parseContext.addConfig("tika-task-timeout", "{\"timeoutMillis\":" + timeoutMillis + "}");
=======
        parseContext.set(HandlerConfig.class, DEFAULT_HANDLER_CONFIG);
        parseContext.setJsonConfig("tika-task-timeout", "{\"timeoutMillis\":" + timeoutMillis + "}");
>>>>>>> 7109dcf0

        FetchEmitTuple t = new FetchEmitTuple(fileName,
                new FetchKey(CXFTestBase.FETCHER_ID, fileName),
                new EmitKey(CXFTestBase.EMITTER_JSON_ID, ""),
                new Metadata(),
                parseContext,
                FetchEmitTuple.ON_PARSE_EXCEPTION.EMIT);
        return JsonFetchEmitTuple.toJson(t);
    }

    private JsonNode testOne(String fileName, boolean shouldFileExist) throws Exception {
        return testOne(fileName, shouldFileExist, FetchEmitTuple.ON_PARSE_EXCEPTION.EMIT);
    }

    private JsonNode testOne(String fileName, boolean shouldFileExist, FetchEmitTuple.ON_PARSE_EXCEPTION onParseException) throws Exception {

        awaitServerStartup();
        Response response = WebClient
                .create(endPoint + "/pipes")
                .accept("application/json")
                .post(getJsonString(fileName, onParseException));
        if (response.getStatus() == 200) {
            Path targFile = TEMP_OUTPUT_DIR.resolve(fileName + ".json");
            if (shouldFileExist) {
                assertTrue(Files.size(targFile) > 1);
            } else {
                assertFalse(Files.isRegularFile(targFile));
            }
            Reader reader = new InputStreamReader((InputStream) response.getEntity(), UTF_8);
            return new ObjectMapper().readTree(reader);
        }
        return null;
    }

    private String getJsonString(String fileName, FetchEmitTuple.ON_PARSE_EXCEPTION onParseException) throws IOException {
        ParseContext parseContext = new ParseContext();
        parseContext.set(ContentHandlerFactory.class,
                new BasicContentHandlerFactory(BasicContentHandlerFactory.HANDLER_TYPE.XML, -1));
        parseContext.set(ParseMode.class, ParseMode.RMETA);
        FetchEmitTuple t = new FetchEmitTuple(fileName, new FetchKey(CXFTestBase.FETCHER_ID, fileName),
                new EmitKey(CXFTestBase.EMITTER_JSON_ID, ""), new Metadata(), parseContext, onParseException);
        return JsonFetchEmitTuple.toJson(t);
    }
}<|MERGE_RESOLUTION|>--- conflicted
+++ resolved
@@ -222,15 +222,10 @@
 
     private String getJsonStringWithTimeout(String fileName, long timeoutMillis) throws IOException {
         ParseContext parseContext = new ParseContext();
-<<<<<<< HEAD
         parseContext.set(ContentHandlerFactory.class,
                 new BasicContentHandlerFactory(BasicContentHandlerFactory.HANDLER_TYPE.XML, -1));
         parseContext.set(ParseMode.class, ParseMode.RMETA);
-        parseContext.addConfig("tika-task-timeout", "{\"timeoutMillis\":" + timeoutMillis + "}");
-=======
-        parseContext.set(HandlerConfig.class, DEFAULT_HANDLER_CONFIG);
         parseContext.setJsonConfig("tika-task-timeout", "{\"timeoutMillis\":" + timeoutMillis + "}");
->>>>>>> 7109dcf0
 
         FetchEmitTuple t = new FetchEmitTuple(fileName,
                 new FetchKey(CXFTestBase.FETCHER_ID, fileName),
