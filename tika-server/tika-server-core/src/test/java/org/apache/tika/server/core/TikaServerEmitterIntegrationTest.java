--- conflicted
+++ resolved
@@ -242,14 +242,10 @@
                              FetchEmitTuple.ON_PARSE_EXCEPTION onParseException) throws Exception {
 
         awaitServerStartup();
-<<<<<<< HEAD
         System.out.println(getJsonString(fileName, onParseException));
         Response response = WebClient
                 .create(endPoint + "/emit")
                 .accept("application/json")
-=======
-        Response response = WebClient.create(endPoint + "/emit").accept("application/json")
->>>>>>> d87ac658
                 .post(getJsonString(fileName, onParseException));
         if (response.getStatus() == 200) {
             Path targFile = TMP_OUTPUT_DIR.resolve(fileName + ".json");
