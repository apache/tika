/*
 * Licensed to the Apache Software Foundation (ASF) under one or more
 * contributor license agreements.  See the NOTICE file distributed with
 * this work for additional information regarding copyright ownership.
 * The ASF licenses this file to You under the Apache License, Version 2.0
 * (the "License"); you may not use this file except in compliance with
 * the License.  You may obtain a copy of the License at
 *
 *     http://www.apache.org/licenses/LICENSE-2.0
 *
 * Unless required by applicable law or agreed to in writing, software
 * distributed under the License is distributed on an "AS IS" BASIS,
 * WITHOUT WARRANTIES OR CONDITIONS OF ANY KIND, either express or implied.
 * See the License for the specific language governing permissions and
 * limitations under the License.
 */
package org.apache.tika.server.core.resource;

import java.io.IOException;
import java.io.InputStream;
import java.io.InputStreamReader;
import java.io.Reader;
import java.nio.charset.StandardCharsets;
import java.util.HashMap;
import java.util.Map;

import jakarta.ws.rs.POST;
import jakarta.ws.rs.Path;
import jakarta.ws.rs.Produces;
import jakarta.ws.rs.core.Context;
import jakarta.ws.rs.core.HttpHeaders;
import jakarta.ws.rs.core.UriInfo;
import org.slf4j.Logger;
import org.slf4j.LoggerFactory;

import org.apache.tika.config.loader.TikaJsonConfig;
import org.apache.tika.exception.TikaConfigException;
import org.apache.tika.metadata.Metadata;
import org.apache.tika.metadata.TikaCoreProperties;
import org.apache.tika.pipes.api.FetchEmitTuple;
import org.apache.tika.pipes.api.PipesResult;
import org.apache.tika.pipes.core.EmitStrategy;
import org.apache.tika.pipes.core.EmitStrategyConfig;
import org.apache.tika.pipes.core.PipesConfig;
import org.apache.tika.pipes.core.PipesException;
import org.apache.tika.pipes.core.PipesParser;
import org.apache.tika.pipes.core.serialization.JsonFetchEmitTuple;

@Path("/pipes")
public class PipesResource {


    private static final Logger LOG = LoggerFactory.getLogger(PipesResource.class);

    private final PipesParser pipesParser;

    public PipesResource(java.nio.file.Path tikaConfig) throws TikaConfigException, IOException {
        TikaJsonConfig tikaJsonConfig = TikaJsonConfig.load(tikaConfig);
<<<<<<< HEAD
        PipesConfig pipesConfig = PipesConfig.load(tikaJsonConfig, tikaConfig);
        // Everything must be emitted through the PipesServer (EMIT_ALL strategy)
        if (pipesConfig.getEmitStrategy().getType() != EmitStrategy.EMIT_ALL) {
            if (pipesConfig.getEmitStrategy().getType() != EmitStrategyConfig.DEFAULT_EMIT_STRATEGY) {
                LOG.warn("resetting emit strategy to EMIT_ALL for pipes endpoint");
=======
        PipesConfig pipesConfig = PipesConfig.load(tikaJsonConfig);
        //this has to be zero. everything must be emitted through the PipesServer
        long maxEmit = pipesConfig.getDirectEmitThresholdBytes();
        if (maxEmit != 0) {
            pipesConfig.setDirectEmitThresholdBytes(0);
            if (maxEmit != PipesConfig.DEFAULT_DIRECT_EMIT_THRESHOLD_BYTES) {
                LOG.warn("resetting max for emit batch to 0");
>>>>>>> fb9717f0
            }
            pipesConfig.setEmitStrategy(new EmitStrategyConfig(EmitStrategy.EMIT_ALL));
        }
        this.pipesParser = new PipesParser(pipesConfig, tikaConfig);
    }


    /**
     * The client posts a json request.  At a minimum, this must be a
     * json object that contains an emitter and a fetcherString key with
     * the key to fetch the inputStream. Optionally, it may contain a metadata
     * object that will be used to populate the metadata key for pass
     * through of metadata from the client. It may also include a handler config.
     * <p>
     * The extracted text content is stored with the key
     * {@link TikaCoreProperties#TIKA_CONTENT}
     * <p>
     * Must specify a fetcherString and an emitter in the posted json.
     *
     * @param info uri info
     * @return InputStream that can be deserialized as a list of {@link Metadata} objects
     * @throws Exception
     */
    @POST
    @Produces("application/json")
    public Map<String, String> postRmeta(InputStream is, @Context HttpHeaders httpHeaders, @Context UriInfo info) throws Exception {
        FetchEmitTuple t = null;
        try (Reader reader = new InputStreamReader(is, StandardCharsets.UTF_8)) {
            t = JsonFetchEmitTuple.fromJson(reader);
        }
        return processTuple(t);
    }

    private Map<String, String> processTuple(FetchEmitTuple fetchEmitTuple) throws InterruptedException, PipesException, IOException {

        PipesResult pipesResult = pipesParser.parse(fetchEmitTuple);
        if (pipesResult.isProcessCrash()) {
            return returnProcessCrash(pipesResult.status().toString());
        } else if (pipesResult.isApplicationError()) {
            return returnApplicationError(pipesResult
                    .status()
                    .toString());
        }
        switch (pipesResult.status()) {
            case EMIT_SUCCESS_PARSE_EXCEPTION:
                return parseException(pipesResult.message(), true);
            case PARSE_EXCEPTION_NO_EMIT:
                return parseException(pipesResult.message(), false);
        }
        return returnSuccess();
    }

    private Map<String, String> parseException(String msg, boolean emitted) {
        Map<String, String> statusMap = new HashMap<>();
        statusMap.put("status", "ok");
        statusMap.put("parse_exception", msg);
        statusMap.put("emitted", Boolean.toString(emitted));
        return statusMap;
    }

    private Map<String, String> returnSuccess() {
        Map<String, String> statusMap = new HashMap<>();
        statusMap.put("status", "ok");
        return statusMap;
    }

    private Map<String, String> returnProcessCrash(String type) {
        Map<String, String> statusMap = new HashMap<>();
        statusMap.put("status", "process_crash");
        statusMap.put("type", type);
        return statusMap;
    }

    private Map<String, String> returnApplicationError(String type) {
        Map<String, String> statusMap = new HashMap<>();
        statusMap.put("status", "application_error");
        statusMap.put("type", type);
        return statusMap;
    }

    public void close() throws IOException {
        pipesParser.close();
    }
}<|MERGE_RESOLUTION|>--- conflicted
+++ resolved
@@ -56,23 +56,13 @@
 
     public PipesResource(java.nio.file.Path tikaConfig) throws TikaConfigException, IOException {
         TikaJsonConfig tikaJsonConfig = TikaJsonConfig.load(tikaConfig);
-<<<<<<< HEAD
         PipesConfig pipesConfig = PipesConfig.load(tikaJsonConfig, tikaConfig);
         // Everything must be emitted through the PipesServer (EMIT_ALL strategy)
         if (pipesConfig.getEmitStrategy().getType() != EmitStrategy.EMIT_ALL) {
             if (pipesConfig.getEmitStrategy().getType() != EmitStrategyConfig.DEFAULT_EMIT_STRATEGY) {
                 LOG.warn("resetting emit strategy to EMIT_ALL for pipes endpoint");
-=======
-        PipesConfig pipesConfig = PipesConfig.load(tikaJsonConfig);
-        //this has to be zero. everything must be emitted through the PipesServer
-        long maxEmit = pipesConfig.getDirectEmitThresholdBytes();
-        if (maxEmit != 0) {
-            pipesConfig.setDirectEmitThresholdBytes(0);
-            if (maxEmit != PipesConfig.DEFAULT_DIRECT_EMIT_THRESHOLD_BYTES) {
-                LOG.warn("resetting max for emit batch to 0");
->>>>>>> fb9717f0
+            pipesConfig.setEmitStrategy(new EmitStrategyConfig(EmitStrategy.EMIT_ALL));
             }
-            pipesConfig.setEmitStrategy(new EmitStrategyConfig(EmitStrategy.EMIT_ALL));
         }
         this.pipesParser = new PipesParser(pipesConfig, tikaConfig);
     }
