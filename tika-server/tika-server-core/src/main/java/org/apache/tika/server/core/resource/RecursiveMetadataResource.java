/*
 * Licensed to the Apache Software Foundation (ASF) under one or more
 * contributor license agreements.  See the NOTICE file distributed with
 * this work for additional information regarding copyright ownership.
 * The ASF licenses this file to You under the Apache License, Version 2.0
 * (the "License"); you may not use this file except in compliance with
 * the License.  You may obtain a copy of the License at
 *
 *     http://www.apache.org/licenses/LICENSE-2.0
 *
 * Unless required by applicable law or agreed to in writing, software
 * distributed under the License is distributed on an "AS IS" BASIS,
 * WITHOUT WARRANTIES OR CONDITIONS OF ANY KIND, either express or implied.
 * See the License for the specific language governing permissions and
 * limitations under the License.
 */
package org.apache.tika.server.core.resource;

import static org.apache.tika.server.core.resource.TikaResource.fillMetadata;
import static org.apache.tika.server.core.resource.TikaResource.getTikaLoader;
import static org.apache.tika.server.core.resource.TikaResource.setupMultipartConfig;

import java.io.InputStream;
import java.util.List;

import jakarta.ws.rs.Consumes;
import jakarta.ws.rs.POST;
import jakarta.ws.rs.PUT;
import jakarta.ws.rs.Path;
import jakarta.ws.rs.PathParam;
import jakarta.ws.rs.Produces;
import jakarta.ws.rs.WebApplicationException;
import jakarta.ws.rs.core.Context;
import jakarta.ws.rs.core.HttpHeaders;
import jakarta.ws.rs.core.MultivaluedMap;
import jakarta.ws.rs.core.Response;
import jakarta.ws.rs.core.UriInfo;
import org.apache.cxf.jaxrs.ext.multipart.Attachment;
import org.slf4j.Logger;
import org.slf4j.LoggerFactory;

import org.apache.tika.io.TikaInputStream;
import org.apache.tika.metadata.Metadata;
import org.apache.tika.metadata.filter.MetadataFilter;
import org.apache.tika.parser.ParseContext;
import org.apache.tika.parser.Parser;
import org.apache.tika.parser.RecursiveParserWrapper;
import org.apache.tika.pipes.api.ParseMode;
import org.apache.tika.sax.BasicContentHandlerFactory;
import org.apache.tika.sax.ContentHandlerFactory;
import org.apache.tika.sax.RecursiveParserWrapperHandler;
import org.apache.tika.server.core.MetadataList;
import org.apache.tika.server.core.TikaServerParseException;

@Path("/rmeta")
public class RecursiveMetadataResource {

    protected static final String HANDLER_TYPE_PARAM = "handler";
    protected static final BasicContentHandlerFactory.HANDLER_TYPE DEFAULT_HANDLER_TYPE = BasicContentHandlerFactory.HANDLER_TYPE.XML;
    private static final Logger LOG = LoggerFactory.getLogger(RecursiveMetadataResource.class);

    public static List<Metadata> parseMetadata(TikaInputStream tis, Metadata metadata, MultivaluedMap<String, String> httpHeaders,
                                               UriInfo info, ServerHandlerConfig handlerConfig)
            throws Exception {

        final ParseContext context = new ParseContext();
        Parser parser = TikaResource.createParser();

        RecursiveParserWrapper wrapper = new RecursiveParserWrapper(parser);
        fillMetadata(parser, metadata, httpHeaders);
        TikaResource.logRequest(LOG, "/rmeta", metadata);

        // Check if a ContentHandlerFactory was provided in ParseContext
        ContentHandlerFactory factory = context.get(ContentHandlerFactory.class);
        if (factory == null) {
            // Fall back to creating one from HTTP headers
            BasicContentHandlerFactory.HANDLER_TYPE type = handlerConfig.type();
            factory = new BasicContentHandlerFactory(type, handlerConfig.writeLimit(), handlerConfig.throwOnWriteLimitReached(), context);
        }
        RecursiveParserWrapperHandler handler =
<<<<<<< HEAD
                new RecursiveParserWrapperHandler(factory,
                        handlerConfig.maxEmbeddedResources(), TikaResource
                        .getTikaLoader()
                        .loadMetadataFilters());
=======
                new RecursiveParserWrapperHandler(new BasicContentHandlerFactory(type, handlerConfig.getWriteLimit(), handlerConfig.isThrowOnWriteLimitReached(), context),
                        handlerConfig.getMaxEmbeddedResources());
>>>>>>> 7109dcf0
        try {
            TikaResource.parse(wrapper, LOG, "/rmeta", tis, handler, metadata, context);
        } catch (TikaServerParseException e) {
            //do nothing
            LOG.debug("server parse exception", e);
        } catch (SecurityException | WebApplicationException e) {
            throw e;
        } catch (Exception e) {
            //we shouldn't get here?
            LOG.error("something went seriously wrong", e);
        }
        MetadataFilter metadataFilter = context.get(MetadataFilter.class, getTikaLoader().loadMetadataFilters());
        List<Metadata> metadataList = handler.getMetadataList();
        metadataFilter.filter(metadataList);
        return metadataList;
    }

    static ServerHandlerConfig buildHandlerConfig(MultivaluedMap<String, String> httpHeaders, String handlerTypeName, ParseMode parseMode) {
        int writeLimit = -1;
        if (httpHeaders.containsKey("writeLimit")) {
            writeLimit = Integer.parseInt(httpHeaders.getFirst("writeLimit"));
        }

        int maxEmbeddedResources = -1;
        if (httpHeaders.containsKey("maxEmbeddedResources")) {
            maxEmbeddedResources = Integer.parseInt(httpHeaders.getFirst("maxEmbeddedResources"));
        }
        return new ServerHandlerConfig(BasicContentHandlerFactory.parseHandlerType(handlerTypeName, DEFAULT_HANDLER_TYPE), parseMode, writeLimit, maxEmbeddedResources,
                TikaResource.getThrowOnWriteLimitReached(httpHeaders));
    }

    /**
     * Returns an InputStream that can be deserialized as a list of
     * {@link Metadata} objects.
     * The first in the list represents the main document, and the
     * rest represent metadata for the embedded objects.  This works
     * recursively through all descendants of the main document, not
     * just the immediate children.
     * <p>
     * The extracted text content is stored with the key
     * {@link org.apache.tika.metadata.TikaCoreProperties#TIKA_CONTENT}.
     * <p>
     * Specify the handler for the content (xml, html, text, ignore)
     * in the path:<br/>
     * /rmeta/form (default: xml)<br/>
     * /rmeta/form/xml    (store the content as xml)<br/>
     * /rmeta/form/text   (store the content as text)<br/>
     * /rmeta/form/ignore (don't record any content)<br/>
     *
     * @param att             attachment
     * @param info            uri info
     * @param handlerTypeName which type of handler to use
     * @return InputStream that can be deserialized as a list of {@link Metadata} objects
     * @throws Exception
     */
    @POST
    @Consumes("multipart/form-data")
    @Produces({"application/json"})
    @Path("form{" + HANDLER_TYPE_PARAM + " : (\\w+)?}")
    public Response getMetadataFromMultipart(Attachment att, @Context UriInfo info, @PathParam(HANDLER_TYPE_PARAM) String handlerTypeName) throws Exception {
        try (TikaInputStream tis = TikaInputStream.get(att.getObject(InputStream.class))) {
            return Response
                    .ok(parseMetadataToMetadataList(tis, new Metadata(), att.getHeaders(), info,
                            buildHandlerConfig(att.getHeaders(), handlerTypeName, ParseMode.RMETA)))
                    .build();
        }
    }

    /**
     * Multipart endpoint with per-request ParseContext configuration.
     * Accepts two parts: "file" (the document) and "config" (JSON configuration with parseContext).
     */
    @POST
    @Consumes("multipart/form-data")
    @Produces({"application/json"})
    @Path("config{" + HANDLER_TYPE_PARAM + " : (/\\w+)?}")
    public Response getMetadataWithConfig(
            List<Attachment> attachments,
            @Context HttpHeaders httpHeaders,
            @Context UriInfo info,
            @PathParam(HANDLER_TYPE_PARAM) String handlerTypeName) throws Exception {

        Metadata metadata = new Metadata();
        ParseContext context = new ParseContext();
        try (TikaInputStream tis = setupMultipartConfig(attachments, metadata, context)) {

            TikaResource.logRequest(LOG, "/rmeta/config", metadata);

            return Response
                    .ok(parseMetadataWithContext(tis, metadata, httpHeaders.getRequestHeaders(), info,
                            buildHandlerConfig(httpHeaders.getRequestHeaders(), handlerTypeName != null ? handlerTypeName.substring(1) : null, ParseMode.RMETA),
                            context))
                    .build();
        }
    }

    private MetadataList parseMetadataWithContext(TikaInputStream tis, Metadata metadata, MultivaluedMap<String, String> httpHeaders,
                                                  UriInfo info, ServerHandlerConfig handlerConfig, ParseContext context) throws Exception {
        Parser parser = TikaResource.createParser();
        RecursiveParserWrapper wrapper = new RecursiveParserWrapper(parser);

        // Check if a ContentHandlerFactory was provided in ParseContext (e.g., from config JSON)
        ContentHandlerFactory factory = context.get(ContentHandlerFactory.class);
        if (factory == null) {
            // Fall back to creating one from HTTP headers
            BasicContentHandlerFactory.HANDLER_TYPE type = handlerConfig.type();
            factory = new BasicContentHandlerFactory(type, handlerConfig.writeLimit(), handlerConfig.throwOnWriteLimitReached(), context);
        }
        RecursiveParserWrapperHandler handler =
<<<<<<< HEAD
                new RecursiveParserWrapperHandler(factory,
                        handlerConfig.maxEmbeddedResources(), TikaResource
                        .getTikaLoader()
                        .loadMetadataFilters());
=======
                new RecursiveParserWrapperHandler(new BasicContentHandlerFactory(type, handlerConfig.getWriteLimit(), handlerConfig.isThrowOnWriteLimitReached(), context),
                        handlerConfig.getMaxEmbeddedResources());
>>>>>>> 7109dcf0
        try {
            TikaResource.parse(wrapper, LOG, "/rmeta/config", tis, handler, metadata, context);
        } catch (TikaServerParseException e) {
            LOG.debug("server parse exception", e);
        } catch (SecurityException | WebApplicationException e) {
            throw e;
        } catch (Exception e) {
            LOG.error("something went seriously wrong", e);
        }
        MetadataFilter metadataFilter = context.get(MetadataFilter.class, getTikaLoader().loadMetadataFilters());
        List<Metadata> metadataList = handler.getMetadataList();
        metadataFilter.filter(metadataList);
        return new MetadataList(metadataList);
    }

    /**
     * Returns an InputStream that can be deserialized as a list of
     * {@link Metadata} objects.
     * The first in the list represents the main document, and the
     * rest represent metadata for the embedded objects.  This works
     * recursively through all descendants of the main document, not
     * just the immediate children.
     * <p>
     * The extracted text content is stored with the key
     * {@link org.apache.tika.metadata.TikaCoreProperties#TIKA_CONTENT}.
     * <p>
     * Specify the handler for the content (xml, html, text, ignore)
     * in the path:<br/>
     * /rmeta (default: xml)<br/>
     * /rmeta/xml    (store the content as xml)<br/>
     * /rmeta/text   (store the content as text)<br/>
     * /rmeta/ignore (don't record any content)<br/>
     *
     * @param info            uri info
     * @param handlerTypeName which type of handler to use
     * @return InputStream that can be deserialized as a list of {@link Metadata} objects
     * @throws Exception
     */

    @PUT
    @Produces("application/json")
    @Path("{" + HANDLER_TYPE_PARAM + " : (\\w+)?}")
    public Response getMetadata(InputStream is, @Context HttpHeaders httpHeaders, @Context UriInfo info, @PathParam(HANDLER_TYPE_PARAM) String handlerTypeName) throws Exception {
        Metadata metadata = new Metadata();
        try (TikaInputStream tis = TikaResource.getInputStream(is, metadata, httpHeaders, info)) {
            return Response
                    .ok(parseMetadataToMetadataList(tis, metadata, httpHeaders.getRequestHeaders(), info,
                            buildHandlerConfig(httpHeaders.getRequestHeaders(), handlerTypeName, ParseMode.RMETA)))
                    .build();
        }
    }

    private MetadataList parseMetadataToMetadataList(TikaInputStream tis, Metadata metadata,
                                                     MultivaluedMap<String, String> httpHeaders, UriInfo info, ServerHandlerConfig handlerConfig)
            throws Exception {
        return new MetadataList(parseMetadata(tis, metadata, httpHeaders, info, handlerConfig));
    }
}<|MERGE_RESOLUTION|>--- conflicted
+++ resolved
@@ -78,15 +78,8 @@
             factory = new BasicContentHandlerFactory(type, handlerConfig.writeLimit(), handlerConfig.throwOnWriteLimitReached(), context);
         }
         RecursiveParserWrapperHandler handler =
-<<<<<<< HEAD
                 new RecursiveParserWrapperHandler(factory,
-                        handlerConfig.maxEmbeddedResources(), TikaResource
-                        .getTikaLoader()
-                        .loadMetadataFilters());
-=======
-                new RecursiveParserWrapperHandler(new BasicContentHandlerFactory(type, handlerConfig.getWriteLimit(), handlerConfig.isThrowOnWriteLimitReached(), context),
-                        handlerConfig.getMaxEmbeddedResources());
->>>>>>> 7109dcf0
+                        handlerConfig.maxEmbeddedResources());
         try {
             TikaResource.parse(wrapper, LOG, "/rmeta", tis, handler, metadata, context);
         } catch (TikaServerParseException e) {
@@ -196,15 +189,8 @@
             factory = new BasicContentHandlerFactory(type, handlerConfig.writeLimit(), handlerConfig.throwOnWriteLimitReached(), context);
         }
         RecursiveParserWrapperHandler handler =
-<<<<<<< HEAD
                 new RecursiveParserWrapperHandler(factory,
-                        handlerConfig.maxEmbeddedResources(), TikaResource
-                        .getTikaLoader()
-                        .loadMetadataFilters());
-=======
-                new RecursiveParserWrapperHandler(new BasicContentHandlerFactory(type, handlerConfig.getWriteLimit(), handlerConfig.isThrowOnWriteLimitReached(), context),
-                        handlerConfig.getMaxEmbeddedResources());
->>>>>>> 7109dcf0
+                        handlerConfig.maxEmbeddedResources());
         try {
             TikaResource.parse(wrapper, LOG, "/rmeta/config", tis, handler, metadata, context);
         } catch (TikaServerParseException e) {
