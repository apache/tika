--- conflicted
+++ resolved
@@ -135,19 +135,12 @@
     @Produces({"application/json"})
     @Path("form{" + HANDLER_TYPE_PARAM + " : (\\w+)?}")
     public Response getMetadataFromMultipart(Attachment att, @Context UriInfo info, @PathParam(HANDLER_TYPE_PARAM) String handlerTypeName) throws Exception {
-<<<<<<< HEAD
-        return Response
-                .ok(parseMetadataToMetadataList(TikaInputStream.get(att.getObject(InputStream.class)), new Metadata(), att.getHeaders(), info,
-                        buildHandlerConfig(att.getHeaders(), handlerTypeName, HandlerConfig.PARSE_MODE.RMETA)))
-                .build();
-=======
         try (TikaInputStream tis = TikaInputStream.get(att.getObject(InputStream.class))) {
             return Response
                     .ok(parseMetadataToMetadataList(tis, new Metadata(), att.getHeaders(), info,
                             buildHandlerConfig(att.getHeaders(), handlerTypeName, HandlerConfig.PARSE_MODE.RMETA)))
                     .build();
         }
->>>>>>> 25cb0e93
     }
 
     /**
