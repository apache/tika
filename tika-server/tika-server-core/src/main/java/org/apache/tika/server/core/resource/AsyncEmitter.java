/*
 * Licensed to the Apache Software Foundation (ASF) under one or more
 * contributor license agreements.  See the NOTICE file distributed with
 * this work for additional information regarding copyright ownership.
 * The ASF licenses this file to You under the Apache License, Version 2.0
 * (the "License"); you may not use this file except in compliance with
 * the License.  You may obtain a copy of the License at
 *
 *     http://www.apache.org/licenses/LICENSE-2.0
 *
 * Unless required by applicable law or agreed to in writing, software
 * distributed under the License is distributed on an "AS IS" BASIS,
 * WITHOUT WARRANTIES OR CONDITIONS OF ANY KIND, either express or implied.
 * See the License for the specific language governing permissions and
 * limitations under the License.
 */
package org.apache.tika.server.core.resource;

import java.io.IOException;
import java.time.Instant;
import java.time.temporal.ChronoUnit;
import java.util.ArrayList;
import java.util.HashMap;
import java.util.List;
import java.util.Map;
import java.util.concurrent.ArrayBlockingQueue;
import java.util.concurrent.Callable;
import java.util.concurrent.TimeUnit;

import org.slf4j.Logger;
import org.slf4j.LoggerFactory;

import org.apache.tika.pipes.emitter.AbstractEmitter;
import org.apache.tika.pipes.emitter.EmitData;
import org.apache.tika.pipes.emitter.Emitter;
import org.apache.tika.pipes.emitter.TikaEmitterException;
import org.apache.tika.utils.ExceptionUtils;

/**
 * Worker thread that takes EmitData off the queue, batches it
 * and tries to emit it as a batch
 */
public class AsyncEmitter implements Callable<Integer> {

    private static final Logger LOG = LoggerFactory.getLogger(AsyncEmitter.class);

    //TODO -- need to configure these
    private final long emitWithinMs = 1000;
    private final ArrayBlockingQueue<EmitData> emitDataQueue;
    Instant lastEmitted = Instant.now();
    private long maxEstimatedBytes = 10_000_000;

    public AsyncEmitter(ArrayBlockingQueue<EmitData> emitData) {
        this.emitDataQueue = emitData;
    }

    @Override
    public Integer call() throws Exception {
        EmitDataCache cache = new EmitDataCache(maxEstimatedBytes);

        while (true) {
            EmitData emitData = emitDataQueue.poll(100, TimeUnit.MILLISECONDS);
            if (emitData != null) {
                //this can block on emitAll
                cache.add(emitData);
            } else {
                LOG.trace("Nothing on the async queue");
            }
            LOG.debug("cache size: ({}) bytes and count: {}", cache.estimatedSize, cache.size);
            long elapsed = ChronoUnit.MILLIS.between(lastEmitted, Instant.now());
            if (elapsed > emitWithinMs) {
                LOG.debug("{} elapsed > {}, going to emitAll", elapsed, emitWithinMs);
                //this can block
                cache.emitAll();
            }
        }
    }

    private class EmitDataCache {
        private final long maxBytes;

        long estimatedSize = 0;
        int size = 0;
        Map<String, List<EmitData>> map = new HashMap<>();

        public EmitDataCache(long maxBytes) {
            this.maxBytes = maxBytes;
        }

        void updateEstimatedSize(long newBytes) {
            estimatedSize += newBytes;
        }

        void add(EmitData data) {
            size++;
<<<<<<< HEAD
            long sz = AbstractEmitter.estimateSizeInBytes(data.getEmitKey().getEmitKey(), data.getMetadataList());
=======
            long sz = AbstractEmitter
                    .estimateSizeInBytes(data.getEmitKey().getKey(), data.getMetadataList());
>>>>>>> d87ac658
            if (estimatedSize + sz > maxBytes) {
                LOG.debug("estimated size ({}) > maxBytes({}), going to emitAll",
                        (estimatedSize + sz), maxBytes);
                emitAll();
            }
            List<EmitData> cached = map.get(data.getEmitKey().getEmitterName());
            if (cached == null) {
                cached = new ArrayList<>();
                map.put(data.getEmitKey().getEmitterName(), cached);
            }
            updateEstimatedSize(sz);
            cached.add(data);
        }

        private void emitAll() {
            int emitted = 0;
            LOG.debug("about to emit {}", size);
            for (Map.Entry<String, List<EmitData>> e : map.entrySet()) {
                Emitter emitter =
                        TikaResource.getConfig().getEmitterManager().getEmitter(e.getKey());
                tryToEmit(emitter, e.getValue());
                emitted += e.getValue().size();
            }
            LOG.debug("emitted: {}", emitted);
            estimatedSize = 0;
            size = 0;
            map.clear();
            lastEmitted = Instant.now();
        }

        private void tryToEmit(Emitter emitter, List<EmitData> cachedEmitData) {

            try {
                emitter.emit(cachedEmitData);
            } catch (IOException | TikaEmitterException e) {
                LOG.warn("emitter class ({}): {}", emitter.getClass(),
                        ExceptionUtils.getStackTrace(e));
            }
        }
    }
}<|MERGE_RESOLUTION|>--- conflicted
+++ resolved
@@ -46,9 +46,12 @@
 
     //TODO -- need to configure these
     private final long emitWithinMs = 1000;
+
+    private long maxEstimatedBytes = 10_000_000;
+
     private final ArrayBlockingQueue<EmitData> emitDataQueue;
+
     Instant lastEmitted = Instant.now();
-    private long maxEstimatedBytes = 10_000_000;
 
     public AsyncEmitter(ArrayBlockingQueue<EmitData> emitData) {
         this.emitDataQueue = emitData;
@@ -93,12 +96,8 @@
 
         void add(EmitData data) {
             size++;
-<<<<<<< HEAD
-            long sz = AbstractEmitter.estimateSizeInBytes(data.getEmitKey().getEmitKey(), data.getMetadataList());
-=======
             long sz = AbstractEmitter
                     .estimateSizeInBytes(data.getEmitKey().getKey(), data.getMetadataList());
->>>>>>> d87ac658
             if (estimatedSize + sz > maxBytes) {
                 LOG.debug("estimated size ({}) > maxBytes({}), going to emitAll",
                         (estimatedSize + sz), maxBytes);
@@ -117,8 +116,8 @@
             int emitted = 0;
             LOG.debug("about to emit {}", size);
             for (Map.Entry<String, List<EmitData>> e : map.entrySet()) {
-                Emitter emitter =
-                        TikaResource.getConfig().getEmitterManager().getEmitter(e.getKey());
+                Emitter emitter = TikaResource.getConfig()
+                        .getEmitterManager().getEmitter(e.getKey());
                 tryToEmit(emitter, e.getValue());
                 emitted += e.getValue().size();
             }
