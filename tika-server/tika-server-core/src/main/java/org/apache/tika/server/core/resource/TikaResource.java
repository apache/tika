--- conflicted
+++ resolved
@@ -422,18 +422,8 @@
 
         logRequest(LOG, "/tika", metadata);
 
-<<<<<<< HEAD
-        return outputStream -> {
-            Writer writer = new OutputStreamWriter(outputStream, UTF_8);
-
-            ContentHandler handler = new BoilerpipeContentHandler(writer);
-
-            parse(parser, LOG, info.getPath(), tis, handler, metadata, context);
-        };
-=======
         return new ParseStreamingOutput(tis, parser, LOG, info.getPath(), metadata, context,
                 os -> new BoilerpipeContentHandler(new OutputStreamWriter(os, UTF_8)));
->>>>>>> 25cb0e93
     }
 
     @PUT
@@ -453,18 +443,8 @@
 
         logRequest(LOG, "/tika", metadata);
 
-<<<<<<< HEAD
-        return outputStream -> {
-            Writer writer = new OutputStreamWriter(outputStream, UTF_8);
-
-            BodyContentHandler body = new BodyContentHandler(new RichTextContentHandler(writer));
-
-            parse(parser, LOG, info.getPath(), tis, body, metadata, context);
-        };
-=======
         return new ParseStreamingOutput(tis, parser, LOG, info.getPath(), metadata, context,
                 os -> new BodyContentHandler(new RichTextContentHandler(new OutputStreamWriter(os, UTF_8))));
->>>>>>> 25cb0e93
     }
 
     @POST
@@ -620,16 +600,12 @@
                 throw new WebApplicationException(e);
             }
 
-<<<<<<< HEAD
-            parse(parser, LOG, info.getPath(), tis, content, metadata, context);
-=======
             try {
                 parse(parser, LOG, info.getPath(), tis, content, metadata, context);
                 outputStream.flush();
             } finally {
                 tis.close();
             }
->>>>>>> 25cb0e93
         };
     }
 
