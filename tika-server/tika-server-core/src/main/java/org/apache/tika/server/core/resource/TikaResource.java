--- conflicted
+++ resolved
@@ -53,15 +53,12 @@
 import org.apache.commons.lang3.StringUtils;
 import org.apache.cxf.attachment.ContentDisposition;
 import org.apache.cxf.jaxrs.ext.multipart.Attachment;
-<<<<<<< HEAD
 import org.apache.cxf.jaxrs.impl.MetadataMap;
-=======
 import org.slf4j.Logger;
 import org.slf4j.LoggerFactory;
 import org.xml.sax.ContentHandler;
 import org.xml.sax.SAXException;
 
->>>>>>> 2421a064
 import org.apache.tika.Tika;
 import org.apache.tika.config.TikaConfig;
 import org.apache.tika.exception.EncryptedDocumentException;
@@ -235,7 +232,6 @@
             }
 
         } catch (Throwable ex) {
-<<<<<<< HEAD
             // TIKA-3345
             String error = (!(ex.getCause() instanceof IllegalArgumentException)) ? String.format(Locale.ROOT,
                     "%s is an invalid %s header",
@@ -244,11 +240,6 @@
                             "%s is an invalid %s header value",
                             val, key);
             throw new WebApplicationException(error, Response.Status.BAD_REQUEST);
-=======
-            throw new WebApplicationException(String.format(Locale.ROOT,
-                    "%s is an invalid %s header or has an invalid value: %s", key, prefix, val),
-                    Response.Status.BAD_REQUEST);
->>>>>>> 2421a064
         }
     }
 
@@ -390,14 +381,8 @@
     @Consumes("multipart/form-data")
     @Produces("text/plain")
     @Path("form")
-<<<<<<< HEAD
     public StreamingOutput getTextFromMultipart(Attachment att, @Context HttpHeaders httpHeaders, @Context final UriInfo info) {
         return produceText(att.getObject(InputStream.class), new Metadata(), preparePostHeaderMap(att, httpHeaders), info);
-=======
-    public StreamingOutput getTextFromMultipart(Attachment att, @Context final UriInfo info) {
-        return produceText(att.getObject(InputStream.class), new Metadata(), att.getHeaders(),
-                info);
->>>>>>> 2421a064
     }
 
     //this is equivalent to text-main in tika-app
@@ -415,14 +400,8 @@
     @Consumes("multipart/form-data")
     @Produces("text/plain")
     @Path("form/main")
-<<<<<<< HEAD
     public StreamingOutput getTextMainFromMultipart(final Attachment att, @Context HttpHeaders httpHeaders, @Context final UriInfo info) {
         return produceTextMain(att.getObject(InputStream.class), preparePostHeaderMap(att, httpHeaders), info);
-=======
-    public StreamingOutput getTextMainFromMultipart(final Attachment att,
-                                                    @Context final UriInfo info) {
-        return produceTextMain(att.getObject(InputStream.class), att.getHeaders(), info);
->>>>>>> 2421a064
     }
 
     public StreamingOutput produceTextMain(final InputStream is,
@@ -488,15 +467,9 @@
     @Consumes("multipart/form-data")
     @Produces("text/html")
     @Path("form")
-<<<<<<< HEAD
     public StreamingOutput getHTMLFromMultipart(Attachment att, @Context HttpHeaders httpHeaders, @Context final UriInfo info) {
         return produceOutput(att.getObject(InputStream.class), new Metadata(),
                 preparePostHeaderMap(att, httpHeaders), info, "html");
-=======
-    public StreamingOutput getHTMLFromMultipart(Attachment att, @Context final UriInfo info) {
-        return produceOutput(att.getObject(InputStream.class), new Metadata(), att.getHeaders(),
-                info, "html");
->>>>>>> 2421a064
     }
 
     @PUT
@@ -513,15 +486,9 @@
     @Consumes("multipart/form-data")
     @Produces("text/xml")
     @Path("form")
-<<<<<<< HEAD
     public StreamingOutput getXMLFromMultipart(Attachment att, @Context HttpHeaders httpHeaders, @Context final UriInfo info) {
         return produceOutput(att.getObject(InputStream.class),
                 new Metadata(), preparePostHeaderMap(att, httpHeaders), info, "xml");
-=======
-    public StreamingOutput getXMLFromMultipart(Attachment att, @Context final UriInfo info) {
-        return produceOutput(att.getObject(InputStream.class), new Metadata(), att.getHeaders(),
-                info, "xml");
->>>>>>> 2421a064
     }
 
     @PUT
