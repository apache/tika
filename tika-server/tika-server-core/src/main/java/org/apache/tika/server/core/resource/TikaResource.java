/*
 * Licensed to the Apache Software Foundation (ASF) under one or more
 * contributor license agreements.  See the NOTICE file distributed with
 * this work for additional information regarding copyright ownership.
 * The ASF licenses this file to You under the Apache License, Version 2.0
 * (the "License"); you may not use this file except in compliance with
 * the License.  You may obtain a copy of the License at
 *
 *     http://www.apache.org/licenses/LICENSE-2.0
 *
 * Unless required by applicable law or agreed to in writing, software
 * distributed under the License is distributed on an "AS IS" BASIS,
 * WITHOUT WARRANTIES OR CONDITIONS OF ANY KIND, either express or implied.
 * See the License for the specific language governing permissions and
 * limitations under the License.
 */
package org.apache.tika.server.core.resource;

import static java.nio.charset.StandardCharsets.UTF_8;
import static org.apache.tika.server.core.resource.RecursiveMetadataResource.DEFAULT_HANDLER_TYPE;
import static org.apache.tika.server.core.resource.RecursiveMetadataResource.HANDLER_TYPE_PARAM;

import java.io.IOException;
import java.io.InputStream;
import java.io.OutputStream;
import java.io.OutputStreamWriter;
import java.io.Writer;
import java.nio.charset.StandardCharsets;
import java.util.ArrayList;
import java.util.List;
import java.util.Map;
import java.util.function.Function;
import java.util.regex.Pattern;
import javax.xml.transform.OutputKeys;
import javax.xml.transform.TransformerConfigurationException;
import javax.xml.transform.sax.SAXTransformerFactory;
import javax.xml.transform.sax.TransformerHandler;
import javax.xml.transform.stream.StreamResult;

import com.fasterxml.jackson.databind.JsonNode;
import com.fasterxml.jackson.databind.ObjectMapper;
import jakarta.ws.rs.Consumes;
import jakarta.ws.rs.GET;
import jakarta.ws.rs.POST;
import jakarta.ws.rs.PUT;
import jakarta.ws.rs.Path;
import jakarta.ws.rs.PathParam;
import jakarta.ws.rs.Produces;
import jakarta.ws.rs.WebApplicationException;
import jakarta.ws.rs.core.Context;
import jakarta.ws.rs.core.HttpHeaders;
import jakarta.ws.rs.core.MultivaluedMap;
import jakarta.ws.rs.core.Response;
import jakarta.ws.rs.core.StreamingOutput;
import jakarta.ws.rs.core.UriInfo;
import org.apache.cxf.attachment.ContentDisposition;
import org.apache.cxf.jaxrs.ext.multipart.Attachment;
import org.apache.cxf.jaxrs.impl.MetadataMap;
import org.slf4j.Logger;
import org.slf4j.LoggerFactory;
import org.xml.sax.ContentHandler;
import org.xml.sax.SAXException;

import org.apache.tika.Tika;
import org.apache.tika.config.JsonConfig;
import org.apache.tika.config.TikaTaskTimeout;
import org.apache.tika.config.loader.TikaLoader;
import org.apache.tika.exception.EncryptedDocumentException;
import org.apache.tika.exception.TikaConfigException;
import org.apache.tika.exception.TikaException;
import org.apache.tika.exception.WriteLimitReachedException;
import org.apache.tika.io.TikaInputStream;
import org.apache.tika.metadata.Metadata;
import org.apache.tika.metadata.TikaCoreProperties;
import org.apache.tika.parser.ParseContext;
import org.apache.tika.parser.Parser;
import org.apache.tika.sax.BasicContentHandlerFactory;
import org.apache.tika.sax.BodyContentHandler;
import org.apache.tika.sax.ContentHandlerFactory;
import org.apache.tika.sax.ExpandedTitleContentHandler;
import org.apache.tika.sax.RichTextContentHandler;
import org.apache.tika.sax.boilerpipe.BoilerpipeContentHandler;
import org.apache.tika.serialization.ParseContextUtils;
import org.apache.tika.serialization.serdes.ParseContextDeserializer;
import org.apache.tika.server.core.InputStreamFactory;
import org.apache.tika.server.core.ServerStatus;
import org.apache.tika.server.core.TikaServerConfig;
import org.apache.tika.server.core.TikaServerParseException;
import org.apache.tika.utils.ExceptionUtils;
import org.apache.tika.utils.XMLReaderUtils;

@Path("/tika")
public class TikaResource {

    public static final String GREETING = "This is Tika Server (" + Tika.getString() + "). Please PUT\n";
    private static final String META_PREFIX = "meta_";
    private static final Logger LOG = LoggerFactory.getLogger(TikaResource.class);
    private static Pattern ALLOWABLE_HEADER_CHARS = Pattern.compile("(?i)^[-/_+\\.A-Z0-9 ]+$");
    private static TikaLoader TIKA_LOADER;
    private static TikaServerConfig TIKA_SERVER_CONFIG;
    private static InputStreamFactory INPUTSTREAM_FACTORY = null;
    private static ServerStatus SERVER_STATUS = null;


    public static void init(TikaLoader tikaLoader, TikaServerConfig tikaServerConfg, InputStreamFactory inputStreamFactory,
                            ServerStatus serverStatus) {
        TIKA_LOADER = tikaLoader;
        TIKA_SERVER_CONFIG = tikaServerConfg;
        INPUTSTREAM_FACTORY = inputStreamFactory;
        SERVER_STATUS = serverStatus;
    }


    @SuppressWarnings("serial")
    public static Parser createParser() throws TikaConfigException, IOException {
        return TIKA_LOADER.loadAutoDetectParser();
    }

    public static TikaLoader getTikaLoader() {
        return TIKA_LOADER;
    }

    public static String detectFilename(MultivaluedMap<String, String> httpHeaders) {

        String disposition = httpHeaders.getFirst("Content-Disposition");
        if (disposition != null) {
            ContentDisposition c = new ContentDisposition(disposition);

            // only support "attachment" dispositions
            if ("attachment".equals(c.getType())) {
                String fn = c.getParameter("filename");
                if (fn != null) {
                    return fn;
                }
            }
        }

        // this really should not be used, since it's not an official field
        return httpHeaders.getFirst("File-Name");
    }

    /**
     * Parses config JSON and merges parseContext entries into the provided ParseContext.
     *
     * @param configJson the JSON config string
     * @param context the ParseContext to merge into
     * @throws IOException if parsing fails
     */
    public static void mergeParseContextFromConfig(String configJson, ParseContext context) throws IOException {
        ObjectMapper mapper = new ObjectMapper();
        JsonNode root = mapper.readTree(configJson);
        // Use root directly - the JSON should contain parser configs at the top level
<<<<<<< HEAD
        ParseContext configuredContext = ParseContextDeserializer.readParseContext(root);
        LOG.info("After readParseContext, configuredContext has {} entries: {}",
                configuredContext.getContextMap().size(), configuredContext.getContextMap().keySet());
        ParseContextUtils.resolveAll(configuredContext, Thread.currentThread().getContextClassLoader());
        LOG.info("After resolveAll, configuredContext has {} entries: {}",
                configuredContext.getContextMap().size(), configuredContext.getContextMap().keySet());
=======
        ParseContext configuredContext = ParseContextDeserializer.readParseContext(root, mapper);

        // Copy jsonConfigs first (for SelfConfiguring parsers like PDFParser)
        for (Map.Entry<String, JsonConfig> entry : configuredContext.getJsonConfigs().entrySet()) {
            context.setJsonConfig(entry.getKey(), entry.getValue());
        }

        // Then resolve all configs to typed objects
        ParseContextUtils.resolveAll(configuredContext, Thread.currentThread().getContextClassLoader());

        // Copy resolved typed objects from contextMap
>>>>>>> 7109dcf0
        for (Map.Entry<String, Object> entry : configuredContext.getContextMap().entrySet()) {
            try {
                Class<?> clazz = Class.forName(entry.getKey());
                context.set((Class) clazz, entry.getValue());
                LOG.info("Merged entry {} into context", entry.getKey());
            } catch (ClassNotFoundException e) {
                LOG.warn("Could not load class for parseContext entry: {}", entry.getKey());
            }
        }
    }

    public static TikaInputStream getInputStream(InputStream is, Metadata metadata, HttpHeaders headers, UriInfo uriInfo) {
        try {
            return INPUTSTREAM_FACTORY.getInputStream(is, metadata, headers, uriInfo);
        } catch (IOException e) {
            throw new TikaServerParseException(e);
        }
    }

    @SuppressWarnings("serial")
    public static void fillMetadata(Parser parser, Metadata metadata, MultivaluedMap<String, String> httpHeaders) {
        String fileName = detectFilename(httpHeaders);
        if (fileName != null) {
            metadata.set(TikaCoreProperties.RESOURCE_NAME_KEY, fileName);
        }

        String contentTypeHeader = httpHeaders.getFirst(HttpHeaders.CONTENT_TYPE);
        jakarta.ws.rs.core.MediaType mediaType = (contentTypeHeader == null || "*/*".equals(contentTypeHeader)) ? null : jakarta.ws.rs.core.MediaType.valueOf(contentTypeHeader);
        if (mediaType != null && "xml".equals(mediaType.getSubtype())) {
            mediaType = null;
        }

        if (mediaType != null && mediaType.equals(jakarta.ws.rs.core.MediaType.APPLICATION_OCTET_STREAM_TYPE)) {
            mediaType = null;
        }

        if (mediaType != null) {
            metadata.add(Metadata.CONTENT_TYPE, mediaType.toString());
            metadata.add(TikaCoreProperties.CONTENT_TYPE_USER_OVERRIDE, mediaType.toString());
        }

        if (httpHeaders.containsKey("Content-Length")) {
            metadata.set(Metadata.CONTENT_LENGTH, httpHeaders.getFirst("Content-Length"));
        }

        for (Map.Entry<String, List<String>> e : httpHeaders.entrySet()) {
            if (e
                    .getKey()
                    .startsWith(META_PREFIX)) {
                String tikaKey = e
                        .getKey()
                        .substring(META_PREFIX.length());
                for (String value : e.getValue()) {
                    metadata.add(tikaKey, value);
                }
            }
        }
    }

    /**
     * Processes multipart attachments for /config endpoints.
     * Extracts the "file" and optional "config" attachments, sets up metadata
     * (filename, content-type) from the file attachment, and processes any
     * config JSON into the ParseContext.
     *
     * @param attachments the multipart attachments
     * @param metadata    metadata to populate with filename and content-type
     * @param context     parse context to populate from config JSON
     * @return TikaInputStream wrapping the file attachment's content
     * @throws IOException if file attachment is missing or config processing fails
     */
    public static TikaInputStream setupMultipartConfig(List<Attachment> attachments,
                                                        Metadata metadata,
                                                        ParseContext context) throws IOException {
        Attachment fileAtt = null;
        Attachment configAtt = null;

        for (Attachment att : attachments) {
            ContentDisposition cd = att.getContentDisposition();
            if (cd != null) {
                String name = cd.getParameter("name");
                if ("file".equals(name)) {
                    fileAtt = att;
                } else if ("config".equals(name)) {
                    configAtt = att;
                }
            }
        }

        if (fileAtt == null) {
            throw new IOException("Missing 'file' attachment");
        }

        // Set filename from content-disposition
        ContentDisposition cd = fileAtt.getContentDisposition();
        if (cd != null) {
            String filename = cd.getParameter("filename");
            if (filename != null) {
                metadata.set(TikaCoreProperties.RESOURCE_NAME_KEY, filename);
            }
        }

        // Set content-type from the file attachment (not the multipart request headers)
        if (fileAtt.getContentType() != null) {
            String contentType = fileAtt.getContentType().toString();
            if (contentType != null && !contentType.startsWith("multipart/") &&
                    !"application/octet-stream".equals(contentType)) {
                metadata.add(Metadata.CONTENT_TYPE, contentType);
                metadata.add(TikaCoreProperties.CONTENT_TYPE_USER_OVERRIDE, contentType);
            }
        }

        // Process config JSON if provided
        if (configAtt != null) {
            String configJson = new String(configAtt.getObject(InputStream.class).readAllBytes(),
                    StandardCharsets.UTF_8);
            mergeParseContextFromConfig(configJson, context);
        }

        return TikaInputStream.get(fileAtt.getObject(InputStream.class));
    }

    /**
     * Use this to call a parser and unify exception handling.
     * NOTE: This call to parse closes the TikaInputStream. DO NOT surround
     * the call in an auto-close block.
     *
     * @param parser       parser to use
     * @param logger       logger to use
     * @param path         file path
     * @param inputStream  TikaInputStream (which is closed by this call!)
     * @param handler      handler to use
     * @param metadata     metadata
     * @param parseContext parse context
     * @throws IOException wrapper for all exceptions
     */
    public static void parse(Parser parser, Logger logger, String path, TikaInputStream inputStream, ContentHandler handler, Metadata metadata, ParseContext parseContext)
            throws IOException {

        checkIsOperating();
        String fileName = metadata.get(TikaCoreProperties.RESOURCE_NAME_KEY);
        long timeoutMillis = getTaskTimeout(parseContext);

        long taskId = SERVER_STATUS.start(ServerStatus.TASK.PARSE, fileName, timeoutMillis);
        try {
            parser.parse(inputStream, handler, metadata, parseContext);
        } catch (SAXException e) {
            throw new TikaServerParseException(e);
        } catch (EncryptedDocumentException e) {
            logger.warn("{}: Encrypted document ({})", path, fileName, e);
            throw new TikaServerParseException(e);
        } catch (Exception e) {
            if (!WriteLimitReachedException.isWriteLimitReached(e)) {
                logger.warn("{}: Text extraction failed ({})", path, fileName, e);
            }
            throw new TikaServerParseException(e);
        } catch (OutOfMemoryError e) {
            logger.warn("{}: OOM ({})", path, fileName, e);
            SERVER_STATUS.setStatus(ServerStatus.STATUS.OOM);
        } finally {
            SERVER_STATUS.complete(taskId);
            inputStream.close();
        }
    }

    public static void checkIsOperating() {
        //check that server is not in shutdown mode
        if (!SERVER_STATUS.isOperating()) {
            throw new WebApplicationException(Response.Status.SERVICE_UNAVAILABLE);
        }
    }

    public static void logRequest(Logger logger, String endpoint, Metadata metadata) {

        if (metadata.get(org.apache.tika.metadata.HttpHeaders.CONTENT_TYPE) == null) {
            logger.info("{} (autodetecting type)", endpoint);
        } else {
            logger.info("{} ({})", endpoint, metadata.get(org.apache.tika.metadata.HttpHeaders.CONTENT_TYPE));
        }
    }

    public static boolean getThrowOnWriteLimitReached(MultivaluedMap<String, String> httpHeaders) {
        if (httpHeaders.containsKey("throwOnWriteLimitReached")) {
            String val = httpHeaders.getFirst("throwOnWriteLimitReached");
            if ("true".equalsIgnoreCase(val)) {
                return true;
            } else if ("false".equalsIgnoreCase(val)) {
                return false;
            } else {
                throw new IllegalArgumentException("'throwOnWriteLimitReached' must be either 'true' or 'false'");
            }
        }
        // Default: throw on write limit reached
        return true;
    }

    public static long getTaskTimeout(ParseContext parseContext) {
       return TikaTaskTimeout.getTimeoutMillis(parseContext, TIKA_SERVER_CONFIG.getTaskTimeoutMillis());
    }

    @GET
    @Produces("text/plain")
    public String getMessage() {
        checkIsOperating();
        return GREETING;
    }

    @POST
    @Consumes("multipart/form-data")
    @Produces("text/plain")
    @Path("form")
    public StreamingOutput getTextFromMultipart(Attachment att, @Context HttpHeaders httpHeaders, @Context final UriInfo info) throws TikaConfigException, IOException {
        return produceText(TikaInputStream.get(att.getObject(InputStream.class)), new Metadata(), preparePostHeaderMap(att, httpHeaders), info);
    }

    /**
     * Multipart endpoint with per-request JSON configuration.
     * Accepts two parts: "file" (the document) and "config" (JSON configuration).
     * <p>
     * The config JSON should contain parser configs at the root level, e.g.:
     * <pre>
     * {
     *   "pdf-parser": { "ocrStrategy": "no_ocr" },
     *   "tesseract-ocr-parser": { "language": "eng" }
     * }
     * </pre>
     */
    @POST
    @Consumes("multipart/form-data")
    @Produces("text/plain")
    @Path("config")
    public StreamingOutput getTextWithConfig(
            List<Attachment> attachments,
            @Context HttpHeaders httpHeaders,
            @Context final UriInfo info) throws TikaConfigException, IOException {

        final Metadata metadata = new Metadata();
        final ParseContext context = new ParseContext();
        final TikaInputStream tis = setupMultipartConfig(attachments, metadata, context);

        final Parser parser = createParser();
        logRequest(LOG, "/tika/config", metadata);

        return new ParseStreamingOutput(tis, parser, LOG, info.getPath(), metadata, context,
                os -> new BodyContentHandler(new RichTextContentHandler(new OutputStreamWriter(os, UTF_8))));
    }

    //this is equivalent to text-main in tika-app
    @PUT
    @Consumes("*/*")
    @Produces("text/plain")
    @Path("main")
    public StreamingOutput getTextMain(final InputStream is, @Context HttpHeaders httpHeaders, @Context final UriInfo info) throws TikaConfigException, IOException {
        return produceTextMain(TikaInputStream.get(is), httpHeaders.getRequestHeaders(), info);
    }

    //this is equivalent to text-main (Boilerpipe handler) in tika-app
    @POST
    @Consumes("multipart/form-data")
    @Produces("text/plain")
    @Path("form/main")
    public StreamingOutput getTextMainFromMultipart(final Attachment att, @Context HttpHeaders httpHeaders, @Context final UriInfo info) throws TikaConfigException, IOException {
        return produceTextMain(TikaInputStream.get(att.getObject(InputStream.class)), preparePostHeaderMap(att, httpHeaders), info);
    }

    public StreamingOutput produceTextMain(final TikaInputStream tis, MultivaluedMap<String, String> httpHeaders, final UriInfo info) throws TikaConfigException, IOException {
        final Parser parser = createParser();
        final Metadata metadata = new Metadata();
        final ParseContext context = new ParseContext();

        fillMetadata(parser, metadata, httpHeaders);

        logRequest(LOG, "/tika", metadata);

        return new ParseStreamingOutput(tis, parser, LOG, info.getPath(), metadata, context,
                os -> new BoilerpipeContentHandler(new OutputStreamWriter(os, UTF_8)));
    }

    @PUT
    @Consumes("*/*")
    @Produces("text/plain")
    public StreamingOutput getText(final InputStream is, @Context HttpHeaders httpHeaders, @Context final UriInfo info) throws TikaConfigException, IOException {
        final Metadata metadata = new Metadata();
        return produceText(getInputStream(is, metadata, httpHeaders, info), metadata, httpHeaders.getRequestHeaders(), info);
    }

    public StreamingOutput produceText(final TikaInputStream tis, final Metadata metadata, MultivaluedMap<String, String> httpHeaders, final UriInfo info)
            throws TikaConfigException, IOException {
        final Parser parser = createParser();
        final ParseContext context = new ParseContext();

        fillMetadata(parser, metadata, httpHeaders);

        logRequest(LOG, "/tika", metadata);

        return new ParseStreamingOutput(tis, parser, LOG, info.getPath(), metadata, context,
                os -> new BodyContentHandler(new RichTextContentHandler(new OutputStreamWriter(os, UTF_8))));
    }

    @POST
    @Consumes("multipart/form-data")
    @Produces("text/html")
    @Path("form")
    public StreamingOutput getHTMLFromMultipart(Attachment att, @Context HttpHeaders httpHeaders, @Context final UriInfo info) throws TikaConfigException, IOException {
        LOG.info("loading multipart html");

        return produceOutput(TikaInputStream.get(att.getObject(InputStream.class)), new Metadata(), preparePostHeaderMap(att, httpHeaders), info, "html");
    }

    @PUT
    @Consumes("*/*")
    @Produces("text/html")
    public StreamingOutput getHTML(final InputStream is, @Context HttpHeaders httpHeaders, @Context final UriInfo info) throws TikaConfigException, IOException {
        Metadata metadata = new Metadata();
        return produceOutput(getInputStream(is, metadata, httpHeaders, info), metadata, httpHeaders.getRequestHeaders(), info, "html");
    }

    @POST
    @Consumes("multipart/form-data")
    @Produces("text/xml")
    @Path("form")
    public StreamingOutput getXMLFromMultipart(Attachment att, @Context HttpHeaders httpHeaders, @Context final UriInfo info) throws TikaConfigException, IOException {
        LOG.info("loading multipart xml");

        return produceOutput(TikaInputStream.get(att.getObject(InputStream.class)), new Metadata(), preparePostHeaderMap(att, httpHeaders), info, "xml");
    }

    @PUT
    @Consumes("*/*")
    @Produces("text/xml")
    public StreamingOutput getXML(final InputStream is, @Context HttpHeaders httpHeaders, @Context final UriInfo info) throws TikaConfigException, IOException {
        Metadata metadata = new Metadata();
        return produceOutput(getInputStream(is, metadata, httpHeaders, info), metadata, httpHeaders.getRequestHeaders(), info, "xml");
    }

    @POST
    @Consumes("multipart/form-data")
    @Produces("application/json")
    @Path("form{" + HANDLER_TYPE_PARAM + " : (\\w+)?}")
    public Metadata getJsonFromMultipart(Attachment att, @Context HttpHeaders httpHeaders, @Context final UriInfo info, @PathParam(HANDLER_TYPE_PARAM) String handlerTypeName)
            throws IOException, TikaException {
        Metadata metadata = new Metadata();
        parseToMetadata(getInputStream(att.getObject(InputStream.class), metadata, httpHeaders, info), metadata, preparePostHeaderMap(att, httpHeaders), info, handlerTypeName);
        List<Metadata> metadataList = new ArrayList<>();
        metadataList.add(metadata);
        TikaResource.getTikaLoader().loadMetadataFilters().filter(metadataList);
        if (metadataList.isEmpty()) {
            return new Metadata();
        }
        return metadataList.get(0);
    }

    @PUT
    @Consumes("*/*")
    @Produces("application/json")
    @Path("{" + HANDLER_TYPE_PARAM + " : (\\w+)?}")
    public Metadata getJson(final InputStream is, @Context HttpHeaders httpHeaders, @Context final UriInfo info, @PathParam(HANDLER_TYPE_PARAM) String handlerTypeName)
            throws IOException, TikaException {
        Metadata metadata = new Metadata();
        parseToMetadata(getInputStream(is, metadata, httpHeaders, info), metadata, httpHeaders.getRequestHeaders(), info, handlerTypeName);
        List<Metadata> metadataList = new ArrayList<>();
        metadataList.add(metadata);
        TikaResource.getTikaLoader().loadMetadataFilters().filter(metadataList);
        if (metadataList.isEmpty()) {
            return new Metadata();
        }
        return metadataList.get(0);
    }

    private void parseToMetadata(TikaInputStream tis, Metadata metadata, MultivaluedMap<String, String> httpHeaders, UriInfo info, String handlerTypeName)
            throws IOException, TikaConfigException {
        final Parser parser = createParser();
        final ParseContext context = new ParseContext();

        fillMetadata(parser, metadata, httpHeaders);

        logRequest(LOG, "/tika", metadata);
        int writeLimit = -1;
        boolean throwOnWriteLimitReached = getThrowOnWriteLimitReached(httpHeaders);
        if (httpHeaders.containsKey("writeLimit")) {
            writeLimit = Integer.parseInt(httpHeaders.getFirst("writeLimit"));
        }

        // Check if a ContentHandlerFactory was provided in ParseContext (e.g., from config JSON)
        ContentHandlerFactory fact = context.get(ContentHandlerFactory.class);
        if (fact == null) {
            // Fall back to creating one from HTTP headers
            BasicContentHandlerFactory.HANDLER_TYPE type = BasicContentHandlerFactory.parseHandlerType(handlerTypeName, DEFAULT_HANDLER_TYPE);
            fact = new BasicContentHandlerFactory(type, writeLimit, throwOnWriteLimitReached, context);
        }
        ContentHandler contentHandler = fact.createHandler();

        try {
            parse(parser, LOG, info.getPath(), tis, contentHandler, metadata, context);
        } catch (TikaServerParseException e) {
            Throwable cause = e.getCause();
            boolean writeLimitReached = false;
            if (WriteLimitReachedException.isWriteLimitReached(cause)) {
                metadata.set(TikaCoreProperties.WRITE_LIMIT_REACHED, "true");
                writeLimitReached = true;
            }
            if (TIKA_SERVER_CONFIG.isReturnStackTrace()) {
                if (cause != null) {
                    metadata.add(TikaCoreProperties.CONTAINER_EXCEPTION, ExceptionUtils.getStackTrace(cause));
                } else {
                    metadata.add(TikaCoreProperties.CONTAINER_EXCEPTION, ExceptionUtils.getStackTrace(e));
                }
            } else if (!writeLimitReached) {
                throw e;
            }
        } catch (OutOfMemoryError e) {
            if (TIKA_SERVER_CONFIG.isReturnStackTrace()) {
                metadata.add(TikaCoreProperties.CONTAINER_EXCEPTION, ExceptionUtils.getStackTrace(e));
            } else {
                throw e;
            }
        } finally {
            metadata.add(TikaCoreProperties.TIKA_CONTENT, contentHandler.toString());
            tis.close();
        }
    }

    private StreamingOutput produceOutput(final TikaInputStream tis, Metadata metadata, final MultivaluedMap<String, String> httpHeaders, final UriInfo info, final String format)
            throws TikaConfigException, IOException {
        final Parser parser = createParser();
        final ParseContext context = new ParseContext();

        fillMetadata(parser, metadata, httpHeaders);

        logRequest(LOG, "/tika", metadata);

        return outputStream -> {
            Writer writer = new OutputStreamWriter(outputStream, UTF_8);
            ContentHandler content;

            try {
                SAXTransformerFactory factory = XMLReaderUtils.getSAXTransformerFactory();
                TransformerHandler handler = factory.newTransformerHandler();
                handler
                        .getTransformer()
                        .setOutputProperty(OutputKeys.METHOD, format);
                handler
                        .getTransformer()
                        .setOutputProperty(OutputKeys.INDENT, "yes");
                handler
                        .getTransformer()
                        .setOutputProperty(OutputKeys.ENCODING, UTF_8.name());
                handler
                        .getTransformer()
                        .setOutputProperty(OutputKeys.VERSION, "1.1");
                handler.setResult(new StreamResult(writer));
                content = new ExpandedTitleContentHandler(handler);
            } catch (TransformerConfigurationException | TikaException e) {
                throw new WebApplicationException(e);
            }

            try {
                parse(parser, LOG, info.getPath(), tis, content, metadata, context);
                outputStream.flush();
            } finally {
                tis.close();
            }
        };
    }

    /**
     * Prepares a multivalued map, combining attachment headers and request headers.
     * For multipart requests, the attachment's Content-Type takes priority over the
     * request's Content-Type (which is multipart/form-data).
     *
     * @param att         the attachment.
     * @param httpHeaders the http headers, fetched from context.
     * @return the case insensitive MetadataMap containing combined headers.
     */
    public static MetadataMap<String, String> preparePostHeaderMap(Attachment att, HttpHeaders httpHeaders) {
        if (att == null && httpHeaders == null) {
            return null;
        }
        MetadataMap<String, String> finalHeaders = new MetadataMap<>(false, true);
        if (httpHeaders != null && httpHeaders.getRequestHeaders() != null) {
            finalHeaders.putAll(httpHeaders.getRequestHeaders());
        }
        if (att != null && att.getHeaders() != null) {
            finalHeaders.putAll(att.getHeaders());
        }
        // For multipart, get the attachment's Content-Type which overrides the request's
        // multipart/form-data Content-Type. Check multiple sources:
        if (att != null) {
            String attachmentContentType = null;
            // First try getContentType() which returns the MediaType set via constructor
            if (att.getContentType() != null) {
                attachmentContentType = att.getContentType().toString();
            }
            // Also check the attachment's headers directly
            if (attachmentContentType == null && att.getHeaders() != null) {
                attachmentContentType = att.getHeaders().getFirst(HttpHeaders.CONTENT_TYPE);
            }
            if (attachmentContentType != null && !attachmentContentType.startsWith("multipart/")) {
                finalHeaders.putSingle(HttpHeaders.CONTENT_TYPE, attachmentContentType);
            }
        }
        return finalHeaders;
    }

    //enables streaming output AND closing of the TikaInputStream after the parse.
    public class ParseStreamingOutput implements StreamingOutput {

        private final TikaInputStream tis;
        private final Parser parser;
        private final Logger logger;
        private final String path;
        private final Metadata metadata;
        private final ParseContext parseContext;
        private final Function<OutputStream, ContentHandler> handlerBuilder;

        public ParseStreamingOutput(TikaInputStream tis, Parser parser, Logger logger,
                                    String path, Metadata metadata, ParseContext parseContext,
                                    Function<OutputStream, ContentHandler> handlerBuilder) {
            this.tis = tis;
            this.parser = parser;
            this.logger = logger;
            this.path = path;
            this.metadata = metadata;
            this.parseContext = parseContext;
            this.handlerBuilder = handlerBuilder;
        }

        @Override
        public void write(OutputStream outputStream) throws IOException, WebApplicationException {
            ContentHandler contentHandler = handlerBuilder.apply(outputStream);
            try {
                parse(parser, logger, path, tis, contentHandler, metadata, parseContext);
                outputStream.flush();
            } finally {
                tis.close();
            }
        }

    }

}<|MERGE_RESOLUTION|>--- conflicted
+++ resolved
@@ -150,34 +150,22 @@
         ObjectMapper mapper = new ObjectMapper();
         JsonNode root = mapper.readTree(configJson);
         // Use root directly - the JSON should contain parser configs at the top level
-<<<<<<< HEAD
-        ParseContext configuredContext = ParseContextDeserializer.readParseContext(root);
-        LOG.info("After readParseContext, configuredContext has {} entries: {}",
-                configuredContext.getContextMap().size(), configuredContext.getContextMap().keySet());
+        ParseContext configuredContext = ParseContextDeserializer.readParseContext(root, mapper);
         ParseContextUtils.resolveAll(configuredContext, Thread.currentThread().getContextClassLoader());
-        LOG.info("After resolveAll, configuredContext has {} entries: {}",
-                configuredContext.getContextMap().size(), configuredContext.getContextMap().keySet());
-=======
-        ParseContext configuredContext = ParseContextDeserializer.readParseContext(root, mapper);
-
-        // Copy jsonConfigs first (for SelfConfiguring parsers like PDFParser)
-        for (Map.Entry<String, JsonConfig> entry : configuredContext.getJsonConfigs().entrySet()) {
-            context.setJsonConfig(entry.getKey(), entry.getValue());
-        }
-
-        // Then resolve all configs to typed objects
-        ParseContextUtils.resolveAll(configuredContext, Thread.currentThread().getContextClassLoader());
-
-        // Copy resolved typed objects from contextMap
->>>>>>> 7109dcf0
+        // Copy resolved context entries
         for (Map.Entry<String, Object> entry : configuredContext.getContextMap().entrySet()) {
             try {
                 Class<?> clazz = Class.forName(entry.getKey());
                 context.set((Class) clazz, entry.getValue());
-                LOG.info("Merged entry {} into context", entry.getKey());
+                LOG.debug("Merged contextMap entry {} into context", entry.getKey());
             } catch (ClassNotFoundException e) {
                 LOG.warn("Could not load class for parseContext entry: {}", entry.getKey());
             }
+        }
+        // Copy jsonConfigs for lazy resolution by parsers (e.g., pdf-parser config)
+        for (Map.Entry<String, JsonConfig> entry : configuredContext.getJsonConfigs().entrySet()) {
+            context.setJsonConfig(entry.getKey(), entry.getValue().json());
+            LOG.debug("Merged jsonConfig entry {} into context", entry.getKey());
         }
     }
 
