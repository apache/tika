--- conflicted
+++ resolved
@@ -21,10 +21,10 @@
 import java.io.UnsupportedEncodingException;
 import java.net.URLDecoder;
 import java.nio.charset.StandardCharsets;
+import javax.ws.rs.core.HttpHeaders;
+import javax.ws.rs.core.MultivaluedMap;
+import javax.ws.rs.core.UriInfo;
 
-import jakarta.ws.rs.core.HttpHeaders;
-import jakarta.ws.rs.core.MultivaluedMap;
-import jakarta.ws.rs.core.UriInfo;
 import org.apache.commons.lang3.StringUtils;
 import org.slf4j.Logger;
 import org.slf4j.LoggerFactory;
@@ -62,20 +62,6 @@
         this.fetcherManager = fetcherManager;
     }
 
-    /**
-     * Tries to parse a long out of the value.  If the val is blank, it returns -1.
-     * Throws {@link NumberFormatException}
-     *
-     * @param val
-     * @return
-     */
-    private static long getLong(String val) {
-        if (StringUtils.isBlank(val)) {
-            return -1;
-        }
-        return Long.parseLong(val);
-    }
-
     @Override
     public InputStream getInputStream(InputStream is, Metadata metadata, HttpHeaders httpHeaders,
                                       UriInfo uriInfo) throws IOException {
@@ -94,13 +80,13 @@
                     " fetcherName:" + fetcherName + " and fetchKey:" + fetchKey);
         }
         if (fetchRangeStart < 0 && fetchRangeEnd > -1) {
-            throw new IllegalArgumentException(
-                    "fetchRangeStart must be > -1 if a fetchRangeEnd " + "is specified");
+            throw new IllegalArgumentException("fetchRangeStart must be > -1 if a fetchRangeEnd " +
+                    "is specified");
         }
 
         if (fetchRangeStart > -1 && fetchRangeEnd < 0) {
-            throw new IllegalArgumentException(
-                    "fetchRangeEnd must be > -1 if a fetchRangeStart " + "is specified");
+            throw new IllegalArgumentException("fetchRangeEnd must be > -1 if a fetchRangeStart " +
+                    "is specified");
         }
 
         if (!StringUtils.isBlank(fetcherName)) {
@@ -138,20 +124,13 @@
     }
 
     private String getParam(String paramName, HttpHeaders httpHeaders, MultivaluedMap uriParams) {
-        if (uriParams == null || !uriParams.containsKey(paramName)) {
+        if (uriParams == null || ! uriParams.containsKey(paramName)) {
             return httpHeaders.getHeaderString(paramName);
         }
 
-        return (String) uriParams.getFirst(paramName);
+        return (String)uriParams.getFirst(paramName);
     }
 
-<<<<<<< HEAD
-    @Override
-    public InputStream getInputStream(InputStream is, Metadata metadata, HttpHeaders httpHeaders)
-            throws IOException {
-        return getInputStream(is, metadata, httpHeaders, null);
-
-=======
     /**
      * Tries to parse a long out of the value.  If the val is blank, it returns -1.
      * Throws {@link NumberFormatException}
@@ -164,6 +143,5 @@
             return -1;
         }
         return Long.parseLong(val);
->>>>>>> d466492e
     }
 }