--- conflicted
+++ resolved
@@ -325,21 +325,13 @@
                 break;
             }
         }
-<<<<<<< HEAD
-        assertEquals("image/png", TikaLoader
-                .loadDefault()
-                .loadDetectors()
-                .detect(TikaInputStream.get(renderedImage), new Metadata(), new ParseContext())
-                .toString());
-=======
         try (TikaInputStream tis = TikaInputStream.get(renderedImage)) {
             assertEquals("image/png", TikaLoader
                     .loadDefault()
                     .loadDetectors()
-                    .detect(tis, new Metadata())
+                    .detect(tis, new Metadata(), new ParseContext())
                     .toString());
         }
->>>>>>> 25cb0e93
 
         try (InputStream is = new ByteArrayInputStream(renderedImage)) {
             BufferedImage image = ImageIO.read(is);
