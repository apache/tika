--- conflicted
+++ resolved
@@ -182,14 +182,8 @@
     @Test
     public void testConcatenated() throws Exception {
         ParseContext parseContext = new ParseContext();
-<<<<<<< HEAD
         // Set ParseMode directly - it's now separate from ContentHandlerFactory
         parseContext.set(ParseMode.class, ParseMode.CONCATENATE);
-=======
-        // Use addConfig with JSON for handler-config
-        parseContext.setJsonConfig("handler-config",
-                "{\"type\": \"TEXT\", \"parseMode\": \"CONCATENATE\", \"writeLimit\": -1, \"maxEmbeddedResources\": -1, \"throwOnWriteLimitReached\": true}");
->>>>>>> 7109dcf0
 
         FetchEmitTuple t = new FetchEmitTuple("myId", new FetchKey(FETCHER_ID, "test_recursive_embedded.docx"),
                 new EmitKey(EMITTER_JSON_ID, ""), new Metadata(), parseContext,
