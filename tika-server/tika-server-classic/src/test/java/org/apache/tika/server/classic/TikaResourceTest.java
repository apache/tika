--- conflicted
+++ resolved
@@ -49,7 +49,6 @@
 import org.apache.tika.server.core.config.DocumentSelectorConfig;
 import org.apache.tika.server.core.config.PasswordProviderConfig;
 import org.apache.tika.server.core.resource.TikaResource;
-<<<<<<< HEAD
 import org.junit.Ignore;
 import org.junit.Test;
 
@@ -69,8 +68,6 @@
 import static org.junit.Assert.assertFalse;
 import static org.junit.Assert.assertTrue;
 import static org.junit.Assert.fail;
-=======
->>>>>>> 2421a064
 
 public class TikaResourceTest extends CXFTestBase {
     public static final String TEST_DOC = "test-documents/test.doc";
@@ -183,14 +180,9 @@
 
 
     @Test
-<<<<<<< HEAD
     public void testPasswordXLS() {
         Response response = WebClient.create(endPoint + TIKA_PATH)
                 .type("application/vnd.ms-excel")
-=======
-    public void testPasswordXLS() throws Exception {
-        Response response = WebClient.create(endPoint + TIKA_PATH).type("application/vnd.ms-excel")
->>>>>>> 2421a064
                 .accept("text/plain")
                 .put(ClassLoader.getSystemResourceAsStream("test-documents/password.xls"));
 
@@ -212,14 +204,9 @@
     }
 
     @Test
-<<<<<<< HEAD
     public void testPasswordXLSHTML() {
         Response response = WebClient.create(endPoint + TIKA_PATH)
                 .type("application/vnd.ms-excel")
-=======
-    public void testPasswordXLSHTML() throws Exception {
-        Response response = WebClient.create(endPoint + TIKA_PATH).type("application/vnd.ms-excel")
->>>>>>> 2421a064
                 .accept("text/html")
                 .put(ClassLoader.getSystemResourceAsStream("test-documents/password.xls"));
 
@@ -236,14 +223,9 @@
     }
 
     @Test
-<<<<<<< HEAD
     public void testPasswordXLSXML() {
         Response response = WebClient.create(endPoint + TIKA_PATH)
                 .type("application/vnd.ms-excel")
-=======
-    public void testPasswordXLSXML() throws Exception {
-        Response response = WebClient.create(endPoint + TIKA_PATH).type("application/vnd.ms-excel")
->>>>>>> 2421a064
                 .accept("text/xml")
                 .put(ClassLoader.getSystemResourceAsStream("test-documents/password.xls"));
 
@@ -482,11 +464,7 @@
                     .put(ClassLoader.getSystemResourceAsStream("test-documents/testOCR.pdf"));
             assertEquals(400, response.getStatus());
         } catch (ProcessingException e) {
-<<<<<<< HEAD
-            // suppressing e
-=======
             //swallow
->>>>>>> 2421a064
         }
     }
 
@@ -512,10 +490,6 @@
 
     }
 
-<<<<<<< HEAD
-=======
-
->>>>>>> 2421a064
     @Test
     public void testUnicodePasswordProtectedSpaces() throws Exception {
         //TIKA-2858
