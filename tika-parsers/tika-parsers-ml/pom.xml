<?xml version="1.0" encoding="UTF-8"?>
<!--
  Licensed to the Apache Software Foundation (ASF) under one
  or more contributor license agreements.  See the NOTICE file
  distributed with this work for additional information
  regarding copyright ownership.  The ASF licenses this file
  to you under the Apache License, Version 2.0 (the
  "License"); you may not use this file except in compliance
  with the License.  You may obtain a copy of the License at

    http://www.apache.org/licenses/LICENSE-2.0

  Unless required by applicable law or agreed to in writing,
  software distributed under the License is distributed on an
  "AS IS" BASIS, WITHOUT WARRANTIES OR CONDITIONS OF ANY
  KIND, either express or implied.  See the License for the
  specific language governing permissions and limitations
  under the License.
-->
<project xmlns="http://maven.apache.org/POM/4.0.0" xmlns:xsi="http://www.w3.org/2001/XMLSchema-instance" xsi:schemaLocation="http://maven.apache.org/POM/4.0.0 https://maven.apache.org/xsd/maven-4.0.0.xsd">
  <parent>
    <groupId>org.apache.tika</groupId>
    <artifactId>tika-parsers</artifactId>
    <version>4.0.0-SNAPSHOT</version>
    <relativePath>../pom.xml</relativePath>
  </parent>

  <modelVersion>4.0.0</modelVersion>

  <artifactId>tika-parsers-ml</artifactId>

  <name>Apache Tika machine learning (ml) parsers</name>
  <packaging>pom</packaging>

  <modules>
    <module>tika-parser-nlp-module</module>
    <module>tika-parser-nlp-package</module>
    <module>tika-transcribe-aws</module>
  </modules>

  <dependencies>
    <dependency>
      <groupId>${project.groupId}</groupId>
      <artifactId>tika-core</artifactId>
      <version>${project.version}</version>
      <scope>provided</scope>
    </dependency>
  </dependencies>
  <build>
    <pluginManagement>
      <plugins>
        <plugin>
          <groupId>org.apache.rat</groupId>
          <artifactId>apache-rat-plugin</artifactId>
          <version>${rat.version}</version>
          <configuration>
            <excludes>
              <exclude>src/test/resources/test-documents/**</exclude>
            </excludes>
          </configuration>
        </plugin>
        <plugin>
          <groupId>org.apache.maven.plugins</groupId>
          <artifactId>maven-jar-plugin</artifactId>
          <configuration>
            <archive>
              <manifestFile>${project.build.outputDirectory}/META-INF/MANIFEST.MF</manifestFile>
            </archive>
          </configuration>
        </plugin>
        <plugin>
          <groupId>org.apache.felix</groupId>
          <artifactId>maven-bundle-plugin</artifactId>
          <configuration>
            <instructions>
              <Bundle-DocURL>${project.url}</Bundle-DocURL>
              <Import-Package>
                org.apache.tika.*,
                *;resolution:=optional
              </Import-Package>
            </instructions>
          </configuration>
          <executions>
            <execution>
              <id>bundle-manifest</id>
              <phase>process-classes</phase>
              <goals>
                <goal>manifest</goal>
              </goals>
            </execution>
          </executions>
        </plugin>
      </plugins>
    </pluginManagement>
  </build>
  <profiles>
    <profile>
      <id>sandbox</id>
      <modules>
        <!-- needs to come after tika-parser-nlp-module because tika-parser-nlp-module
     downloads model files -->
        <module>tika-age-recogniser</module>
<<<<<<< HEAD
        <module>tika-dl</module>
=======
        <module>tika-parser-advancedmedia-module</module>
        <module>tika-parser-advancedmedia-package</module>
>>>>>>> 5f2e3021
      </modules>
    </profile>
  </profiles>

  <scm>
    <tag>3.0.0-rc1</tag>
  </scm>
</project><|MERGE_RESOLUTION|>--- conflicted
+++ resolved
@@ -93,23 +93,6 @@
       </plugins>
     </pluginManagement>
   </build>
-  <profiles>
-    <profile>
-      <id>sandbox</id>
-      <modules>
-        <!-- needs to come after tika-parser-nlp-module because tika-parser-nlp-module
-     downloads model files -->
-        <module>tika-age-recogniser</module>
-<<<<<<< HEAD
-        <module>tika-dl</module>
-=======
-        <module>tika-parser-advancedmedia-module</module>
-        <module>tika-parser-advancedmedia-package</module>
->>>>>>> 5f2e3021
-      </modules>
-    </profile>
-  </profiles>
-
   <scm>
     <tag>3.0.0-rc1</tag>
   </scm>
