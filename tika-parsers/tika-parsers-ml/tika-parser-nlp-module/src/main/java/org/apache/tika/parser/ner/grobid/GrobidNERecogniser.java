/*
 * Licensed to the Apache Software Foundation (ASF) under one or more
 * contributor license agreements.  See the NOTICE file distributed with
 * this work for additional information regarding copyright ownership.
 * The ASF licenses this file to You under the Apache License, Version 2.0
 * (the "License"); you may not use this file except in compliance with
 * the License.  You may obtain a copy of the License at
 *
 *     http://www.apache.org/licenses/LICENSE-2.0
 *
 * Unless required by applicable law or agreed to in writing, software
 * distributed under the License is distributed on an "AS IS" BASIS,
 * WITHOUT WARRANTIES OR CONDITIONS OF ANY KIND, either express or implied.
 * See the License for the specific language governing permissions and
 * limitations under the License.
 */
package org.apache.tika.parser.ner.grobid;

import java.io.IOException;
import java.util.HashMap;
import java.util.HashSet;
import java.util.Map;
import java.util.Properties;
import java.util.Set;

import jakarta.ws.rs.core.MediaType;
import jakarta.ws.rs.core.Response;
import org.apache.cxf.jaxrs.client.WebClient;
import org.json.simple.JSONArray;
import org.json.simple.JSONObject;
import org.json.simple.parser.JSONParser;
import org.slf4j.Logger;
import org.slf4j.LoggerFactory;

import org.apache.tika.parser.ner.NERecogniser;

public class GrobidNERecogniser implements NERecogniser {

    /*
     * Useful Entities from Grobid NER
     */
    public static final Set<String> ENTITY_TYPES = new HashSet<String>() {
        {
            add("MEASUREMENT_NUMBERS");
            add("MEASUREMENT_UNITS");
            add("MEASUREMENTS");
            add("NORMALIZED_MEASUREMENTS");
            add("MEASUREMENT_TYPES");
        }
    };
    private static final Logger LOG = LoggerFactory.getLogger(GrobidNERecogniser.class);
    private static final String GROBID_REST_HOST = "http://localhost:8060";
    private static final String ISALIVE_URL = "/service/isalive";
    private boolean available = false;
    private String restHostUrlStr;


    public GrobidNERecogniser() {
        try {

            String restHostUrlStr = "";
            try {
                restHostUrlStr = readRestUrl();
            } catch (IOException e) {
                LOG.warn("couldn't read rest url", e);
            }

            if (restHostUrlStr == null || restHostUrlStr.equals("")) {
                this.restHostUrlStr = GROBID_REST_HOST;
            } else {
                this.restHostUrlStr = restHostUrlStr;
            }

            this.available = isServerAlive(restHostUrlStr);

        } catch (Exception e) {
            LOG.info(e.getMessage(), e);
        }
    }

    private static boolean isServerAlive(String restHostUrlStr) {
        boolean available = false;
        try {
            Response response =
                    WebClient.create(restHostUrlStr + ISALIVE_URL)
                            .get();
            int responseCode = response.getStatus();
            if (responseCode == 200) {
                available = true;
            } else {
                LOG.info("Grobid Quantities REST Server is not running");
            }
        } catch (Exception e) {
            LOG.info("Grobid Quantities REST Server is not running", e);
        }

        return available;
    }

    /**
     * Reads the GROBID REST URL from the properties file
     * returns the GROBID REST URL
     */
    private static String readRestUrl() throws IOException {
        Properties grobidProperties = new Properties();
        grobidProperties
                .load(GrobidNERecogniser.class.getResourceAsStream("GrobidServer.properties"));
        return grobidProperties.getProperty("grobid.server.url");
    }

    /**
     * Reads the GROBID REST Endpoint from the properties file
     * returns the GROBID REST Endpoint
     */
    private static String readRestEndpoint() throws IOException {
        Properties grobidProperties = new Properties();
        grobidProperties
                .load(GrobidNERecogniser.class.getResourceAsStream("GrobidServer.properties"));
        return grobidProperties.getProperty("grobid.endpoint.text");
    }

    /**
     * @return {@code true} if server endpoint is available.
     * returns {@code false} if server endpoint is not avaliable for service.
     */
    public boolean isAvailable() {
        return available;
    }

    /**
     * Gets set of entity types recognised by this recogniser
     *
     * @return set of entity classes/types
     */
    public Set<String> getEntityTypes() {
        return ENTITY_TYPES;
    }

    /**
     * Converts JSON Object to JSON Array
     *
     * @return a JSON array
     */
    public JSONArray convertToJSONArray(JSONObject obj, String key) {
        JSONArray jsonArray = new JSONArray();
        try {
            jsonArray = (JSONArray) obj.get(key);
        } catch (Exception e) {
            LOG.info(e.getMessage(), e);
        }
        return jsonArray;
    }

    /**
     * Parses a JSON String and converts it to a JSON Object
     *
     * @return a JSON Object
     */
    public JSONObject convertToJSONObject(String jsonString) {
        JSONParser parser = new JSONParser();
        JSONObject jsonObject = new JSONObject();
        try {
            jsonObject = (JSONObject) parser.parse(jsonString);
        } catch (Exception e) {
            LOG.info(e.getMessage(), e);
        }
        return jsonObject;
    }

    /**
     * recognises names of entities in the text
     *
     * @param text text which possibly contains names
     * @return map of entity type -&gt; set of names
     */
    public Map<String, Set<String>> recognise(String text) {

        Map<String, Set<String>> entities = new HashMap<>();
        Set<String> measurementNumberSet = new HashSet<>();
        Set<String> unitSet = new HashSet<>();
        Set<String> measurementSet = new HashSet<>();
        Set<String> normalizedMeasurementSet = new HashSet<>();
        Set<String> measurementTypeSet = new HashSet<>();

        try {
            String url = restHostUrlStr + readRestEndpoint();
            try (Response response =
                    WebClient.create(url).accept(MediaType.APPLICATION_JSON)
<<<<<<< HEAD
                            .post("text=" + text);
            int responseCode = response.getStatus();

            if (responseCode == 200) {
                String result = response.readEntity(String.class);
                JSONObject jsonObject = convertToJSONObject(result);
                JSONArray measurements = convertToJSONArray(jsonObject, "measurements");
                for (Object measurement : measurements) {

                    StringBuilder measurementString = new StringBuilder();
                    StringBuilder normalizedMeasurementString = new StringBuilder();

                    JSONObject quantity = (JSONObject) convertToJSONObject(measurement.toString())
                            .get("quantity");
                    if (quantity != null) {
                        if (quantity.containsKey("rawValue")) {
                            String measurementNumber =
                                    (String) convertToJSONObject(quantity.toString())
                                            .get("rawValue");
                            measurementString.append(measurementNumber);
                            measurementString.append(" ");
                            measurementNumberSet.add(measurementNumber);
                        }

                        if (quantity.containsKey("normalizedQuantity")) {
                            String normalizedMeasurementNumber =
                                    convertToJSONObject(quantity.toString())
                                            .get("normalizedQuantity").toString();
                            normalizedMeasurementString.append(normalizedMeasurementNumber);
                            normalizedMeasurementString.append(" ");
                        }

                        if (quantity.containsKey("type")) {
                            String measurementType =
                                    (String) convertToJSONObject(quantity.toString()).get("type");
                            measurementTypeSet.add(measurementType);
                        }

                        JSONObject jsonObj = (JSONObject) convertToJSONObject(quantity.toString());
                        if (jsonObj.containsKey("rawUnit")) {
                            JSONObject rawUnit = (JSONObject) jsonObj.get("rawUnit");
                            String unitName =
                                    (String) convertToJSONObject(rawUnit.toString()).get("name");
                            unitSet.add(unitName);
                            measurementString.append(unitName);
                        }

                        if (jsonObj.containsKey("normalizedUnit")) {
                            JSONObject normalizedUnit = (JSONObject) jsonObj.get("normalizedUnit");
                            String normalizedUnitName =
                                    (String) convertToJSONObject(normalizedUnit.toString())
                                            .get("name");
                            normalizedMeasurementString.append(normalizedUnitName);
                        }

                        if (!measurementString.toString().equals("")) {
                            measurementSet.add(measurementString.toString());
=======
                            .post("text=" + text)) {
                int responseCode = response.getStatus();

                if (responseCode == 200) {
                    String result = response.readEntity(String.class);
                    JSONObject jsonObject = convertToJSONObject(result);
                    JSONArray measurements = convertToJSONArray(jsonObject, "measurements");
                    for (Object measurement : measurements) {

                        StringBuffer measurementString = new StringBuffer();
                        StringBuffer normalizedMeasurementString = new StringBuffer();

                        JSONObject quantity = (JSONObject) convertToJSONObject(measurement.toString())
                                .get("quantity");
                        if (quantity != null) {
                            if (quantity.containsKey("rawValue")) {
                                String measurementNumber =
                                        (String) convertToJSONObject(quantity.toString())
                                                .get("rawValue");
                                measurementString.append(measurementNumber);
                                measurementString.append(" ");
                                measurementNumberSet.add(measurementNumber);
                            }

                            if (quantity.containsKey("normalizedQuantity")) {
                                String normalizedMeasurementNumber =
                                        convertToJSONObject(quantity.toString())
                                                .get("normalizedQuantity").toString();
                                normalizedMeasurementString.append(normalizedMeasurementNumber);
                                normalizedMeasurementString.append(" ");
                            }

                            if (quantity.containsKey("type")) {
                                String measurementType =
                                        (String) convertToJSONObject(quantity.toString()).get("type");
                                measurementTypeSet.add(measurementType);
                            }

                            JSONObject jsonObj = (JSONObject) convertToJSONObject(quantity.toString());
                            if (jsonObj.containsKey("rawUnit")) {
                                JSONObject rawUnit = (JSONObject) jsonObj.get("rawUnit");
                                String unitName =
                                        (String) convertToJSONObject(rawUnit.toString()).get("name");
                                unitSet.add(unitName);
                                measurementString.append(unitName);
                            }

                            if (jsonObj.containsKey("normalizedUnit")) {
                                JSONObject normalizedUnit = (JSONObject) jsonObj.get("normalizedUnit");
                                String normalizedUnitName =
                                        (String) convertToJSONObject(normalizedUnit.toString())
                                                .get("name");
                                normalizedMeasurementString.append(normalizedUnitName);
                            }

                            if (!measurementString.toString().equals("")) {
                                measurementSet.add(measurementString.toString());
                            }

                            if (!normalizedMeasurementString.toString().equals("")) {
                                normalizedMeasurementSet.add(normalizedMeasurementString.toString());
                            }
>>>>>>> 1f9707a9
                        }

                    }

                    entities.put("MEASUREMENT_NUMBERS", measurementNumberSet);
                    entities.put("MEASUREMENT_UNITS", unitSet);
                    entities.put("MEASUREMENTS", measurementSet);
                    entities.put("NORMALIZED_MEASUREMENTS", normalizedMeasurementSet);
                    entities.put("MEASUREMENT_TYPES", measurementTypeSet);

                }
            }
        } catch (Exception e) {
            LOG.info(e.getMessage(), e);

        }
        ENTITY_TYPES.clear();
        ENTITY_TYPES.addAll(entities.keySet());
        return entities;
    }
}<|MERGE_RESOLUTION|>--- conflicted
+++ resolved
@@ -186,65 +186,6 @@
             String url = restHostUrlStr + readRestEndpoint();
             try (Response response =
                     WebClient.create(url).accept(MediaType.APPLICATION_JSON)
-<<<<<<< HEAD
-                            .post("text=" + text);
-            int responseCode = response.getStatus();
-
-            if (responseCode == 200) {
-                String result = response.readEntity(String.class);
-                JSONObject jsonObject = convertToJSONObject(result);
-                JSONArray measurements = convertToJSONArray(jsonObject, "measurements");
-                for (Object measurement : measurements) {
-
-                    StringBuilder measurementString = new StringBuilder();
-                    StringBuilder normalizedMeasurementString = new StringBuilder();
-
-                    JSONObject quantity = (JSONObject) convertToJSONObject(measurement.toString())
-                            .get("quantity");
-                    if (quantity != null) {
-                        if (quantity.containsKey("rawValue")) {
-                            String measurementNumber =
-                                    (String) convertToJSONObject(quantity.toString())
-                                            .get("rawValue");
-                            measurementString.append(measurementNumber);
-                            measurementString.append(" ");
-                            measurementNumberSet.add(measurementNumber);
-                        }
-
-                        if (quantity.containsKey("normalizedQuantity")) {
-                            String normalizedMeasurementNumber =
-                                    convertToJSONObject(quantity.toString())
-                                            .get("normalizedQuantity").toString();
-                            normalizedMeasurementString.append(normalizedMeasurementNumber);
-                            normalizedMeasurementString.append(" ");
-                        }
-
-                        if (quantity.containsKey("type")) {
-                            String measurementType =
-                                    (String) convertToJSONObject(quantity.toString()).get("type");
-                            measurementTypeSet.add(measurementType);
-                        }
-
-                        JSONObject jsonObj = (JSONObject) convertToJSONObject(quantity.toString());
-                        if (jsonObj.containsKey("rawUnit")) {
-                            JSONObject rawUnit = (JSONObject) jsonObj.get("rawUnit");
-                            String unitName =
-                                    (String) convertToJSONObject(rawUnit.toString()).get("name");
-                            unitSet.add(unitName);
-                            measurementString.append(unitName);
-                        }
-
-                        if (jsonObj.containsKey("normalizedUnit")) {
-                            JSONObject normalizedUnit = (JSONObject) jsonObj.get("normalizedUnit");
-                            String normalizedUnitName =
-                                    (String) convertToJSONObject(normalizedUnit.toString())
-                                            .get("name");
-                            normalizedMeasurementString.append(normalizedUnitName);
-                        }
-
-                        if (!measurementString.toString().equals("")) {
-                            measurementSet.add(measurementString.toString());
-=======
                             .post("text=" + text)) {
                 int responseCode = response.getStatus();
 
@@ -254,8 +195,8 @@
                     JSONArray measurements = convertToJSONArray(jsonObject, "measurements");
                     for (Object measurement : measurements) {
 
-                        StringBuffer measurementString = new StringBuffer();
-                        StringBuffer normalizedMeasurementString = new StringBuffer();
+                        StringBuilder measurementString = new StringBuilder();
+                        StringBuilder normalizedMeasurementString = new StringBuilder();
 
                         JSONObject quantity = (JSONObject) convertToJSONObject(measurement.toString())
                                 .get("quantity");
@@ -307,7 +248,6 @@
                             if (!normalizedMeasurementString.toString().equals("")) {
                                 normalizedMeasurementSet.add(normalizedMeasurementString.toString());
                             }
->>>>>>> 1f9707a9
                         }
 
                     }
