/*
 * Licensed to the Apache Software Foundation (ASF) under one or more
 * contributor license agreements.  See the NOTICE file distributed with
 * this work for additional information regarding copyright ownership.
 * The ASF licenses this file to You under the Apache License, Version 2.0
 * (the "License"); you may not use this file except in compliance with
 * the License.  You may obtain a copy of the License at
 *
 *     http://www.apache.org/licenses/LICENSE-2.0
 *
 * Unless required by applicable law or agreed to in writing, software
 * distributed under the License is distributed on an "AS IS" BASIS,
 * WITHOUT WARRANTIES OR CONDITIONS OF ANY KIND, either express or implied.
 * See the License for the specific language governing permissions and
 * limitations under the License.
 */
package org.apache.tika.parser.netcdf;

//JDK imports

import java.io.IOException;
import java.util.Collections;
import java.util.List;
import java.util.Set;

import org.xml.sax.ContentHandler;
import org.xml.sax.SAXException;
import ucar.nc2.Attribute;
import ucar.nc2.Dimension;
import ucar.nc2.NetcdfFile;
import ucar.nc2.Variable;

import org.apache.tika.config.TikaComponent;
import org.apache.tika.exception.TikaException;
import org.apache.tika.io.TikaInputStream;
import org.apache.tika.metadata.Metadata;
import org.apache.tika.metadata.Property;
import org.apache.tika.metadata.TikaCoreProperties;
import org.apache.tika.mime.MediaType;
import org.apache.tika.parser.ParseContext;
import org.apache.tika.parser.Parser;
import org.apache.tika.sax.XHTMLContentHandler;

/**
 * A {@link Parser} for <a
 * href="http://www.unidata.ucar.edu/software/netcdf/index.html">NetCDF</a>
 * files using the UCAR, MIT-licensed <a
 * href="http://www.unidata.ucar.edu/software/netcdf-java/">NetCDF for Java</a>
 * API.
 */
@TikaComponent
public class NetCDFParser implements Parser {

    /**
     * Serial version UID
     */
    private static final long serialVersionUID = -5940938274907708665L;

    private final Set<MediaType> SUPPORTED_TYPES =
            Collections.singleton(MediaType.application("x-netcdf"));

    /*
     * (non-Javadoc)
     *
     * @see
     * org.apache.tika.parser.Parser#getSupportedTypes(org.apache.tika.parser
     * .ParseContext)
     */
    public Set<MediaType> getSupportedTypes(ParseContext context) {
        return SUPPORTED_TYPES;
    }

    /*
     * (non-Javadoc)
     *
     * @see org.apache.tika.parser.Parser#parse(java.io.InputStream,
     * org.xml.sax.ContentHandler, org.apache.tika.metadata.Metadata,
     * org.apache.tika.parser.ParseContext)
     */
    public void parse(TikaInputStream tis, ContentHandler handler, Metadata metadata,
                      ParseContext context) throws IOException, SAXException, TikaException {

<<<<<<< HEAD
        TemporaryResources tmp = null;
=======
>>>>>>> 25cb0e93
        try (NetcdfFile ncFile = NetcdfFile.open(tis.getFile().getAbsolutePath())) {
            metadata.set("File-Type-Description", ncFile.getFileTypeDescription());
            // first parse out the set of global attributes
            for (Attribute attr : ncFile.getGlobalAttributes()) {
                Property property = resolveMetadataKey(attr.getFullName());
                if (attr.getDataType().isString()) {
                    metadata.add(property, attr.getStringValue());
                } else if (attr.getDataType().isNumeric()) {
                    int value = attr.getNumericValue().intValue();
                    metadata.add(property, String.valueOf(value));
                }
            }


            XHTMLContentHandler xhtml = new XHTMLContentHandler(handler, metadata);
            xhtml.startDocument();
            xhtml.newline();
            xhtml.element("h1", "dimensions");
            xhtml.startElement("ul");
            xhtml.newline();
            for (Dimension dim : ncFile.getDimensions()) {
                xhtml.element("li", dim.getFullName() + " = " + dim.getLength());
            }
            xhtml.endElement("ul");

            xhtml.element("h1", "variables");
            xhtml.startElement("ul");
            xhtml.newline();
            for (Variable var : ncFile.getVariables()) {
                xhtml.startElement("li");
                xhtml.characters(var.getDataType() + " " + var.getNameAndDimensions());
                xhtml.newline();
                List<Attribute> attributes = var.getAttributes();
                if (!attributes.isEmpty()) {
                    xhtml.startElement("ul");
                    for (Attribute element : attributes) {
                        xhtml.element("li", element.toString());
                    }
                    xhtml.endElement("ul");
                }
                xhtml.endElement("li");
            }
            xhtml.endElement("ul");

            xhtml.endDocument();
        } catch (IOException e) {
            throw new TikaException("NetCDF parse error", e);
        }
    }

    private Property resolveMetadataKey(String localName) {
        if ("title".equals(localName)) {
            return TikaCoreProperties.TITLE;
        }
        return Property.internalText(localName);
    }
}<|MERGE_RESOLUTION|>--- conflicted
+++ resolved
@@ -80,10 +80,6 @@
     public void parse(TikaInputStream tis, ContentHandler handler, Metadata metadata,
                       ParseContext context) throws IOException, SAXException, TikaException {
 
-<<<<<<< HEAD
-        TemporaryResources tmp = null;
-=======
->>>>>>> 25cb0e93
         try (NetcdfFile ncFile = NetcdfFile.open(tis.getFile().getAbsolutePath())) {
             metadata.set("File-Type-Description", ncFile.getFileTypeDescription());
             // first parse out the set of global attributes
