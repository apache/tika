--- conflicted
+++ resolved
@@ -148,11 +148,7 @@
         String expectedCalibDef = "1466";
 
         GDALParser parser = new GDALParser();
-<<<<<<< HEAD
-        TikaInputStream tis = TikaInputStream.get(TestGDALParser.class.getResourceAsStream(fitsFilename));
-=======
         TikaInputStream tis = getResourceAsStream(fitsFilename);
->>>>>>> 25cb0e93
         Metadata met = new Metadata();
         BodyContentHandler handler = new BodyContentHandler();
         try {
