/*
 * Licensed to the Apache Software Foundation (ASF) under one or more
 * contributor license agreements.  See the NOTICE file distributed with
 * this work for additional information regarding copyright ownership.
 * The ASF licenses this file to You under the Apache License, Version 2.0
 * (the "License"); you may not use this file except in compliance with
 * the License.  You may obtain a copy of the License at
 *
 *     http://www.apache.org/licenses/LICENSE-2.0
 *
 * Unless required by applicable law or agreed to in writing, software
 * distributed under the License is distributed on an "AS IS" BASIS,
 * WITHOUT WARRANTIES OR CONDITIONS OF ANY KIND, either express or implied.
 * See the License for the specific language governing permissions and
 * limitations under the License.
 */
package org.apache.tika.parser.mail;

import static java.nio.charset.StandardCharsets.US_ASCII;
import static org.junit.jupiter.api.Assertions.assertEquals;
import static org.junit.jupiter.api.Assertions.assertFalse;
import static org.junit.jupiter.api.Assertions.assertNotNull;
import static org.junit.jupiter.api.Assertions.assertTrue;
import static org.junit.jupiter.api.Assertions.fail;
import static org.mockito.ArgumentMatchers.any;
import static org.mockito.ArgumentMatchers.eq;
import static org.mockito.Mockito.mock;
import static org.mockito.Mockito.never;
import static org.mockito.Mockito.times;
import static org.mockito.Mockito.verify;

import java.io.InputStream;
import java.nio.charset.StandardCharsets;
import java.util.List;

import org.apache.james.mime4j.stream.MimeConfig;
import org.junit.jupiter.api.BeforeAll;
import org.junit.jupiter.api.Test;
import org.xml.sax.Attributes;
import org.xml.sax.ContentHandler;
import org.xml.sax.helpers.DefaultHandler;

import org.apache.tika.TikaTest;
import org.apache.tika.config.loader.TikaLoader;
import org.apache.tika.exception.TikaException;
import org.apache.tika.extractor.ContainerExtractor;
import org.apache.tika.extractor.ParserContainerExtractor;
import org.apache.tika.io.TikaInputStream;
import org.apache.tika.metadata.Message;
import org.apache.tika.metadata.Metadata;
import org.apache.tika.metadata.TikaCoreProperties;
import org.apache.tika.mime.MediaType;
import org.apache.tika.parser.AutoDetectParser;
import org.apache.tika.parser.ParseContext;
import org.apache.tika.parser.Parser;
import org.apache.tika.parser.ocr.TesseractOCRParserTest;
import org.apache.tika.sax.BodyContentHandler;
import org.apache.tika.sax.XHTMLContentHandler;

public class RFC822ParserTest extends TikaTest {

    //legacy RFC822 behavior...extract every alternative part
    private static Parser EXTRACT_ALL_ALTERNATIVES_PARSER;

    private static TikaInputStream getStream(String name) {
        InputStream stream =
                Thread.currentThread().getContextClassLoader().getResourceAsStream(name);
        assertNotNull(stream, "Test file not found " + name);
        return TikaInputStream.get(stream);
    }

    @BeforeAll
    public static void setUp() throws Exception {
        EXTRACT_ALL_ALTERNATIVES_PARSER = TikaLoader.load(
                        getConfigPath(RFC822ParserTest.class,
                                "tika-config-extract-all-alternatives.json"))
                .loadAutoDetectParser();
    }

    @Test
    public void testSimple() throws Exception {
        Metadata metadata = new Metadata();
        TikaInputStream tis = getStream("test-documents/testRFC822");
        ContentHandler handler = mock(DefaultHandler.class);

        try {
            EXTRACT_ALL_ALTERNATIVES_PARSER.parse(tis, handler, metadata, new ParseContext());
            verify(handler).startDocument();
            //just one body
            verify(handler).startElement(eq(XHTMLContentHandler.XHTML), eq("p"), eq("p"),
                    any(Attributes.class));
            verify(handler).endElement(XHTMLContentHandler.XHTML, "p", "p");
            //no multi-part body parts
            verify(handler, never())
                    .startElement(eq(XHTMLContentHandler.XHTML), eq("div"), eq("div"),
                            any(Attributes.class));
            verify(handler, never()).endElement(XHTMLContentHandler.XHTML, "div", "div");
            verify(handler).endDocument();
            //note no leading spaces, and no quotes
            assertEquals("Julien Nioche (JIRA) <jira@apache.org>",
                    metadata.get(TikaCoreProperties.CREATOR));
            assertEquals("[jira] Commented: (TIKA-461) RFC822 messages not parsed",
                    metadata.get(TikaCoreProperties.TITLE));
            assertEquals("[jira] Commented: (TIKA-461) RFC822 messages not parsed",
                    metadata.get(TikaCoreProperties.SUBJECT));
        } catch (Exception e) {
            fail("Exception thrown: " + e.getMessage());
        }
    }

    @Test
    public void testExtendedToFromMetadata() throws Exception {
        Metadata m = getXML("testRFC822").metadata;
        assertEquals("Julien Nioche (JIRA)", m.get(Message.MESSAGE_FROM_NAME));
        assertEquals("jira@apache.org", m.get(Message.MESSAGE_FROM_EMAIL));

        m = getXML("testRFC822-multipart").metadata;
        assertEquals("DigitalPebble", m.get(Message.MESSAGE_FROM_NAME));
        assertEquals("julien@digitalpebble.com", m.get(Message.MESSAGE_FROM_EMAIL));

        m = getXML("testRFC822_quoted").metadata;
        assertEquals("Another Person", m.get(Message.MESSAGE_FROM_NAME));
        assertEquals("another.person@another-example.com", m.get(Message.MESSAGE_FROM_EMAIL));

        m = getXML("testRFC822_i18nheaders").metadata;
        assertEquals("Keld Jørn Simonsen", m.get(Message.MESSAGE_FROM_NAME));
        assertEquals("keld@dkuug.dk", m.get(Message.MESSAGE_FROM_EMAIL));

        //this is currently detected as mbox!!!
        m = getXML("testEmailWithPNGAtt.eml", new RFC822Parser()).metadata;
        assertEquals("Tika Test", m.get(Message.MESSAGE_FROM_NAME));
        assertEquals("XXXX@apache.org", m.get(Message.MESSAGE_FROM_EMAIL));

    }

    @Test
    public void testMultipart() {
        Metadata metadata = new Metadata();
        TikaInputStream tis = getStream("test-documents/testRFC822-multipart");
        ContentHandler handler = mock(XHTMLContentHandler.class);
        ParseContext context = new ParseContext();
        context.set(Parser.class, EXTRACT_ALL_ALTERNATIVES_PARSER);
        try {
            EXTRACT_ALL_ALTERNATIVES_PARSER.parse(tis, handler, metadata, context);
            verify(handler).startDocument();
            int bodyExpectedTimes = 4, multipackExpectedTimes = 5;
            // TIKA-1422. TesseractOCRParser interferes with the
            // number of times the handler is invoked But, different versions of Tesseract lead
            // to a different number of invocations. So, we
            // only verify the handler if Tesseract cannot run.
            if (!TesseractOCRParserTest.canRun()) {
                verify(handler, times(bodyExpectedTimes))
                        .startElement(eq(XHTMLContentHandler.XHTML), eq("div"), eq("div"),
                                any(Attributes.class));
                verify(handler, times(bodyExpectedTimes))
                        .endElement(XHTMLContentHandler.XHTML, "div", "div");
            }
            verify(handler, times(multipackExpectedTimes))
                    .startElement(eq(XHTMLContentHandler.XHTML), eq("p"), eq("p"),
                            any(Attributes.class));
            verify(handler, times(multipackExpectedTimes))
                    .endElement(XHTMLContentHandler.XHTML, "p", "p");
            verify(handler).endDocument();

        } catch (Exception e) {
            fail("Exception thrown: " + e.getMessage());
        }

        //repeat, this time looking at content
        metadata = new Metadata();
        tis = getStream("test-documents/testRFC822-multipart");
        handler = new BodyContentHandler();
        try {
            EXTRACT_ALL_ALTERNATIVES_PARSER.parse(tis, handler, metadata, context);
            //tests correct decoding of quoted printable text, including UTF-8 bytes into Unicode
            String bodyText = handler.toString();
            assertTrue(bodyText.contains("body 1"));
            assertTrue(bodyText.contains("body 2"));
            assertFalse(bodyText.contains("R0lGODlhNgE8AMQAA")); //part of encoded gif
        } catch (Exception e) {
            fail("Exception thrown: " + e.getMessage());
        }
    }

    @Test
    public void testQuotedPrintable() {
        Metadata metadata = new Metadata();
        TikaInputStream tis = getStream("test-documents/testRFC822_quoted");
        ContentHandler handler = new BodyContentHandler();
        ParseContext context = new ParseContext();

        try {
            EXTRACT_ALL_ALTERNATIVES_PARSER.parse(tis, handler, metadata, context);
            //tests correct decoding of quoted printable text, including UTF-8 bytes into Unicode
            String bodyText = handler.toString();
            assertTrue(bodyText.contains("D\u00FCsseldorf has non-ascii."));
            assertTrue(bodyText.contains("Lines can be split like this."));
            assertTrue(bodyText.contains("Spaces at the end of a line \r\nmust be encoded.\r\n"));
            assertFalse(bodyText.contains("=")); //there should be no escape sequences
        } catch (Exception e) {
            fail("Exception thrown: " + e.getMessage());
        }
    }

    @Test
    public void testBase64() throws Exception {
        Metadata metadata = new Metadata();
        TikaInputStream tis = getStream("test-documents/testRFC822_base64");
        ContentHandler handler = new BodyContentHandler();
        ParseContext context = new ParseContext();
        context.set(Parser.class, EXTRACT_ALL_ALTERNATIVES_PARSER);
        //need to pass in hint.  Autodetects text/plain
        metadata.set(Metadata.CONTENT_TYPE, "message/rfc822");
        try {
            EXTRACT_ALL_ALTERNATIVES_PARSER.parse(tis, handler, metadata, context);
            //tests correct decoding of base64 text, including ISO-8859-1 bytes into Unicode
            assertContains("Here is some text, with international characters, voil\u00E0!",
                    handler.toString());
        } catch (Exception e) {
            fail("Exception thrown: " + e.getMessage());
        }
    }

    @Test
    public void testI18NHeaders() {
        Metadata metadata = new Metadata();
        TikaInputStream tis = getStream("test-documents/testRFC822_i18nheaders");
        ContentHandler handler = mock(DefaultHandler.class);

        try {
            EXTRACT_ALL_ALTERNATIVES_PARSER.parse(tis, handler, metadata, new ParseContext());
            //tests correct decoding of internationalized headers, both
            //quoted-printable (Q) and Base64 (B).
            assertEquals("Keld J\u00F8rn Simonsen <keld@dkuug.dk>",
                    metadata.get(TikaCoreProperties.CREATOR));
            assertEquals("If you can read this you understand the example.",
                    metadata.get(TikaCoreProperties.TITLE));
            assertEquals("If you can read this you understand the example.",
                    metadata.get(TikaCoreProperties.SUBJECT));
        } catch (Exception e) {
            fail("Exception thrown: " + e.getMessage());
        }
    }

    /**
     * The from isn't in the usual form.
     * See TIKA-618
     */
    @Test
    public void testUnusualFromAddress() throws Exception {
        Metadata metadata = new Metadata();
        TikaInputStream tis = getStream("test-documents/testRFC822_oddfrom");
        ContentHandler handler = mock(DefaultHandler.class);

        EXTRACT_ALL_ALTERNATIVES_PARSER.parse(tis, handler, metadata, new ParseContext());
        assertEquals("Saved by Windows Internet Explorer 7",
                metadata.get(TikaCoreProperties.CREATOR));
        assertEquals("Air Permit Programs | Air & Radiation | US EPA",
                metadata.get(TikaCoreProperties.TITLE));
        assertEquals("Air Permit Programs | Air & Radiation | US EPA",
                metadata.get(TikaCoreProperties.SUBJECT));
    }


    /**
     * Test for TIKA-640, increase header max beyond 10k bytes
     */
    @Test
    public void testLongHeader() throws Exception {
        StringBuilder inputBuilder = new StringBuilder();
        for (int i = 0; i < 2000; ++i) {
            inputBuilder.append( //len > 50
                    "really really really really really really long name ");
        }
        String name = inputBuilder.toString();
        byte[] data = ("Status: 520\r\nFrom: " + name + "\r\n\r\n").getBytes(US_ASCII);

        ContentHandler handler = new DefaultHandler();
        Metadata metadata = new Metadata();
        ParseContext context = new ParseContext();

<<<<<<< HEAD
        try {
            EXTRACT_ALL_ALTERNATIVES_PARSER
                    .parse(TikaInputStream.get(data), handler, metadata, context);
=======
        try (TikaInputStream tis = TikaInputStream.get(data)) {
            EXTRACT_ALL_ALTERNATIVES_PARSER.parse(tis, handler, metadata, context);
>>>>>>> 25cb0e93
            fail();
        } catch (TikaException expected) {
        }

        MimeConfig config = new MimeConfig.Builder().setMaxHeaderLen(-1).setMaxLineLen(-1).build();
        context.set(MimeConfig.class, config);
<<<<<<< HEAD
        EXTRACT_ALL_ALTERNATIVES_PARSER
                .parse(TikaInputStream.get(data), handler, metadata, context);
=======
        try (TikaInputStream tis = TikaInputStream.get(data)) {
            EXTRACT_ALL_ALTERNATIVES_PARSER.parse(tis, handler, metadata, context);
        }
>>>>>>> 25cb0e93
        assertEquals(name.trim(), metadata.get(TikaCoreProperties.CREATOR));
    }

    /**
     * Test for TIKA-678 - not all headers may be present
     */
    @Test
    public void testSomeMissingHeaders() throws Exception {
        Metadata metadata = new Metadata();
        TikaInputStream tis = getStream("test-documents/testRFC822-limitedheaders");
        ContentHandler handler = new BodyContentHandler();
        ParseContext context = new ParseContext();
        context.set(Parser.class, EXTRACT_ALL_ALTERNATIVES_PARSER);

        EXTRACT_ALL_ALTERNATIVES_PARSER.parse(tis, handler, metadata, context);
        assertEquals(true, metadata.isMultiValued(TikaCoreProperties.CREATOR));
        assertEquals("xyz", metadata.getValues(TikaCoreProperties.CREATOR)[0]);
        assertEquals("abc", metadata.getValues(TikaCoreProperties.CREATOR)[1]);
        assertEquals(true, metadata.isMultiValued(Metadata.MESSAGE_FROM));
        assertEquals("xyz", metadata.getValues(Metadata.MESSAGE_FROM)[0]);
        assertEquals("abc", metadata.getValues(Metadata.MESSAGE_FROM)[1]);
        assertEquals(true, metadata.isMultiValued(Metadata.MESSAGE_TO));
        assertEquals("abc", metadata.getValues(Metadata.MESSAGE_TO)[0]);
        assertEquals("def", metadata.getValues(Metadata.MESSAGE_TO)[1]);
        assertEquals("abcd", metadata.get(TikaCoreProperties.TITLE));
        assertEquals("abcd", metadata.get(TikaCoreProperties.SUBJECT));
        assertContains("bar biz bat", handler.toString());
    }

    /**
     * TIKA-1222 When requested, ensure that the various attachments of
     * the mail come through properly as embedded resources
     */
    @Test
    public void testGetAttachmentsAsEmbeddedResources() throws Exception {
        TrackingHandler tracker = new TrackingHandler();
        ParseContext context = new ParseContext();
        ContainerExtractor ex = new ParserContainerExtractor(
                EXTRACT_ALL_ALTERNATIVES_PARSER, ((AutoDetectParser)EXTRACT_ALL_ALTERNATIVES_PARSER).getDetector());
        try (TikaInputStream tis = TikaInputStream
                .get(getStream("test-documents/testRFC822-multipart"))) {
            assertEquals(true, ex.isSupported(tis, context));
            ex.extract(tis, ex, tracker, context);
        }

        // Check we found all 3 parts
        assertEquals(3, tracker.filenames.size());
        assertEquals(3, tracker.mediaTypes.size());

        // No filenames available
        assertEquals(null, tracker.filenames.get(0));
        assertEquals(null, tracker.filenames.get(1));
        // Except for this using Content-Disposition filename field
        assertEquals("logo.gif", tracker.filenames.get(2));
        // Types are available
        assertEquals(MediaType.TEXT_PLAIN, tracker.mediaTypes.get(0));
        assertEquals(MediaType.TEXT_HTML, tracker.mediaTypes.get(1));
        assertEquals(MediaType.image("gif"), tracker.mediaTypes.get(2));
    }

    @Test
    public void testDetection() throws Exception {
        //test simple text file
        XMLResult r = getXML("testRFC822_date_utf8");
        assertEquals("message/rfc822", r.metadata.get(Metadata.CONTENT_TYPE));

        //test without extension
        r = getXML("testRFC822_eml");
        assertEquals("message/rfc822", r.metadata.get(Metadata.CONTENT_TYPE));
    }

    @Test
    public void testDates() throws Exception {
        //tests non-standard dates that mime4j can't parse
        XMLResult r = getXML("testRFC822_date_utf8");
        assertEquals("2016-05-16T08:30:32Z", r.metadata.get(TikaCoreProperties.CREATED));

        r = getXML("testRFC822_eml");
        assertEquals("2016-05-16T08:30:32Z", r.metadata.get(TikaCoreProperties.CREATED));

    }

    @Test
    public void testMultipleSubjects() throws Exception {
        //adapted from govdocs1 303710.txt
        String s = "From: Shawn Jones [chiroshawn@yahoo.com]\n" + "Subject: 2006N-3502\n" +
                "Subject: I Urge You to Require Notice of Mercury";
        Parser p = new RFC822Parser();
        Metadata m = new Metadata();
        try (TikaInputStream tis = TikaInputStream.get(s.getBytes(StandardCharsets.UTF_8))) {
            p.parse(tis, new DefaultHandler(), m, new ParseContext());
        }
        assertEquals("I Urge You to Require Notice of Mercury", m.get(TikaCoreProperties.TITLE));
    }


    @Test
    public void testExtractAttachments() throws Exception {
        List<Metadata> metadataList =
                getRecursiveMetadata("testEmailWithPNGAtt.eml", EXTRACT_ALL_ALTERNATIVES_PARSER);
        // Check we get the metadata
        assertEquals("Tika Test <XXXX@apache.org>", metadataList.get(3).get(Metadata.MESSAGE_FROM));
        assertEquals("Test Attachment Email", metadataList.get(3).get(TikaCoreProperties.TITLE));

        // Check attachments
        assertEquals(4, metadataList.size());
        assertEquals("text/plain; charset=UTF-8", metadataList.get(1).get(Metadata.CONTENT_TYPE));
        assertEquals("image/png", metadataList.get(2).get(Metadata.CONTENT_TYPE));
        assertEquals("testPNG.png", metadataList.get(2).get(TikaCoreProperties.RESOURCE_NAME_KEY));
        assertContains("This email has a PNG attachment included in it",
                metadataList.get(1).get(TikaCoreProperties.TIKA_CONTENT));
        assertEquals(null, metadataList.get(1).get(Metadata.CONTENT_DISPOSITION));
        assertEquals("attachment; filename=\"testPNG.png\"",
                metadataList.get(2).get(Metadata.CONTENT_DISPOSITION));
        assertEquals("/Test Attachment Email.eml/embedded-1",
                metadataList.get(1).get(TikaCoreProperties.FINAL_EMBEDDED_RESOURCE_PATH));
        assertEquals("/Test Attachment Email.eml/testPNG.png",
                metadataList.get(2).get(TikaCoreProperties.FINAL_EMBEDDED_RESOURCE_PATH));
    }

    @Test
    public void testEmbeddedMetadata() throws Exception {
        List<Metadata> seenMetadata =
                getRecursiveMetadata("testRFC822-multipart", EXTRACT_ALL_ALTERNATIVES_PARSER);

        assertEquals(4, seenMetadata.size());
        assertEquals(null, seenMetadata.get(1).get(Metadata.CONTENT_DISPOSITION));
        assertEquals("text/plain; charset=UTF-8", seenMetadata.get(1).get(Metadata.CONTENT_TYPE));
        assertEquals("UTF-8", seenMetadata.get(1).get(Metadata.CONTENT_ENCODING));
        assertEquals(null, seenMetadata.get(2).get(Metadata.CONTENT_DISPOSITION));
        assertEquals("text/html; charset=UTF-8", seenMetadata.get(2).get(Metadata.CONTENT_TYPE));
        assertEquals("UTF-8", seenMetadata.get(2).get(Metadata.CONTENT_ENCODING));
        assertEquals("attachment; filename=\"logo.gif\"",
                seenMetadata.get(3).get(Metadata.CONTENT_DISPOSITION));
        assertEquals("logo.gif", seenMetadata.get(3).get(TikaCoreProperties.RESOURCE_NAME_KEY));
        assertEquals("image/gif", seenMetadata.get(3).get(Metadata.CONTENT_TYPE));
    }

    @Test
    public void testMultipartFlags() throws Exception {
        List<Metadata> metadataList =
                getRecursiveMetadata("testRFC822-multipart", EXTRACT_ALL_ALTERNATIVES_PARSER);
        // Check the root metadata.
        assertEquals("mixed", metadataList.get(0).get(Message.MULTIPART_SUBTYPE));
        assertEquals("0016e64606800312ee04913db790",
                metadataList.get(0).get(Message.MULTIPART_BOUNDARY));

        // Check the metadata of the first alternative.
        assertTrue(
                metadataList.get(1).get(Metadata.CONTENT_TYPE).equals("text/plain; charset=UTF-8"));
        assertTrue(metadataList.get(1).get(Message.MULTIPART_SUBTYPE).equals("alternative"));
        assertTrue(metadataList.get(1).get(Message.MULTIPART_BOUNDARY)
                .equals("0016e64606800312ea04913db78e"));

        // Check the metadata of the second alternative.
        assertTrue(
                metadataList.get(2).get(Metadata.CONTENT_TYPE).equals("text/html; charset=UTF-8"));
        assertTrue(metadataList.get(2).get(Message.MULTIPART_SUBTYPE).equals("alternative"));
        assertTrue(metadataList.get(2).get(Message.MULTIPART_BOUNDARY)
                .equals("0016e64606800312ea04913db78e"));

        // Check the metadata of the attached GIF.
        assertTrue(metadataList.get(3).get(Metadata.CONTENT_TYPE).equals("image/gif"));
        assertEquals("mixed", metadataList.get(3).get(Message.MULTIPART_SUBTYPE));
        assertEquals("0016e64606800312ee04913db790",
                metadataList.get(3).get(Message.MULTIPART_BOUNDARY));
    }

    @Test
    public void testBasicAlternativeBodyHandling() throws Exception {
        /*
            multi-part/mixed
                multi-part/alternative
                    text
                    html
                gif
         */
        List<Metadata> metadataList = getRecursiveMetadata("testRFC822-multipart");
        assertEquals(2, metadataList.size());
        String body = metadataList.get(0).get(TikaCoreProperties.TIKA_CONTENT);
        assertContains("body 2", body);
        assertNotContained("body 1", body);
        assertEquals("message/rfc822", metadataList.get(0).get(Metadata.CONTENT_TYPE));
        assertEquals("image/gif", metadataList.get(1).get(Metadata.CONTENT_TYPE));
        assertEquals("/logo.gif",
                metadataList.get(1).get(TikaCoreProperties.EMBEDDED_RESOURCE_PATH));
    }

    @Test
    public void testMixedRelatedMultipart() throws Exception {
        /*
            multipart/mixed (..6)
                multipart/related (..5)
                    multipart/alternative  (..4)
                        text/plain
                        text/html
                image/jpeg (inline) Mary with cooler.jpeg  (..5)
            image/jpeg (attachment) mary-coffee.jpg (..6)

         */

        List<Metadata> metadataList = getRecursiveMetadata("testRFC822-mixed-simple");
        assertEquals(3, metadataList.size());

        assertContains("body 2", metadataList.get(0).get(TikaCoreProperties.TIKA_CONTENT));
        assertNotContained("body 1", metadataList.get(0).get(TikaCoreProperties.TIKA_CONTENT));
        assertEquals("message/rfc822", metadataList.get(0).get(Metadata.CONTENT_TYPE));

        assertEquals("image/jpeg", metadataList.get(1).get(Metadata.CONTENT_TYPE));
        assertEquals("/Mary with cooler.jpeg",
                metadataList.get(1).get(TikaCoreProperties.EMBEDDED_RESOURCE_PATH));
        assertEquals(TikaCoreProperties.EmbeddedResourceType.INLINE.toString(),
                metadataList.get(1).get(TikaCoreProperties.EMBEDDED_RESOURCE_TYPE));

        assertEquals("image/jpeg", metadataList.get(2).get(Metadata.CONTENT_TYPE));
        assertEquals("/mary-coffee.jpg",
                metadataList.get(2).get(TikaCoreProperties.EMBEDDED_RESOURCE_PATH));
        assertEquals(TikaCoreProperties.EmbeddedResourceType.ATTACHMENT.toString(),
                metadataList.get(2).get(TikaCoreProperties.EMBEDDED_RESOURCE_TYPE));
    }

    @Test
    public void testAlternativeWithComplexMixedChild() throws Exception {
        /*
        This tests that both html body chunks are stitched back
        together in the body text for the main email.

            multi-part/alternative
                    text
                    multipart/mixed
                        html body chunk 1
                        pdf
                        html body chunk 2

         */
        List<Metadata> metadataList = getRecursiveMetadata("testRFC822-mixed-with-pdf-inline");
        assertEquals(2, metadataList.size());
        String body = metadataList.get(0).get(TikaCoreProperties.TIKA_CONTENT);
        assertContains("body 2", body);
        assertContains("body 3", body);
        assertNotContained("body 1", body);
        assertEquals("message/rfc822", metadataList.get(0).get(Metadata.CONTENT_TYPE));
        assertEquals("application/pdf", metadataList.get(1).get(Metadata.CONTENT_TYPE));
        assertEquals("/tzora-titan-4-hummer-xl-manual.pdf",
                metadataList.get(1).get(TikaCoreProperties.EMBEDDED_RESOURCE_PATH));
    }

    @Test
    public void testArc() throws Exception {
        /*
        This tests an email with ARC-* headers but that does not begin 
        with one, and was detected as HTML
        */
        List<Metadata> metadataList = getRecursiveMetadata("testRFC822-ARC");
        assertEquals(1, metadataList.size());
        assertEquals("message/rfc822", metadataList.get(0).get(Metadata.CONTENT_TYPE));

        //Also, test that this date has been parsed: Wed, 26 Jan 2022 09:14:37 +0100 (CET)
        assertTrue(metadataList.get(0).get(TikaCoreProperties.CREATED).startsWith("2022-01-"));
    }

    @Test
    public void testSimpleBodyInlined() throws Exception {
        List<Metadata> metadataList = getRecursiveMetadata("testRFC822_simple_inline_body.txt");
        assertEquals(1, metadataList.size());
        assertContains("asked", metadataList.get(0).get(TikaCoreProperties.TIKA_CONTENT));
    }

    @Test
    public void testGroupwise() throws Exception {
        List<Metadata> metadataList = getRecursiveMetadata("testGroupWiseEml.eml");
        assertEquals(3, metadataList.size());
        assertContains("test<", metadataList.get(0).get(TikaCoreProperties.TIKA_CONTENT));
        assertContains("test2", metadataList.get(1).get(TikaCoreProperties.TIKA_CONTENT));
        assertEquals(TikaCoreProperties.EmbeddedResourceType.ATTACHMENT.toString(),
                metadataList.get(1).get(TikaCoreProperties.EMBEDDED_RESOURCE_TYPE));
        assertEquals("/test.eml",
                metadataList.get(1).get(TikaCoreProperties.EMBEDDED_RESOURCE_PATH));

        assertContains("ssssss", metadataList.get(2).get(TikaCoreProperties.TIKA_CONTENT));
        assertEquals(TikaCoreProperties.EmbeddedResourceType.ATTACHMENT.toString(),
                metadataList.get(2).get(TikaCoreProperties.EMBEDDED_RESOURCE_TYPE));
        assertEquals("/Neues Textdokument.txt",
                metadataList.get(2).get(TikaCoreProperties.EMBEDDED_RESOURCE_PATH));

    }

    @Test
    public void testMultipartTextAttachment() throws Exception {
        List<Metadata> metadataList = getRecursiveMetadata("testRFC822_multipart_attachments.eml");
        assertEquals(3, metadataList.size());
        assertContains("This is the html body of the main msg.",
                metadataList.get(0).get(TikaCoreProperties.TIKA_CONTENT));

        assertContains("This is Test TXTA File for parser",
                metadataList.get(1).get(TikaCoreProperties.TIKA_CONTENT));
        assertNotContained("This is Test TXTA File for parser",
                metadataList.get(0).get(TikaCoreProperties.TIKA_CONTENT));
        assertEquals("/Test TxtA.txt", metadataList.get(1).get(TikaCoreProperties.EMBEDDED_RESOURCE_PATH));
        assertEquals(TikaCoreProperties.EmbeddedResourceType.ATTACHMENT.toString(),
                metadataList.get(1).get(TikaCoreProperties.EMBEDDED_RESOURCE_TYPE));
        //make sure we extracted creation and modified dates
        assertTrue(metadataList.get(1).get(TikaCoreProperties.CREATED).startsWith("2022-11-"));
        assertTrue(metadataList.get(1).get(TikaCoreProperties.MODIFIED).startsWith("2022-11-"));


        assertContains("This is Test TXTB File for parser",
                metadataList.get(2).get(TikaCoreProperties.TIKA_CONTENT));
        assertNotContained("This is Test TXTB File for parser",
                metadataList.get(0).get(TikaCoreProperties.TIKA_CONTENT));
        assertEquals("/Test TxtB.txt",
                metadataList.get(2).get(TikaCoreProperties.EMBEDDED_RESOURCE_PATH));
        assertEquals(TikaCoreProperties.EmbeddedResourceType.ATTACHMENT.toString(),
                metadataList.get(2).get(TikaCoreProperties.EMBEDDED_RESOURCE_TYPE));
        //make sure we extracted creation and modified dates
        assertTrue(metadataList.get(2).get(TikaCoreProperties.CREATED).startsWith("2022-11-"));
        assertTrue(metadataList.get(2).get(TikaCoreProperties.MODIFIED).startsWith("2022-11-"));
    }

}<|MERGE_RESOLUTION|>--- conflicted
+++ resolved
@@ -279,28 +279,17 @@
         Metadata metadata = new Metadata();
         ParseContext context = new ParseContext();
 
-<<<<<<< HEAD
-        try {
-            EXTRACT_ALL_ALTERNATIVES_PARSER
-                    .parse(TikaInputStream.get(data), handler, metadata, context);
-=======
         try (TikaInputStream tis = TikaInputStream.get(data)) {
             EXTRACT_ALL_ALTERNATIVES_PARSER.parse(tis, handler, metadata, context);
->>>>>>> 25cb0e93
             fail();
         } catch (TikaException expected) {
         }
 
         MimeConfig config = new MimeConfig.Builder().setMaxHeaderLen(-1).setMaxLineLen(-1).build();
         context.set(MimeConfig.class, config);
-<<<<<<< HEAD
-        EXTRACT_ALL_ALTERNATIVES_PARSER
-                .parse(TikaInputStream.get(data), handler, metadata, context);
-=======
         try (TikaInputStream tis = TikaInputStream.get(data)) {
             EXTRACT_ALL_ALTERNATIVES_PARSER.parse(tis, handler, metadata, context);
         }
->>>>>>> 25cb0e93
         assertEquals(name.trim(), metadata.get(TikaCoreProperties.CREATOR));
     }
 
