/*
 * Licensed to the Apache Software Foundation (ASF) under one or more
 * contributor license agreements.  See the NOTICE file distributed with
 * this work for additional information regarding copyright ownership.
 * The ASF licenses this file to You under the Apache License, Version 2.0
 * (the "License"); you may not use this file except in compliance with
 * the License.  You may obtain a copy of the License at
 *
 *     http://www.apache.org/licenses/LICENSE-2.0
 *
 * Unless required by applicable law or agreed to in writing, software
 * distributed under the License is distributed on an "AS IS" BASIS,
 * WITHOUT WARRANTIES OR CONDITIONS OF ANY KIND, either express or implied.
 * See the License for the specific language governing permissions and
 * limitations under the License.
 */
package org.apache.tika.parser.pdf;

import static org.junit.jupiter.api.Assertions.assertArrayEquals;
import static org.junit.jupiter.api.Assertions.assertEquals;
import static org.junit.jupiter.api.Assertions.assertFalse;
import static org.junit.jupiter.api.Assertions.assertNull;
import static org.junit.jupiter.api.Assertions.assertThrows;
import static org.junit.jupiter.api.Assertions.assertTrue;

import java.nio.file.Path;
import java.util.Arrays;
import java.util.HashMap;
import java.util.HashSet;
import java.util.List;
import java.util.Map;
import java.util.Set;
import java.util.logging.Level;
import java.util.logging.Logger;
import java.util.regex.Matcher;
import java.util.regex.Pattern;

import org.apache.commons.io.IOUtils;
import org.junit.jupiter.api.AfterAll;
import org.junit.jupiter.api.BeforeAll;
import org.junit.jupiter.api.Disabled;
import org.junit.jupiter.api.Test;
import org.xml.sax.ContentHandler;

import org.apache.tika.Tika;
import org.apache.tika.TikaTest;
import org.apache.tika.config.loader.TikaLoader;
import org.apache.tika.exception.AccessPermissionException;
import org.apache.tika.exception.EncryptedDocumentException;
import org.apache.tika.exception.ZeroByteFileException;
import org.apache.tika.extractor.DocumentSelector;
import org.apache.tika.io.TikaInputStream;
import org.apache.tika.metadata.Font;
import org.apache.tika.metadata.Metadata;
import org.apache.tika.metadata.PDF;
import org.apache.tika.metadata.PagedText;
import org.apache.tika.metadata.TikaCoreProperties;
import org.apache.tika.metadata.TikaPagedText;
import org.apache.tika.metadata.XMP;
import org.apache.tika.metadata.XMPDC;
import org.apache.tika.metadata.XMPMM;
import org.apache.tika.metadata.XMPPDF;
import org.apache.tika.mime.MediaType;
import org.apache.tika.parser.AutoDetectParser;
import org.apache.tika.parser.CompositeParser;
import org.apache.tika.parser.ParseContext;
import org.apache.tika.parser.Parser;
import org.apache.tika.parser.PasswordProvider;
import org.apache.tika.sax.BodyContentHandler;
import org.apache.tika.sax.ContentHandlerDecorator;

/**
 * Test case for parsing pdf files.
 */
public class PDFParserTest extends TikaTest {

    public static Level PDFBOX_LOG_LEVEL = Level.INFO;

    @BeforeAll
    public static void setup() {
        //remember default logging level, but turn off for PDFParserTest
        PDFBOX_LOG_LEVEL = Logger.getLogger("org.apache.pdfbox").getLevel();
        Logger.getLogger("org.apache.pdfbox").setLevel(Level.OFF);
    }

    @AfterAll
    public static void tearDown() {
        //return to regular logging level
        Logger.getLogger("org.apache.pdfbox").setLevel(PDFBOX_LOG_LEVEL);
    }

    private static int substringCount(String needle, String haystack) {
        int upto = -1;
        int count = 0;
        while (true) {
            final int next = haystack.indexOf(needle, upto);
            if (next == -1) {
                break;
            }
            count++;
            upto = next + 1;
        }

        return count;
    }

    @Test
    public void testPdfParsing() throws Exception {

        XMLResult r = getXML("testPDF.pdf");
        Metadata metadata = r.metadata;
        String xml = r.xml;
        assertEquals("application/pdf", metadata.get(Metadata.CONTENT_TYPE));
        assertEquals("Bertrand Delacr\u00e9taz", metadata.get(TikaCoreProperties.CREATOR));
        assertEquals("Firefox", metadata.get(TikaCoreProperties.CREATOR_TOOL));
        assertEquals("Apache Tika - Apache Tika", metadata.get(TikaCoreProperties.TITLE));

        // Can't reliably test dates yet - see TIKA-451
//        assertEquals("Sat Sep 15 10:02:31 BST 2007", metadata.get(Metadata.CREATION_DATE));
//        assertEquals("Sat Sep 15 10:02:31 BST 2007", metadata.get(Metadata.LAST_MODIFIED));

        assertContains("Apache Tika", xml);
        assertContains("Tika - Content Analysis Toolkit", xml);
        assertContains("incubator", xml);
        assertContains("Apache Software Foundation", xml);
        // testing how the end of one paragraph is separated from start of the next one
        assertTrue(!xml.contains("ToolkitApache"), "should have word boundary after headline");
        assertTrue(!xml.contains("libraries.Apache"),
                "should have word boundary between paragraphs");
    }

    @Test
    public void testFontNameExtraction() throws Exception {
        PDFParserConfig config = new PDFParserConfig();
        config.setExtractFontNames(true);
        ParseContext pc = new ParseContext();
        pc.set(PDFParserConfig.class, config);
        XMLResult r = getXML("testPDFVarious.pdf", pc);
        assertContains("ABCDEE+Calibri", r.metadata.get(Font.FONT_NAME));
    }

    @Test
    public void testPdfParsingMetadataOnly() throws Exception {

        Metadata metadata = getXML("testPDF.pdf").metadata;
        assertEquals("application/pdf", metadata.get(Metadata.CONTENT_TYPE));
        assertEquals("Bertrand Delacr\u00e9taz", metadata.get(TikaCoreProperties.CREATOR));
        assertEquals("Firefox", metadata.get(TikaCoreProperties.CREATOR_TOOL));
        assertEquals("Apache Tika - Apache Tika", metadata.get(TikaCoreProperties.TITLE));
    }

    @Test
    public void testCustomMetadataInPDDocInfo() throws Exception {

        XMLResult r = getXML("testPDF-custommetadata.pdf");
        Metadata metadata = r.metadata;
        assertEquals("application/pdf", metadata.get(Metadata.CONTENT_TYPE));
        assertEquals("Document author", metadata.get(TikaCoreProperties.CREATOR));
        assertEquals("Document title", metadata.get(TikaCoreProperties.TITLE));

        assertEquals("Custom Value", metadata.get(PDF.PDF_DOC_INFO_CUSTOM_PREFIX + "Custom Property"));

        assertEquals("Array Entry 1", metadata.get(PDF.PDF_DOC_INFO_CUSTOM_PREFIX + "Custom Array"));
        assertEquals(2, metadata.getValues(PDF.PDF_DOC_INFO_CUSTOM_PREFIX + "Custom Array").length);
        assertEquals("Array Entry 1", metadata.getValues(PDF.PDF_DOC_INFO_CUSTOM_PREFIX + "Custom Array")[0]);
        assertEquals("Array Entry 2", metadata.getValues(PDF.PDF_DOC_INFO_CUSTOM_PREFIX + "Custom Array")[1]);

        assertContains("Hello World!", r.xml);
    }

    /**
     * PDFs can be "protected" with the default password. This means
     * they're encrypted (potentially both text and metadata),
     * but we can decrypt them easily.
     */
    @Test
    public void testProtectedPDF() throws Exception {
        XMLResult r = getXML("testPDF_protected.pdf");
        Metadata metadata = r.metadata;
        assertEquals("true", metadata.get("pdf:encrypted"));
        assertEquals("application/pdf", metadata.get(Metadata.CONTENT_TYPE));
        assertEquals("The Bank of England", metadata.get(TikaCoreProperties.CREATOR));
        assertEquals("Speeches by Andrew G Haldane",
                metadata.get(TikaCoreProperties.SUBJECT));
        assertEquals(
                "Rethinking the Financial Network, Speech by Andrew G Haldane, " +
                        "Executive Director, Financial Stability " +
                        "delivered at the Financial Student " +
                        "Association, Amsterdam on 28 April 2009",
                metadata.get(TikaCoreProperties.TITLE));

        assertContains("RETHINKING THE FINANCIAL NETWORK", r.xml);
        assertContains("On 16 November 2002", r.xml);
        assertContains("In many important respects", r.xml);


        // Try again with an explicit empty password
        ParseContext context = new ParseContext();
        context.set(PasswordProvider.class, new PasswordProvider() {
            public String getPassword(Metadata metadata) {
                return "";
            }
        });
        r = getXML("testPDF_protected.pdf", context);
        metadata = r.metadata;
        assertEquals("true", metadata.get("pdf:encrypted"));

        assertEquals("application/pdf", metadata.get(Metadata.CONTENT_TYPE));
        assertEquals("The Bank of England", metadata.get(TikaCoreProperties.CREATOR));
        assertEquals("Speeches by Andrew G Haldane", metadata.get(TikaCoreProperties.SUBJECT));
        assertEquals(
                "Rethinking the Financial Network, Speech by Andrew G Haldane, " +
                        "Executive Director, Financial Stability delivered at the " +
                        "Financial Student Association, Amsterdam on 28 April 2009",
                metadata.get(TikaCoreProperties.TITLE));

        assertContains("RETHINKING THE FINANCIAL NETWORK", r.xml);
        assertContains("On 16 November 2002", r.xml);
        assertContains("In many important respects", r.xml);

        //now test wrong password
        context.set(PasswordProvider.class, new PasswordProvider() {
            public String getPassword(Metadata metadata) {
                return "WRONG!!!!";
            }
        });

        boolean ex = false;
        ContentHandler handler = new BodyContentHandler();
        metadata = new Metadata();
        try (TikaInputStream tis = getResourceAsStream("/test-documents/testPDF_protected.pdf")) {
            AUTO_DETECT_PARSER.parse(tis, handler, metadata, context);
        } catch (EncryptedDocumentException e) {
            ex = true;
        }
        assertTrue(ex, "encryption exception");
        assertEquals("application/pdf", metadata.get(Metadata.CONTENT_TYPE));
        assertEquals("true", metadata.get("pdf:encrypted"));
        //pdf:encrypted, X-Parsed-By and Content-Type
        assertEquals(8, metadata.names().length, "very little metadata should be parsed");
        assertEquals(0, handler.toString().length());
    }

    @Test
    public void testTwoTextBoxes() throws Exception {
        String content;
        try (TikaInputStream tis = getResourceAsStream(
                "/test-documents/testPDFTwoTextBoxes.pdf")) {
            content = getText(tis, AUTO_DETECT_PARSER);
        }
        content = content.replaceAll("\\s+", " ");
        assertContains(
                "Left column line 1 Left column line 2 Right column line 1 Right column line 2",
                content);
    }

    @Test
    public void testVarious() throws Exception {
        Metadata metadata = new Metadata();
        String content;
        try (TikaInputStream tis = getResourceAsStream("/test-documents/testPDFVarious.pdf")) {
            content = getText(tis, AUTO_DETECT_PARSER, metadata);
        }
        //content = content.replaceAll("\\s+"," ");
        assertContains("Footnote appears here", content);
        assertContains("This is a footnote.", content);
        assertContains("This is the header text.", content);
        assertContains("This is the footer text.", content);
        assertContains("Here is a text box", content);
        assertContains("Bold", content);
        assertContains("italic", content);
        assertContains("underline", content);
        assertContains("superscript", content);
        assertContains("subscript", content);
        assertContains("Here is a citation:", content);
        assertContains("Figure 1 This is a caption for Figure 1", content);
        assertContains("(Kramer)", content);
        assertContains("Row 1 Col 1 Row 1 Col 2 Row 1 Col 3 Row " +
                        "2 Col 1 Row 2 Col 2 Row 2 Col 3",
                content.replaceAll("\\s+", " "));
        assertContains("Row 1 column 1 Row 2 column 1 Row 1 column 2 Row 2 column 2",
                content.replaceAll("\\s+", " "));
        assertContains("This is a hyperlink", content);
        assertContains("Here is a list:", content);
        for (int row = 1; row <= 3; row++) {
            //assertContains("·\tBullet " + row, content);
            //assertContains("\u00b7\tBullet " + row, content);
            assertContains("Bullet " + row, content);
        }
        assertContains("Here is a numbered list:", content);
        for (int row = 1; row <= 3; row++) {
            //assertContains(row + ")\tNumber bullet " + row, content);
            assertContains(row + ") Number bullet " + row, content);
        }

        for (int row = 1; row <= 2; row++) {
            for (int col = 1; col <= 3; col++) {
                assertContains("Row " + row + " Col " + col, content);
            }
        }

        assertContains("Keyword1 Keyword2", content);
        assertContains("Keyword1 Keyword2", metadata.get(TikaCoreProperties.SUBJECT));

        assertContains("Subject is here", content);
        assertContains("Subject is here",
                Arrays.asList(metadata.getValues(TikaCoreProperties.SUBJECT)));

        assertContains("Suddenly some Japanese text:", content);
        // Special version of (GHQ)
        assertContains("\uff08\uff27\uff28\uff31\uff09", content);
        // 6 other characters
        assertContains("\u30be\u30eb\u30b2\u3068\u5c3e" +
                        "\u5d0e\u3001\u6de1\u3005\u3068\u6700\u671f",
                content);

        assertContains("And then some Gothic text:", content);
        // TODO: I saved the word doc as a PDF, but that
        // process somehow, apparently lost the gothic
        // chars, so we cannot test this here:
        //assertContains("\uD800\uDF32\uD800\uDF3f\uD800\uDF44
        // \uD800\uDF39\uD800\uDF43\uD800\uDF3A", content);
    }

    @Test
    public void testAnnotations() throws Exception {
        String content;
        try (TikaInputStream tis = getResourceAsStream("/test-documents/testAnnotations.pdf")) {
            content = getText(tis, AUTO_DETECT_PARSER);
        }
        content = content.replaceAll("[\\s\u00a0]+", " ");
        assertContains("Here is some text", content);
        assertContains("Here is a comment", content);

        // Test w/ annotation text disabled:
        PDFParser pdfParser = new PDFParser();
        pdfParser.getPDFParserConfig().setExtractAnnotationText(false);
        try (TikaInputStream tis = getResourceAsStream("/test-documents/testAnnotations.pdf")) {
            content = getText(tis, pdfParser);
        }
        content = content.replaceAll("[\\s\u00a0]+", " ");
        assertContains("Here is some text", content);
        assertEquals(-1, content.indexOf("Here is a comment"));

        // annotation text disabled through parsecontext
        ParseContext context = new ParseContext();
        PDFParserConfig config = new PDFParserConfig();
        config.setExtractAnnotationText(false);
        context.set(PDFParserConfig.class, config);
        try (TikaInputStream tis = getResourceAsStream("/test-documents/testAnnotations.pdf")) {
            content = getText(tis, AUTO_DETECT_PARSER, context);
        }
        content = content.replaceAll("[\\s\u00a0]+", " ");
        assertContains("Here is some text", content);
        assertEquals(-1, content.indexOf("Here is a comment"));


        // TIKA-738: make sure no extra </p> tags
        String xml = getXML("testAnnotations.pdf").xml;
        assertEquals(substringCount("<p>", xml), substringCount("</p>", xml));
    }

    // TIKA-981
    @Test
    public void testPopupAnnotation() throws Exception {
        XMLResult r = getXML("testPopupAnnotation.pdf");
        assertContains("this is the note", r.xml);
        assertContains("igalsh", r.xml);
    }

    @Test
    public void testEmbeddedPDFs() throws Exception {
        List<Metadata> metadataList = getRecursiveMetadata("testPDFPackage.pdf");
        assertEquals(3, metadataList.size());
        assertEquals("true", metadataList.get(0).get(PDF.HAS_COLLECTION));
        assertContains("Adobe recommends using Adobe Reader ",
                metadataList.get(0).get(TikaCoreProperties.TIKA_CONTENT));
        assertContains("<p>PDF1", metadataList.get(1).get(TikaCoreProperties.TIKA_CONTENT));
        assertContains("<p>PDF2", metadataList.get(2).get(TikaCoreProperties.TIKA_CONTENT));
    }

    @Test
    public void testPageNumber() throws Exception {
        final XMLResult result = getXML("testPageNumber.pdf");
        final String content = result.xml.replaceAll("\\s+", "");
        assertContains("<p>1</p>", content);
    }

    /**
     * Test to ensure that Links are extracted from the text
     * <p/>
     * Note - the PDF contains the text "This is a hyperlink" which
     * a hyperlink annotation, linking to the tika site, on it. This
     * test will need updating when we're able to apply the annotation
     * to the text itself, rather than following on afterwards as now
     */
    @Test
    public void testLinks() throws Exception {
        final XMLResult result = getXML("testPDFVarious.pdf");
        assertContains("<div class=\"annotation\"><a href=\"http://tika.apache.org/\">" +
                "http://tika.apache.org/</a></div>", result.xml);
    }

    @Test
    public void testDisableAutoSpace() throws Exception {
        PDFParser parser = new PDFParser();
        parser.getPDFParserConfig().setEnableAutoSpace(false);
        XMLResult r = getXML("testExtraSpaces.pdf", parser);

        String content = r.xml.replaceAll("[\\s\u00a0]+", " ");
        // Text is correct when autoSpace is off:
        assertContains("Here is some formatted text", content);

        parser.getPDFParserConfig().setEnableAutoSpace(true);
        r = getXML("testExtraSpaces.pdf", parser);
        content = r.xml.replaceAll("[\\s\u00a0]+", " ");
        // Text is correct when autoSpace is off:

        // Text has extra spaces when autoSpace is on
        assertEquals(-1, content.indexOf("Here is some formatted text"));

        //now try with autodetect
        ParseContext context = new ParseContext();
        PDFParserConfig config = new PDFParserConfig();
        context.set(PDFParserConfig.class, config);
        //default is true
        r = getXML("testExtraSpaces.pdf", context);
        content = r.xml.replaceAll("[\\s\u00a0]+", " ");
        // Text has extra spaces when autoSpace is on
        assertEquals(-1, content.indexOf("Here is some formatted text"));

        config.setEnableAutoSpace(false);
        r = getXML("testExtraSpaces.pdf", parser, context);
        content = r.xml.replaceAll("[\\s\u00a0]+", " ");

        // Text is correct when autoSpace is off:
        assertContains("Here is some formatted text", content);

    }

    @Test
    public void testDuplicateOverlappingText() throws Exception {
        PDFParser parser = new PDFParser();
        // Default is false (keep overlapping text):
        XMLResult r = getXML("testOverlappingText.pdf", parser);
        assertContains("Text the first timeText the second time", r.xml);

        parser.getPDFParserConfig().setSuppressDuplicateOverlappingText(true);
        r = getXML("testOverlappingText.pdf", parser);
        // "Text the first" was dedup'd:
        assertContains("Text the first timesecond time", r.xml);

        //now try with autodetect
        ParseContext context = new ParseContext();
        PDFParserConfig config = new PDFParserConfig();
        context.set(PDFParserConfig.class, config);
        r = getXML("testOverlappingText.pdf", context);
        // Default is false (keep overlapping text):
        assertContains("Text the first timeText the second time", r.xml);

        config.setSuppressDuplicateOverlappingText(true);
        r = getXML("testOverlappingText.pdf", context);
        // "Text the first" was dedup'd:
        assertContains("Text the first timesecond time", r.xml);

    }

    @Test
    public void testIgnoreContentStreamSpaceGlyphs() throws Exception {
        PDFParser parser = new PDFParser();
        // Default is false (keep spaces, don't sort):
        XMLResult r = getXML("testContentStreamSpaceGlyphs.pdf", parser);
        assertContains("(                                      )overlap", r.xml);

        parser.getPDFParserConfig().setIgnoreContentStreamSpaceGlyphs(true);
        r = getXML("testContentStreamSpaceGlyphs.pdf", parser);
        assertContains("( )overlap", r.xml);
        parser.getPDFParserConfig().setSortByPosition(true);
        r = getXML("testContentStreamSpaceGlyphs.pdf", parser);
        assertContains("( overlap )", r.xml);

        //now try with autodetect
        ParseContext context = new ParseContext();
        PDFParserConfig config = new PDFParserConfig();
        context.set(PDFParserConfig.class, config);
        r = getXML("testContentStreamSpaceGlyphs.pdf", context);
        // Default is false (keep spaces, don't sort):
        assertContains("(                                      )overlap", r.xml);

        config.setIgnoreContentStreamSpaceGlyphs(true);
        r = getXML("testContentStreamSpaceGlyphs.pdf", context);
        assertContains("( )overlap", r.xml);
        config.setSortByPosition(true);
        r = getXML("testContentStreamSpaceGlyphs.pdf", context);
        assertContains("( overlap )", r.xml);
    }

    @Test
    public void testSortByPosition() throws Exception {
        PDFParser parser = new PDFParser();
        parser.getPDFParserConfig().setEnableAutoSpace(false);
        TikaInputStream tis = getResourceAsStream("/test-documents/testPDFTwoTextBoxes.pdf");
        // Default is false (do not sort):
        String content = getText(tis, parser);
        content = content.replaceAll("\\s+", " ");
        assertContains(
                "Left column line 1 Left column line 2 Right column line 1 Right column line 2",
                content);

        parser.setSortByPosition(true);
        tis = getResourceAsStream("/test-documents/testPDFTwoTextBoxes.pdf");
        content = getText(tis, parser);
        content = content.replaceAll("\\s+", " ");
        // Column text is now interleaved:
        assertContains(
                "Left column line 1 Right column line 1 Left colu mn line 2 Right column line 2",
                content);

        //now try setting autodetect via parsecontext
        ParseContext context = new ParseContext();
        PDFParserConfig config = new PDFParserConfig();
        context.set(PDFParserConfig.class, config);
        // Default is false (do not sort):
        content = getText("testPDFTwoTextBoxes.pdf", new Metadata(), context);
        content = content.replaceAll("\\s+", " ");
        assertContains(
                "Left column line 1 Left column line 2 Right column line 1 Right column line 2",
                content);

        config.setSortByPosition(true);
        context.set(PDFParserConfig.class, config);
        content = getText("testPDFTwoTextBoxes.pdf", new Metadata(), context);
        content = content.replaceAll("\\s+", " ");
        // Column text is now interleaved:
        assertContains(
                "Left column line 1 Right column line 1 Left colu mn line 2 Right column line 2",
                content);

    }

    // TIKA-1035
    @Test
    public void testBookmarks() throws Exception {
        String xml = getXML("testPDF_bookmarks.pdf").xml;
        int i = xml.indexOf("Denmark bookmark is here");
        int j = xml.indexOf("</body>");
        assertTrue(i != -1);
        assertTrue(j != -1);
        assertTrue(i < j);
    }

    // TIKA-2303
    @Test
    public void testTurningOffBookmarks() throws Exception {
        PDFParserConfig config = new PDFParserConfig();
        config.setExtractBookmarksText(false);
        ParseContext parseContext = new ParseContext();
        parseContext.set(PDFParserConfig.class, config);
        String xml = getXML("testPDF_bookmarks.pdf", parseContext).xml;
        assertNotContained("Denmark bookmark is here", xml);
    }


    // TIKA-973
    //commented out until test documents that are unambiguously
    //consistent with Apache License v2.0 are contributed.
    //TODO: add back test for AcroForm extraction; test document should include
    //recursive forms
/*    public void testAcroForm() throws Exception{
       Parser p = new AutoDetectParser();
       ParseContext context = new ParseContext();
       InputStream stream = getResourceAsStream("/test-documents/testPDF_acroForm1.pdf");
       String txt = getText(stream, p, context);
       stream.close();

       //simple first level form contents
       assertContains("to: John Doe", txt);
       //checkbox
       assertContains("xpackaging: Yes", txt);
       
       //this guarantees that the form processor
       //worked recursively at least once...i.e. it didn't just
       //take the first form
       stream = getResourceAsStream("/test-documents/testPDF_acroForm2.pdf");
       txt = getText(stream, p, context);
       stream.close();
       assertContains("123 Main St.", txt);
       
       
       //now test with nonsequential parser
       PDFParserConfig config = new PDFParserConfig();
       config.setUseNonSequentialParser(true);
       context.set(PDFParserConfig.class, config);
       stream = getResourceAsStream("/test-documents/testPDF_acroForm1.pdf");
       txt = getText(stream, p, context);
       stream.close();
       
       //simple first level form contents
       assertContains("to: John Doe", txt);
       //checkbox
       assertContains("xpackaging: Yes", txt);
       
       //this guarantees that the form processor
       //worked recursively at least once...i.e. it didn't just
       //take the first form
       stream = getResourceAsStream("/test-documents/testPDF_acroForm2.pdf");
       txt = getText(stream, p, context);
       assertContains("123 Main St.", txt);
       stream.close();     
    }
*/

    //TIKA-1226
    @Test
    public void testSignatureInAcroForm() throws Exception {
        //The current test doc does not contain any content in the signature area.
        //This just tests that a RuntimeException is not thrown.
        //TODO: find a better test file for this issue.
        XMLResult result = getXML("testPDF_acroform3.pdf");
        Metadata m = result.metadata;
        assertEquals("true", m.get(PDF.HAS_XMP));
        assertEquals("true", m.get(PDF.HAS_ACROFORM_FIELDS));
        assertEquals("false", m.get(PDF.HAS_XFA));
        assertContains("<li>aTextField: TIKA-1226</li>", result.xml);
    }

    @Test
    public void testSingleCloseDoc() throws Exception {
        //TIKA-1341
        Metadata m = new Metadata();
        ParseContext c = new ParseContext();
        ContentHandler h = new EventCountingHandler();
        try (TikaInputStream tis = getResourceAsStream("/test-documents/testPDFTripleLangTitle.pdf")) {
            AUTO_DETECT_PARSER.parse(tis, h, m, c);
        }
        assertEquals(1, ((EventCountingHandler) h).getEndDocument());
    }

    @Test
    public void testVersions() throws Exception {

        Map<String, String> dcFormat = new HashMap<>();
        dcFormat.put("4.x", "application/pdf; version=1.3");
        dcFormat.put("5.x", "application/pdf; version=1.4");
        dcFormat.put("6.x", "application/pdf; version=1.5");
        dcFormat.put("7.x", "application/pdf; version=1.6");
        dcFormat.put("8.x", "application/pdf; version=1.7");
        dcFormat.put("9.x", "application/pdf; version=1.7");
        dcFormat.put("10.x", "application/pdf; version=1.7");
        dcFormat.put("11.x.PDFA-1b", "application/pdf; version=1.7");

        Map<String, String> pdfVersions = new HashMap<>();
        pdfVersions.put("4.x", "1.3");
        pdfVersions.put("5.x", "1.4");
        pdfVersions.put("6.x", "1.5");
        pdfVersions.put("7.x", "1.6");
        pdfVersions.put("8.x", "1.7");
        pdfVersions.put("9.x", "1.7");
        pdfVersions.put("10.x", "1.7");
        pdfVersions.put("11.x.PDFA-1b", "1.7");

        Map<String, String> pdfExtensionVersions = new HashMap<>();
        pdfExtensionVersions.put("9.x", "1.7 Adobe Extension Level 3");
        pdfExtensionVersions.put("10.x", "1.7 Adobe Extension Level 8");
        pdfExtensionVersions.put("11.x.PDFA-1b", "1.7 Adobe Extension Level 8");

        for (Map.Entry<String, String> e : dcFormat.entrySet()) {
            String fName = "testPDF_Version." + e.getKey() + ".pdf";

            XMLResult r = getXML(fName);
            boolean foundDC = false;
            String[] vals = r.metadata.getValues("dc:format");
            for (String v : vals) {
                if (v.equals(e.getValue())) {
                    foundDC = true;
                    break;
                }
            }
            assertTrue(foundDC, "dc:format ::" + e.getValue());
            String extensionVersionTruth = pdfExtensionVersions.get(e.getKey());
            if (extensionVersionTruth != null) {
                assertEquals(extensionVersionTruth, r.metadata.get("pdf:PDFExtensionVersion"),
                        "pdf:PDFExtensionVersion :: " + extensionVersionTruth);
            }
            assertEquals(pdfVersions.get(e.getKey()),
                    r.metadata.get("pdf:PDFVersion"), "pdf:PDFVersion");
        }
        //now test full 11.x
        XMLResult r = getXML("testPDF_Version.11.x.PDFA-1b.pdf");
        Set<String> versions = new HashSet<>(Arrays.asList(r.metadata.getValues("dc:format")));

        for (String hit : new String[]{"application/pdf; version=1.7",
                "application/pdf; version=\"1.7 Adobe Extension Level 8\""}) {
            assertTrue(versions.contains(hit), hit);
        }

        assertEquals(r.metadata.get("pdfaid:conformance"), "B", "pdfaid:conformance");
        assertEquals(r.metadata.get("pdfaid:part"), "1", "pdfaid:part");
    }

    @Test
    public void testMultipleAuthors() throws Exception {

        XMLResult r = getXML("testPDF_twoAuthors.pdf");
        List<String> authors = Arrays.asList(r.metadata.getValues(TikaCoreProperties.CREATOR));
        assertContains("Sample Author 1", authors);
        assertContains("Sample Author 2", authors);

    }

    @Test
    public void testMultipleTitles() throws Exception {
        //TIKA-1295 and TIKA-4466
        XMLResult r = getXML("testPDFTripleLangTitle.pdf");
        String[] titles = new String[]{"Hello World", "Bonjour World", "你好世界"};
        assertArrayEquals(titles, r.metadata.getValues(TikaCoreProperties.TITLE));
        assertEquals("Hello World", r.metadata.get(TikaCoreProperties.TITLE.getName() + ":x-default"));
        assertEquals("Bonjour World", r.metadata.get(TikaCoreProperties.TITLE.getName() + ":fr-ca"));
        assertEquals("你好世界", r.metadata.get(TikaCoreProperties.TITLE.getName() + ":zh-cn"));
    }

    @Test
    public void testInlineSelector() throws Exception {

        PDFParserConfig config = new PDFParserConfig();
        config.setExtractInlineImages(true);
        config.setExtractUniqueInlineImagesOnly(false);
        ParseContext context = new ParseContext();
        context.set(org.apache.tika.parser.pdf.PDFParserConfig.class, config);

        List<Metadata> metadatas = getRecursiveMetadata("testPDF_childAttachments.pdf", context);
        int inline = 0;
        int attach = 0;
        for (Metadata m : metadatas) {
            String v = m.get(TikaCoreProperties.EMBEDDED_RESOURCE_TYPE);
            if (v != null) {
                if (v.equals(TikaCoreProperties.EmbeddedResourceType.INLINE.toString())) {
                    inline++;
                } else if (v
                        .equals(TikaCoreProperties.EmbeddedResourceType.ATTACHMENT.toString())) {
                    attach++;
                }
            }
        }
        assertEquals(2, inline);
        assertEquals(2, attach);
        assertEquals(1, metadatas.get(1).getInt(TikaPagedText.PAGE_NUMBER));
        assertEquals(66, metadatas.get(2).getInt(TikaPagedText.PAGE_NUMBER));
        //now try turning off inline

        context.set(org.apache.tika.extractor.DocumentSelector.class, new AvoidInlineSelector());
        inline = 0;
        attach = 0;

        metadatas = getRecursiveMetadata("testPDF_childAttachments.pdf", context);
        for (Metadata m : metadatas) {
            String v = m.get(TikaCoreProperties.EMBEDDED_RESOURCE_TYPE);
            if (v != null) {
                if (v.equals(TikaCoreProperties.EmbeddedResourceType.INLINE.toString())) {
                    inline++;
                } else if (v
                        .equals(TikaCoreProperties.EmbeddedResourceType.ATTACHMENT.toString())) {
                    attach++;
                }
            }
        }
        assertEquals(0, inline);
        assertEquals(2, attach);

    }


    @Test
    public void testInlineConfig() throws Exception {

        List<Metadata> metadatas = getRecursiveMetadata("testPDF_childAttachments.pdf");
        int inline = 0;
        int attach = 0;
        for (Metadata m : metadatas) {
            String v = m.get(TikaCoreProperties.EMBEDDED_RESOURCE_TYPE);
            if (v != null) {
                if (v.equals(TikaCoreProperties.EmbeddedResourceType.INLINE.toString())) {
                    inline++;
                } else if (v
                        .equals(TikaCoreProperties.EmbeddedResourceType.ATTACHMENT.toString())) {
                    attach++;
                }
            }
        }
        assertEquals(0, inline);
        assertEquals(2, attach);

        //now try turning off inline
        PDFParserConfig config = new PDFParserConfig();
        config.setExtractInlineImages(true);
        config.setExtractUniqueInlineImagesOnly(false);

        ParseContext context = new ParseContext();
        context.set(org.apache.tika.parser.pdf.PDFParserConfig.class, config);
        inline = 0;
        attach = 0;

        metadatas = getRecursiveMetadata("testPDF_childAttachments.pdf", context);
        for (Metadata m : metadatas) {
            String v = m.get(TikaCoreProperties.EMBEDDED_RESOURCE_TYPE);
            if (v != null) {
                if (v.equals(TikaCoreProperties.EmbeddedResourceType.INLINE.toString())) {
                    inline++;
                } else if (v
                        .equals(TikaCoreProperties.EmbeddedResourceType.ATTACHMENT.toString())) {
                    attach++;
                }
            }
        }
        assertEquals(2, inline);
        assertEquals(2, attach);
    }

    @Test //TIKA-1376
    public void testEmbeddedFileNameExtraction() throws Exception {
        List<Metadata> metadatas = getRecursiveMetadata("testPDF_multiFormatEmbFiles.pdf");
        assertEquals(5, metadatas.size());
        Metadata firstAttachment = metadatas.get(1);
        assertEquals("Test.txt", firstAttachment.get(TikaCoreProperties.RESOURCE_NAME_KEY),
                "attachment file name");
    }

    @Test //TIKA-1427
    public void testEmbeddedFileMarkup() throws Exception {
        ParseContext context = new ParseContext();
        context.set(org.apache.tika.parser.Parser.class, AUTO_DETECT_PARSER);

        PDFParserConfig config = new PDFParserConfig();
        config.setExtractInlineImages(true);
        config.setExtractUniqueInlineImagesOnly(false);
        context.set(org.apache.tika.parser.pdf.PDFParserConfig.class, config);

        XMLResult r = getXML("testPDF_childAttachments.pdf", context);
        //regular attachment
        assertContains("<div source=\"attachment\" class=\"embedded\" id=\"Unit10.doc\" />", r.xml);
        //inline image
        assertContains("<img src=\"embedded:image1.tif\" alt=\"image1.tif\" />", r.xml);

        //doc embedded inside an annotation
        r = getXML("testPDFFileEmbInAnnotation.pdf");
        assertContains("<div source=\"annotationFileAttachment\" class=\"embedded\" id=\"Excel" +
                ".xlsx\" />", r.xml);
    }

    //Access checker tests

    @Test
    public void testLegacyAccessChecking() throws Exception {
        //test that default behavior doesn't throw AccessPermissionException
        for (String file : new String[]{"testPDF_no_extract_no_accessibility_owner_empty.pdf",
                "testPDF_no_extract_yes_accessibility_owner_empty.pdf",}) {
            String xml = getXML(file).xml;
            assertContains("Hello World", xml);
        }

        //now try with the user password
        PasswordProvider provider = new PasswordProvider() {
            @Override
            public String getPassword(Metadata metadata) {
                return "user";
            }
        };

        ParseContext context = new ParseContext();
        context.set(PasswordProvider.class, provider);

        for (String path : new String[]{"testPDF_no_extract_no_accessibility_owner_user.pdf",
                "testPDF_no_extract_yes_accessibility_owner_user.pdf",}) {
            assertContains("Hello World", getXML(path, context).xml);
        }
    }

    @Test
    public void testAccessCheckingEmptyPassword() throws Exception {
        PDFParserConfig config = new PDFParserConfig();

        //don't allow extraction, not even for accessibility
        config.setAccessCheckMode(PDFParserConfig.AccessCheckMode.IGNORE_ACCESSIBILITY_ALLOWANCE);
        ParseContext context = new ParseContext();
        context.set(PDFParserConfig.class, config);

        //test exception for empty password
        for (String path : new String[]{"testPDF_no_extract_no_accessibility_owner_empty.pdf",
                "testPDF_no_extract_yes_accessibility_owner_empty.pdf",}) {
            assertException("/test-documents/" + path, AUTO_DETECT_PARSER, context,
                    AccessPermissionException.class);
        }

        config.setAccessCheckMode(PDFParserConfig.AccessCheckMode.ALLOW_EXTRACTION_FOR_ACCESSIBILITY);
        assertException("/test-documents/" + "testPDF_no_extract_no_accessibility_owner_empty.pdf",
                AUTO_DETECT_PARSER, context, AccessPermissionException.class);

        assertContains("Hello World",
                getXML("testPDF_no_extract_yes_accessibility_owner_empty.pdf", context).xml);
    }

    @Test
    public void testAccessCheckingUserPassword() throws Exception {
        ParseContext context = new ParseContext();

        PDFParserConfig config = new PDFParserConfig();
        //don't allow extraction, not even for accessibility
        config.setAccessCheckMode(PDFParserConfig.AccessCheckMode.IGNORE_ACCESSIBILITY_ALLOWANCE);
        PasswordProvider passwordProvider = new PasswordProvider() {
            @Override
            public String getPassword(Metadata metadata) {
                return "user";
            }
        };

        context.set(PasswordProvider.class, passwordProvider);
        context.set(PDFParserConfig.class, config);

        //test bad passwords
        for (String path : new String[]{"testPDF_no_extract_no_accessibility_owner_empty.pdf",
                "testPDF_no_extract_yes_accessibility_owner_empty.pdf",}) {
            assertException("/test-documents/" + path, AUTO_DETECT_PARSER, context,
                    EncryptedDocumentException.class);
        }

        //bad password is still a bad password
        config.setAccessCheckMode(PDFParserConfig.AccessCheckMode.ALLOW_EXTRACTION_FOR_ACCESSIBILITY);
        for (String path : new String[]{"testPDF_no_extract_no_accessibility_owner_empty.pdf",
                "testPDF_no_extract_yes_accessibility_owner_empty.pdf",}) {
            assertException("/test-documents/" + path, AUTO_DETECT_PARSER, context,
                    EncryptedDocumentException.class);
        }

        //now test documents that require this "user" password
        assertException("/test-documents/" + "testPDF_no_extract_no_accessibility_owner_user.pdf",
                AUTO_DETECT_PARSER, context, AccessPermissionException.class);

        assertContains("Hello World",
                getXML("testPDF_no_extract_yes_accessibility_owner_user.pdf", context).xml);

        config.setAccessCheckMode(PDFParserConfig.AccessCheckMode.IGNORE_ACCESSIBILITY_ALLOWANCE);
        for (String path : new String[]{"testPDF_no_extract_no_accessibility_owner_user.pdf",
                "testPDF_no_extract_yes_accessibility_owner_user.pdf",}) {
            assertException("/test-documents/" + path, AUTO_DETECT_PARSER, context,
                    AccessPermissionException.class);
        }
    }

    @Test
    public void testAccessCheckingOwnerPassword() throws Exception {
        ParseContext context = new ParseContext();

        PDFParserConfig config = new PDFParserConfig();
        //don't allow extraction, not even for accessibility
        config.setAccessCheckMode(PDFParserConfig.AccessCheckMode.ALLOW_EXTRACTION_FOR_ACCESSIBILITY);
        PasswordProvider passwordProvider = new PasswordProvider() {
            @Override
            public String getPassword(Metadata metadata) {
                return "owner";
            }
        };

        context.set(PasswordProvider.class, passwordProvider);
        context.set(PDFParserConfig.class, config);

        //with owner's password, text can be extracted, no matter the
        // AccessibilityChecker's settings
        for (String path : new String[]{"testPDF_no_extract_no_accessibility_owner_user.pdf",
                "testPDF_no_extract_yes_accessibility_owner_user.pdf",
                "testPDF_no_extract_no_accessibility_owner_empty.pdf",
                "testPDF_no_extract_yes_accessibility_owner_empty.pdf",}) {

            assertContains("Hello World", getXML(path, context).xml);
        }

        //really, with owner's password, all extraction is allowed
        config.setAccessCheckMode(PDFParserConfig.AccessCheckMode.IGNORE_ACCESSIBILITY_ALLOWANCE);
        for (String path : new String[]{"testPDF_no_extract_no_accessibility_owner_user.pdf",
                "testPDF_no_extract_yes_accessibility_owner_user.pdf",
                "testPDF_no_extract_no_accessibility_owner_empty.pdf",
                "testPDF_no_extract_yes_accessibility_owner_empty.pdf",}) {
            assertContains("Hello World", getXML(path, context).xml);
        }
    }

    @Test
    public void testNoXMP() throws Exception {
        assertEquals("false", getXML("testPDF.pdf").metadata.get(PDF.HAS_XMP));
    }

    @Test
    public void testPDFEncodedStringsInXMP() throws Exception {
        //TIKA-1678
        XMLResult r = getXML("testPDF_PDFEncodedStringInXMP.pdf");
        assertEquals("Microsoft", r.metadata.get(TikaCoreProperties.TITLE));
    }

    @Test
    public void testXFAExtractionBasic() throws Exception {
        XMLResult r = getXML("testPDF_XFA_govdocs1_258578.pdf");
        Metadata m = r.metadata;
        assertEquals("true", m.get(PDF.HAS_XFA));
        assertEquals("true", m.get(PDF.HAS_ACROFORM_FIELDS));
        assertEquals("true", m.get(PDF.HAS_XMP));
        //contains content existing only in the "regular" pdf
        assertContains("Mount Rushmore National Memorial", r.xml);
        //contains xfa fields and data
        assertContains("<li fieldName=\"School_Name\">School Name: my_school</li>", r.xml);
        //This file does not have multiple values for a given key.
        //It is not actually a useful test for TIKA-4171. We should
        //find a small example test file and run something like this.
        Matcher matcher = Pattern.compile("<li fieldName=").matcher(r.xml);
        int listItems = 0;
        while (matcher.find()) {
            listItems++;
        }
        assertEquals(27, listItems);
    }

    @Test
    public void testXFAOnly() throws Exception {
        ParseContext context = new ParseContext();
        PDFParserConfig config = new PDFParserConfig();
        config.setIfXFAExtractOnlyXFA(true);
        context.set(PDFParserConfig.class, config);
        String xml = getXML("testPDF_XFA_govdocs1_258578.pdf", context).xml;
        assertContains("<body><div class=\"xfa_content\">", xml);
        assertContains("<li fieldName=\"Room_1\">Room [1]: my_room1</li>", xml);

        assertNotContained("Mount Rushmore National Memorial", xml);
    }

    @Test
    public void testXMPMM() throws Exception {

        Metadata m = getXML("testPDF_twoAuthors.pdf").metadata;
        assertEquals("uuid:0e46913c-72b9-40c0-8232-69e362abcd1e", m.get(XMPMM.DOCUMENTID));

        m = getXML("testPDF_Version.11.x.PDFA-1b.pdf").metadata;
        assertEquals("uuid:cccee1fc-51b3-4b52-ac86-672af3974d25", m.get(XMPMM.DOCUMENTID));

        //now test for 7 elements in each parallel array
        //from the history section
        assertArrayEquals(
                new String[]{"uuid:0313504b-a0b0-4dac-a9f0-357221f2eadf",
                    "uuid:edc4279e-0d5f-465e-b13e-1298402fd11c",
                    "uuid:f565b775-43f3-4a9a-8541-e98c4115db6d",
                    "uuid:9fd5e0a8-14a5-4920-ad7f-870c0b8ee65f",
                    "uuid:09b6cfba-efde-4e07-a77f-70de858cc0aa",
                    "uuid:1e4ffbd7-dabc-4aae-801c-15b3404ade36",
                    "uuid:c1669773-a6ca-4bdd-aade-519030d0af00"},
                m.getValues(XMPMM.HISTORY_EVENT_INSTANCEID));

        assertArrayEquals(
                new String[]{"converted", "converted", "converted", "converted", "converted",
                        "converted", "converted"}, m.getValues(XMPMM.HISTORY_ACTION));

        assertArrayEquals(
                new String[]{"Preflight", "Preflight", "Preflight", "Preflight", "Preflight",
                        "Preflight", "Preflight"}, m.getValues(XMPMM.HISTORY_SOFTWARE_AGENT));

        assertArrayEquals(
                new String[]{"2014-03-04T22:50:41Z", "2014-03-04T22:50:42Z", "2014-03-04T22:51:34Z",
                        "2014-03-04T22:51:36Z", "2014-03-04T22:51:37Z", "2014-03-04T22:52:22Z",
                        "2014-03-04T22:54:48Z"}, m.getValues(XMPMM.HISTORY_WHEN));
    }

    @Test
    public void testSkipBadPage() throws Exception {
        //test file comes from govdocs1
        //can't use TikaTest shortcuts because of exception
        ContentHandler handler = new BodyContentHandler(-1);
        Metadata m = new Metadata();
        ParseContext context = new ParseContext();
        try (TikaInputStream tis = getResourceAsStream("/test-documents/testPDF_bad_page_303226.pdf")) {
            AUTO_DETECT_PARSER.parse(tis, handler, m, context);
        }
        //as of PDFBox 2.0.28, exceptions are no longer thrown for this problem
        String content = handler.toString();
        assertEquals(0, m.getValues(TikaCoreProperties.TIKA_META_EXCEPTION_WARNING).length);
        //assertContains("Unknown dir", m.get(TikaCoreProperties.TIKA_META_EXCEPTION_WARNING));
        assertContains("1309.61", content);

        //now try throwing exception immediately
        PDFParserConfig config = new PDFParserConfig();
        config.setCatchIntermediateIOExceptions(false);
        context.set(PDFParserConfig.class, config);

        handler = new BodyContentHandler(-1);
        m = new Metadata();
        try (TikaInputStream tis = getResourceAsStream("/test-documents/testPDF_bad_page_303226.pdf")) {
            AUTO_DETECT_PARSER.parse(tis, handler, m, context);
        }
        content = handler.toString();
        assertEquals(0, m.getValues(TikaCoreProperties.TIKA_META_EXCEPTION_WARNING).length);
        assertContains("1309.61", content);
    }

    @Test
    public void testInitializationViaConfig() throws Exception {
        Path configPath = Path.of(getClass().getResource(
                "/org/apache/tika/parser/pdf/tika-config.json").toURI());
        TikaLoader loader = TikaLoader.load(configPath);
        Parser p = loader.loadAutoDetectParser();

        String text =
                getText(getResourceAsStream("/test-documents/testPDFTwoTextBoxes.pdf"), p);
        text = text.replaceAll("\\s+", " ");

        // Column text is now interleaved:
        assertContains(
                "Left column line 1 Right column line 1 " +
                        "Left colu mn line 2 Right column line 2",
                text);

        //test overriding underlying settings with PDFParserConfig
        ParseContext pc = new ParseContext();
        PDFParserConfig config = new PDFParserConfig();
        config.setSortByPosition(false);
        pc.set(PDFParserConfig.class, config);
        text = getText("testPDFTwoTextBoxes.pdf", p, new Metadata(), pc);
        text = text.replaceAll("\\s+", " ");
        // Column text is not interleaved:
        assertContains("Left column line 1 Left column line 2 ", text);

        //test a new PDFParserConfig and setting another value
        //this tests that a new PDFParserConfig completely resets
        //behavior
        config = new PDFParserConfig();
        config.setOcrDPI(10000);
        config.setOcrStrategy(OcrConfig.Strategy.NO_OCR);
        pc.set(PDFParserConfig.class, config);
        text = getText("testPDFTwoTextBoxes.pdf", p, new Metadata(), pc);
        text = text.replaceAll("\\s+", " ");

        // Column text is not interleaved:
        assertContains("Left column line 1 Left column line 2 ", text);
    }

    // Moved to tika-parsers-standard-package PDFParserTest.testInitializationOfNonPrimitivesViaJsonConfig

    @Test
    public void testDiffTitles() throws Exception {
        //different titles in xmp vs docinfo
        Metadata m = getXML("testPDF_diffTitles.pdf").metadata;
        assertEquals("this is a new title", m.get(PDF.DOC_INFO_TITLE));
        assertEquals("Sample Title", m.get(TikaCoreProperties.TITLE));
    }

    @Test
    public void testMaxLength() throws Exception {
        TikaInputStream tis = getResourceAsStream("/test-documents/testPDF.pdf");
        String content = new Tika().parseToString(tis, new Metadata(), 100);
        assertTrue(content.length() == 100);
        assertContains("Tika - Content", content);
    }

    @Test
    public void testConfiguringMoreParams() throws Exception {
        Path configPath = Path.of(getClass().getResource(
                "/org/apache/tika/parser/pdf/tika-inline-config.json").toURI());
        TikaLoader loader = TikaLoader.load(configPath);
        AutoDetectParser p = (AutoDetectParser) loader.loadAutoDetectParser();
        //make absolutely certain the functionality works!
        List<Metadata> metadata = getRecursiveMetadata("testOCR.pdf", p);
        assertEquals(2, metadata.size());
        Map<MediaType, Parser> parsers = p.getParsers();
        Parser composite = parsers.get(MediaType.application("pdf"));
        Parser pdfParser =
                ((CompositeParser) composite).getParsers().get(MediaType.application("pdf"));
        assertTrue(pdfParser instanceof PDFParser);
        PDFParserConfig pdfParserConfig = ((PDFParser) pdfParser).getPDFParserConfig();
        assertEquals(PDFParserConfig.AccessCheckMode.ALLOW_EXTRACTION_FOR_ACCESSIBILITY,
                pdfParserConfig.getAccessCheckMode());
        assertEquals(true, pdfParserConfig.isExtractInlineImages());
        assertEquals(false, pdfParserConfig.isExtractUniqueInlineImagesOnly());
        assertEquals(314, pdfParserConfig.getOcrDPI());
        assertEquals(2.1f, pdfParserConfig.getOcrImageQuality(), .01f);
        assertEquals(OcrConfig.ImageFormat.JPEG, pdfParserConfig.getOcrImageFormat());
        assertEquals(524288000, pdfParserConfig.getMaxMainMemoryBytes());
        assertEquals(false, pdfParserConfig.isCatchIntermediateIOExceptions());
    }

    //TODO: figure out how to test jp2 embedded with OCR

    private void assertException(String path, Parser parser, ParseContext context, Class expected) {
        boolean noEx = false;
        TikaInputStream tis = getResourceAsStream(path);
        try {
            String text = getText(tis, parser, context);
            noEx = true;
        } catch (Exception e) {
            assertEquals(expected, e.getClass(), "Not the right exception: " + path);
        } finally {
            IOUtils.closeQuietly(tis);
        }
        assertFalse(noEx, path + " should have thrown exception");
    }

    @Test
    public void testLanguageMetadata() throws Exception {
        assertEquals("de-CH",
                getXML("testPDF-custommetadata.pdf").metadata.get(TikaCoreProperties.LANGUAGE));
        assertEquals("zh-CN",
                getXML("testPDFFileEmbInAnnotation.pdf").metadata.get(TikaCoreProperties.LANGUAGE));
    }

    @Test
    public void testAngles() throws Exception {
        PDFParserConfig pdfParserConfig = new PDFParserConfig();
        pdfParserConfig.setDetectAngles(true);
        ParseContext parseContext = new ParseContext();
        parseContext.set(PDFParserConfig.class, pdfParserConfig);
        String xml = getXML("testPDF_angles.pdf", parseContext).xml;
        //make sure there is only one page!
        assertContainsCount("<div class=\"page\">", xml, 1);
        assertContains("IN-DEMAND", xml);
        assertContains("natural underground", xml);
        assertContains("transport mined materials", xml);
    }

    @Test
    public void testAnglesOnPageRotation() throws Exception {
        PDFParserConfig pdfParserConfig = new PDFParserConfig();
        pdfParserConfig.setDetectAngles(true);
        ParseContext parseContext = new ParseContext();
        parseContext.set(PDFParserConfig.class, pdfParserConfig);
        String xml = getXML("testPDF_rotated.pdf", parseContext).xml;
        assertContains("until a further review indicates that the infrastructure", xml);
    }

    @Test
    public void testUnmappedUnicodeStats() throws Exception {
        List<Metadata> metadataList = getRecursiveMetadata("testPDF_bad_page_303226.pdf", true);
        Metadata m = metadataList.get(0);
        int[] totalChars = m.getIntValues(PDF.CHARACTERS_PER_PAGE);
        int[] unmappedUnicodeChars = m.getIntValues(PDF.UNMAPPED_UNICODE_CHARS_PER_PAGE);
        int totalUnmappedChars = m.getInt(PDF.TOTAL_UNMAPPED_UNICODE_CHARS);
        float overallPercentage =
                Float.parseFloat(m.get(PDF.OVERALL_PERCENTAGE_UNMAPPED_UNICODE_CHARS));

        //weird issue with pdfbox 2.0.20
        //this test passes in my IDE, but does not pass with mvn clean install from commandline
        if (totalChars[15] > 0) {
            assertEquals(3805, totalChars[15]);
            assertEquals(120, unmappedUnicodeChars[15]);
            assertEquals(126, totalUnmappedChars);
            assertEquals(0.00146, overallPercentage, 0.0001f);
            assertTrue(Boolean.parseBoolean(m.get(PDF.CONTAINS_NON_EMBEDDED_FONT)));
            assertFalse(Boolean.parseBoolean(m.get(PDF.CONTAINS_DAMAGED_FONT)));
        }
        //confirm all works with angles
        PDFParserConfig pdfParserConfig = new PDFParserConfig();
        pdfParserConfig.setDetectAngles(true);
        ParseContext parseContext = new ParseContext();
        parseContext.set(PDFParserConfig.class, pdfParserConfig);
        metadataList = getRecursiveMetadata("testPDF_bad_page_303226.pdf", parseContext, true);
        m = metadataList.get(0);
        totalChars = m.getIntValues(PDF.CHARACTERS_PER_PAGE);
        unmappedUnicodeChars = m.getIntValues(PDF.UNMAPPED_UNICODE_CHARS_PER_PAGE);
        if (totalChars[15] > 0) {
            assertEquals(3805, totalChars[15]);
            assertEquals(120, unmappedUnicodeChars[15]);
        }

    }

    @Test
    public void testNPEInPDFParserConfig() {
        //TIKA-3091
        PDFParserConfig config = new PDFParserConfig();
        //don't care about values; want to make sure no NPE is thrown
        String txt = config.toString();
        config.hashCode();
        config.equals(new PDFParserConfig());
    }

    @Test //TIKA-3041
    @Disabled("turn back on if we add file from PDFBOX-52")
    public void testPDFBox52() throws Exception {
        PDFParserConfig config = new PDFParserConfig();
        config.setExtractInlineImages(true);
        config.setExtractUniqueInlineImagesOnly(false);
        ParseContext context = new ParseContext();
        context.set(PDFParserConfig.class, config);

        List<Metadata> metadataList = getRecursiveMetadata("testPDF_PDFBOX-52.pdf", context);
        int max = 0;
        Matcher matcher = Pattern.compile("image(\\d+)").matcher("");
        for (Metadata m : metadataList) {
            String n = m.get(TikaCoreProperties.RESOURCE_NAME_KEY);

            if (n != null && matcher.reset(n).find()) {
                int i = Integer.parseInt(matcher.group(1));
                if (i > max) {
                    max = i;
                }
            }
        }
        assertEquals(37, metadataList.size());
        assertEquals(35, max);
    }

    @Test
    public void testXMPBasicSchema() throws Exception {
        //TIKA-3101
        List<Metadata> metadataList = getRecursiveMetadata("testPDF_XMPBasicSchema.pdf");
        Metadata m = metadataList.get(0);
        //these two fields derive from the basic schema in the XMP, not dublin core
        assertEquals("Hewlett-Packard MFP", m.get(XMP.CREATOR_TOOL));
        assertEquals("1998-08-29T14:53:15Z", m.get(XMP.CREATE_DATE));
    }

    @Test
    public void testXMPPDFSchema() throws Exception {
        //as of this writing, we don't currently have any pdfs in our
        //test suite with data that is different btwn pdf doc info and xmp. :(
        Metadata metadata = getXML("testPopupAnnotation.pdf").metadata;
        assertEquals("IBM Lotus Symphony 3.0", metadata.get(PDF.PRODUCER));
    }

    @Test
    public void testExtractInlineImageMetadata() throws Exception {
        ParseContext context = new ParseContext();
        PDFParserConfig config = new PDFParserConfig();
        config.setExtractInlineImageMetadataOnly(true);
        context.set(PDFParserConfig.class, config);
        List<Metadata> metadataList = getRecursiveMetadata("testOCR.pdf", context);
        assertNull(context.get(ZeroByteFileException.IgnoreZeroByteFileException.class));
        assertEquals(2, metadataList.size());
        assertEquals("image/png", metadataList.get(1).get(Metadata.CONTENT_TYPE));
        assertEquals("/image0.png",
                metadataList.get(1).get(TikaCoreProperties.EMBEDDED_RESOURCE_PATH));
        assertEquals(261, (int) metadataList.get(1).getInt(Metadata.IMAGE_LENGTH));
        assertEquals(934, (int) metadataList.get(1).getInt(Metadata.IMAGE_WIDTH));
        assertEquals("image0.png", metadataList.get(1).get(TikaCoreProperties.RESOURCE_NAME_KEY));
    }

    /**
     * Simple class to count end of document events.  If functionality is useful,
     * move to org.apache.tika in src/test
     */
    private static class EventCountingHandler extends ContentHandlerDecorator {
        private int endDocument = 0;

        @Override
        public void endDocument() {
            endDocument++;
        }

        public int getEndDocument() {
            return endDocument;
        }
    }

    private static class AvoidInlineSelector implements DocumentSelector {

        @Override
        public boolean select(Metadata metadata) {
            String v = metadata.get(TikaCoreProperties.EMBEDDED_RESOURCE_TYPE);
            if (v != null && v.equals(TikaCoreProperties.EmbeddedResourceType.INLINE.toString())) {
                return false;
            }
            return true;
        }
    }

    @Test
    public void testDeeplyEmbeddedAttachments() throws Exception {
        //test file comes from pdfcpu issue #120: https://github.com/pdfcpu/pdfcpu/issues/201
        //in our regression corpus: pdfcpu-201-0.zip-0.pdf");
        List<Metadata> metadataList = getRecursiveMetadata(
                "testPDF_deeplyEmbeddedAttachments.pdf");
        assertEquals(21, metadataList.size());
    }

    @Test
    public void testEmbeddedRichMedia() throws Exception {
        List<Metadata> metadata = getRecursiveMetadata("testFlashInPDF.pdf");
        assertEquals(2, metadata.size());
        assertEquals("application/x-shockwave-flash", metadata.get(1).get(Metadata.CONTENT_TYPE));
        assertEquals("TestMovie02.swf", metadata.get(1).get(TikaCoreProperties.RESOURCE_NAME_KEY));
        assertEquals("15036", metadata.get(1).get(Metadata.CONTENT_LENGTH));
        assertEquals("RichMedia", metadata.get(0).getValues(PDF.ANNOTATION_SUBTYPES)[0]);
        assertEquals("RM1", metadata.get(0).getValues(PDF.ANNOTATION_TYPES)[0]);
    }


    @Test
    public void testCustomGraphicsEngineFactory() throws Exception {
        Path configPath = Path.of(getClass().getResource(
                "tika-config-custom-graphics-engine.json").toURI());
        TikaLoader loader = TikaLoader.load(configPath);
        Parser p = loader.loadAutoDetectParser();

        // Parse a PDF with inline images to trigger the custom graphics engine factory
        List<Metadata> metadataList = getRecursiveMetadata("testPDF_JBIG2.pdf", p);

        // Verify the custom factory was used
        // Note: customParam uses default value since JSON config uses class name string
        // (polymorphic config with params requires @JsonTypeInfo on base class)
        Metadata metadata = metadataList.get(0);
        assertEquals("true", metadata.get(MyCustomImageGraphicsEngineFactory.CUSTOM_FACTORY_USED),
                "Custom graphics engine factory should have been used");
        assertEquals("default", metadata.get(MyCustomImageGraphicsEngineFactory.CUSTOM_PARAM_KEY),
                "customParam should have default value when using class name string config");
    }

    @Test
    public void testAI() throws Exception {
        //This is file 1508.ai on PDFBOX-3385
        //I changed the extension to pdf to make sure that the detection is
        //coming from the structural chek we're now doing.
        List<Metadata> metadataList = getRecursiveMetadata("testPDF_AdobeIllustrator.pdf");
        assertEquals("application/illustrator", metadataList.get(0).get(Metadata.CONTENT_TYPE));
        //we should try to find a small illustrator file xmp and the structural
        //components we're looking for.
    }

    @Test
    public void testThrowOnEncryptedPayload() throws Exception {
        PDFParserConfig pdfParserConfig = new PDFParserConfig();
        pdfParserConfig.setThrowOnEncryptedPayload(true);
        ParseContext parseContext = new ParseContext();
        parseContext.set(PDFParserConfig.class, pdfParserConfig);
        assertThrows(EncryptedDocumentException.class, () -> {
            getRecursiveMetadata("testMicrosoftIRMServices.pdf", parseContext);
        });
    }

    @Test
    public void testAFRelationshipAndException() throws Exception {
        List<Metadata> metadataList = getRecursiveMetadata("testMicrosoftIRMServices.pdf");
        assertEquals(2, metadataList.size());
        assertEquals("EncryptedPayload", metadataList.get(1).get(PDF.ASSOCIATED_FILE_RELATIONSHIP));
        assertContains("EncryptedDocumentException",
                metadataList.get(1).get(TikaCoreProperties.EMBEDDED_EXCEPTION));

    }
    @Test
    public void testDefaultPDFOCR() throws Exception {
        //test that even with no ocr -- there is no tesseract ocr parser in this module --
        // AUTO mode would have returned one page that would have been OCR'd had there been OCR.
        List<Metadata> metadataList = getRecursiveMetadata("testOCR.pdf");
        assertEquals(1, metadataList.size());
        assertEquals(1, metadataList.get(0).getInt(PDF.OCR_PAGE_COUNT));
    }
    /**
     * TODO -- need to test signature extraction
     */

    @Test
    public void testMetadataKeyPrecision() throws Exception {
        //TIKA-4444
        List<Metadata> metadataList = getRecursiveMetadata("testPDF-TIKA-4444.pdf");
        Metadata m = metadataList.get(0);

        assertEquals("xmp-dc-contributor", m.get(TikaCoreProperties.CONTRIBUTOR));
        assertEquals("xmp-dc-creator", m.get(TikaCoreProperties.CREATOR));
        assertEquals("xmp-dc-description", m.get(TikaCoreProperties.DESCRIPTION));
        assertEquals("application/pdf; version=1.3", m.get(TikaCoreProperties.FORMAT));
        assertEquals("xmp-dc-identifier", m.get(TikaCoreProperties.IDENTIFIER));
        assertEquals("xmp-dc-language", m.get(TikaCoreProperties.LANGUAGE));
        assertEquals("xmp-dc-publisher", m.get(TikaCoreProperties.PUBLISHER));
        assertEquals("xmp-dc-relation", m.get(TikaCoreProperties.RELATION));
        assertEquals("xmp-dc-rights", m.get(TikaCoreProperties.RIGHTS));
        assertEquals("xmp-dc-source", m.get(TikaCoreProperties.SOURCE));
        assertEquals("xmp-dc-title", m.get(TikaCoreProperties.TITLE));
        assertEquals("xmp-dc-type", m.get(TikaCoreProperties.TYPE));
        assertEquals("pdf-author", m.get(PDF.DOC_INFO_CREATOR));
        assertEquals("pdf-creator", m.get(PDF.DOC_INFO_CREATOR_TOOL));
        assertEquals("pdf-keywords", m.get(PDF.DOC_INFO_KEY_WORDS));
        assertTrue(m.get(PDF.DOC_INFO_MODIFICATION_DATE).startsWith("2025-06"));
        assertEquals("pypdf-5.6.1", m.get(PDF.DOC_INFO_PRODUCER));
        assertEquals("pdf-subject", m.get(PDF.DOC_INFO_SUBJECT));
        assertEquals("pdf-title", m.get(PDF.DOC_INFO_TITLE));
        assertTrue(m.get(XMP.CREATE_DATE).startsWith("2025-02"));
        assertEquals("xmp-xmp-creator-tool", m.get(XMP.CREATOR_TOOL));
        assertTrue(m.get(XMP.METADATA_DATE).startsWith("2025-02"));
        assertTrue(m.get(XMP.MODIFY_DATE).startsWith("2025-02"));
        assertEquals("xmp-dc-contributor", m.get(XMPDC.CONTRIBUTOR));
        assertEquals("xmp-dc-creator", m.get(XMPDC.CREATOR));
        assertEquals("xmp-dc-description", m.get(XMPDC.DESCRIPTION));
        assertEquals("xmp-dc-identifier", m.get(XMPDC.IDENTIFIER));
        assertEquals("xmp-dc-language", m.get(XMPDC.LANGUAGE));
        assertEquals("xmp-dc-publisher", m.get(XMPDC.PUBLISHER));
        assertEquals("xmp-dc-relation", m.get(XMPDC.RELATION));
        assertEquals("xmp-dc-rights", m.get(XMPDC.RIGHTS));
        assertEquals("xmp-dc-source", m.get(XMPDC.SOURCE));
        assertEquals("xmp-dc-subject", m.get(XMPDC.SUBJECT));
        assertEquals("xmp-dc-title", m.get(XMPDC.TITLE));
        assertEquals("xmp-dc-type", m.get(XMPDC.TYPE));
        assertEquals("xmp-pdf-keywords", m.get(XMPPDF.KEY_WORDS));
        assertEquals("xmp-pdf-version", m.get(XMPPDF.PDF_VERSION));
        assertEquals("xmp-pdf-producer", m.get(XMPPDF.PRODUCER));
        assertEquals("xmp-xmpmm-documentid", m.get(XMPMM.DOCUMENTID));
        assertEquals("13", m.get(PagedText.N_PAGES));

        String[] expectedSubjectVals = new String[]{
                "xmp-pdf-keywords", "xmp-dc-subject", "pdf-keywords", "pdf-subject"
        };
        assertArrayEquals(expectedSubjectVals, m.getValues(TikaCoreProperties.SUBJECT));
    }

    /**
    @Test
    public void testWriteLimit() throws Exception {
        for (int i = 0; i < 10000; i += 13) {
            Metadata metadata = testWriteLimit("testPDF_childAttachments.pdf", i);
            assertEquals("true", metadata.get(TikaCoreProperties.WRITE_LIMIT_REACHED));
            int len = metadata.get(TikaCoreProperties.TIKA_CONTENT).length();
            System.out.println(len + " : " + i);
            assertTrue(len <= i);
        }
    }

    private Metadata testWriteLimit(String fileName, int limit) throws Exception {
        BasicContentHandlerFactory factory = new BasicContentHandlerFactory(
                BasicContentHandlerFactory.HANDLER_TYPE.TEXT, limit
        );
        ContentHandler contentHandler = factory.getNewContentHandler();
        Metadata metadata = new Metadata();
        ParseContext parseContext = new ParseContext();
<<<<<<< HEAD
        try (TikaInputStream is = getResourceAsStream("/test-documents/" + fileName)) {
            AUTO_DETECT_PARSER.parse(is, contentHandler, metadata, parseContext);
=======
        try (TikaInputStream tis = getResourceAsStream("/test-documents/" + fileName)) {
            AUTO_DETECT_PARSER.parse(tis, contentHandler, metadata, parseContext);
>>>>>>> 25cb0e93
        } catch (WriteLimitReachedException e) {
            //e.printStackTrace();
        }
        metadata.set(TikaCoreProperties.TIKA_CONTENT, contentHandler.toString());
        return metadata;
    }*/
}<|MERGE_RESOLUTION|>--- conflicted
+++ resolved
@@ -1521,13 +1521,8 @@
         ContentHandler contentHandler = factory.getNewContentHandler();
         Metadata metadata = new Metadata();
         ParseContext parseContext = new ParseContext();
-<<<<<<< HEAD
-        try (TikaInputStream is = getResourceAsStream("/test-documents/" + fileName)) {
-            AUTO_DETECT_PARSER.parse(is, contentHandler, metadata, parseContext);
-=======
         try (TikaInputStream tis = getResourceAsStream("/test-documents/" + fileName)) {
             AUTO_DETECT_PARSER.parse(tis, contentHandler, metadata, parseContext);
->>>>>>> 25cb0e93
         } catch (WriteLimitReachedException e) {
             //e.printStackTrace();
         }
