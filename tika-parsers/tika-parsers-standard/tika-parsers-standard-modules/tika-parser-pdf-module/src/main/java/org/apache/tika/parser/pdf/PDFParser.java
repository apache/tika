--- conflicted
+++ resolved
@@ -196,11 +196,7 @@
                 memoryUsageSetting = MemoryUsageSetting.setupMainMemoryOnly();
             }
 
-<<<<<<< HEAD
-            pdfDocument = getPDDocument(tis, tis, password,
-=======
             pdfDocument = getPDDocument(tis, password,
->>>>>>> 25cb0e93
                     memoryUsageSetting.streamCache, metadata, context);
 
 
@@ -489,11 +485,7 @@
                 tstream, metadata, parseContext, PageRangeRequest.RENDER_ALL);
     }
 
-<<<<<<< HEAD
-    protected PDDocument getPDDocument(InputStream tis, TikaInputStream tstream, String password,
-=======
     protected PDDocument getPDDocument(TikaInputStream tis, String password,
->>>>>>> 25cb0e93
                                        RandomAccessStreamCache.StreamCacheCreateFunction streamCacheCreateFunction,
                                        Metadata metadata,
                                        ParseContext context)
@@ -505,13 +497,6 @@
                 pdDocument =
                         getPDDocument(tis.getPath(), password, streamCacheCreateFunction, metadata, context);
             } else {
-<<<<<<< HEAD
-                pdDocument = getPDDocument(CloseShieldInputStream.wrap(tis), password,
-                        streamCacheCreateFunction, metadata, context);
-            }
-            if (tstream != null) {
-                tstream.setOpenContainer(pdDocument);
-=======
                 tis.setCloseShield();
                 try {
                     pdDocument = getPDDocumentFromStream(tis, password,
@@ -519,7 +504,6 @@
                 } finally {
                     tis.removeCloseShield();
                 }
->>>>>>> 25cb0e93
             }
             return pdDocument;
         } catch (IOException e) {
