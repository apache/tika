--- conflicted
+++ resolved
@@ -119,15 +119,11 @@
         }
         while (entry != null) {
             if (entry.getName().contains(XLF)) {
-<<<<<<< HEAD
-                xliffParser.parse(TikaInputStream.get(zipStream), handler, metadata, context);
-=======
                 // Wrap in CloseShieldInputStream so closing TikaInputStream won't close zipStream
                 try (TikaInputStream tisZip =
                              TikaInputStream.get(CloseShieldInputStream.wrap(zipStream))) {
                     xliffParser.parse(tisZip, handler, metadata, context);
                 }
->>>>>>> 25cb0e93
             }
             entry = zipStream.getNextEntry();
         }
@@ -141,13 +137,9 @@
         while (entries.hasMoreElements()) {
             ZipEntry entry = entries.nextElement();
             if (entry.getName().contains(XLF)) {
-<<<<<<< HEAD
-                xliffParser.parse(TikaInputStream.get(zipFile.getInputStream(entry)), handler, metadata, context);
-=======
                 try (TikaInputStream tisZip = TikaInputStream.get(zipFile.getInputStream(entry))) {
                     xliffParser.parse(tisZip, handler, metadata, context);
                 }
->>>>>>> 25cb0e93
             }
         }
     }
