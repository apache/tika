/*
 * Licensed to the Apache Software Foundation (ASF) under one or more
 * contributor license agreements.  See the NOTICE file distributed with
 * this work for additional information regarding copyright ownership.
 * The ASF licenses this file to You under the Apache License, Version 2.0
 * (the "License"); you may not use this file except in compliance with
 * the License.  You may obtain a copy of the License at
 *
 *     http://www.apache.org/licenses/LICENSE-2.0
 *
 * Unless required by applicable law or agreed to in writing, software
 * distributed under the License is distributed on an "AS IS" BASIS,
 * WITHOUT WARRANTIES OR CONDITIONS OF ANY KIND, either express or implied.
 * See the License for the specific language governing permissions and
 * limitations under the License.
 */
package org.apache.tika.parser.xliff;

import java.io.IOException;
import java.util.Collections;
import java.util.Set;

import org.xml.sax.ContentHandler;
import org.xml.sax.SAXException;

import org.apache.tika.config.TikaComponent;
import org.apache.tika.exception.TikaException;
import org.apache.tika.io.TikaInputStream;
import org.apache.tika.metadata.Metadata;
import org.apache.tika.mime.MediaType;
import org.apache.tika.parser.ParseContext;
import org.apache.tika.parser.Parser;
import org.apache.tika.sax.XHTMLContentHandler;
import org.apache.tika.utils.XMLReaderUtils;

/**
 * Parser for XLIFF 1.2 files.
 */
@TikaComponent
public class XLIFF12Parser implements Parser {

    /**
     * Serial Version UID.
     */
    private static final long serialVersionUID = 1490085649251663857L;

    /**
     * Pre-Xliff 2.0 mime type.
     */
    private static final MediaType XLF_CONTENT_TYPE = MediaType.application("x-xliff+xml");

    /**
     * Supported types set.
     */
    private static final Set<MediaType> SUPPORTED_TYPES = Collections.singleton(XLF_CONTENT_TYPE);

    @Override
    public Set<MediaType> getSupportedTypes(ParseContext context) {
        return SUPPORTED_TYPES;
    }

    @Override
    public void parse(TikaInputStream tis, ContentHandler handler, Metadata metadata,
                      ParseContext context) throws IOException, SAXException, TikaException {

        metadata.set(Metadata.CONTENT_TYPE, XLF_CONTENT_TYPE.toString());

        final XHTMLContentHandler xhtml = new XHTMLContentHandler(handler, metadata);

<<<<<<< HEAD
        XMLReaderUtils.parseSAX(CloseShieldInputStream.wrap(tis),
                new XLIFF12ContentHandler(xhtml, metadata), context);
=======
        tis.setCloseShield();
        try {
            XMLReaderUtils.parseSAX(tis, new XLIFF12ContentHandler(xhtml, metadata), context);
        } finally {
            tis.removeCloseShield();
        }
>>>>>>> 25cb0e93

    }

}<|MERGE_RESOLUTION|>--- conflicted
+++ resolved
@@ -67,17 +67,12 @@
 
         final XHTMLContentHandler xhtml = new XHTMLContentHandler(handler, metadata);
 
-<<<<<<< HEAD
-        XMLReaderUtils.parseSAX(CloseShieldInputStream.wrap(tis),
-                new XLIFF12ContentHandler(xhtml, metadata), context);
-=======
         tis.setCloseShield();
         try {
             XMLReaderUtils.parseSAX(tis, new XLIFF12ContentHandler(xhtml, metadata), context);
         } finally {
             tis.removeCloseShield();
         }
->>>>>>> 25cb0e93
 
     }
 
