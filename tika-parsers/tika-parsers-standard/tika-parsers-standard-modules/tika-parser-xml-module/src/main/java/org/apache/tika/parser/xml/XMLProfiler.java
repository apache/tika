--- conflicted
+++ resolved
@@ -90,17 +90,12 @@
     @Override
     public void parse(TikaInputStream tis, ContentHandler handler, Metadata metadata,
                       ParseContext context) throws IOException, SAXException, TikaException {
-<<<<<<< HEAD
-        XMLReaderUtils.parseSAX(CloseShieldInputStream.wrap(tis),
-                new XMLProfileHandler(metadata), context);
-=======
         tis.setCloseShield();
         try {
             XMLReaderUtils.parseSAX(tis, new XMLProfileHandler(metadata), context);
         } finally {
             tis.removeCloseShield();
         }
->>>>>>> 25cb0e93
     }
 
     private static class XMLProfileHandler extends DefaultHandler {
