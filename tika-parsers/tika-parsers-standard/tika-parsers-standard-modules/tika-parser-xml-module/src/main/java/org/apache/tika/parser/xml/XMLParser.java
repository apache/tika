--- conflicted
+++ resolved
@@ -70,11 +70,7 @@
         TaggedContentHandler tagged = new TaggedContentHandler(handler);
         tis.setCloseShield();
         try {
-<<<<<<< HEAD
-            XMLReaderUtils.parseSAX(CloseShieldInputStream.wrap(tis),
-=======
             XMLReaderUtils.parseSAX(tis,
->>>>>>> 25cb0e93
                             new EmbeddedContentHandler(
                                     getContentHandler(tagged, metadata, context)),
                     context);
