--- conflicted
+++ resolved
@@ -22,10 +22,7 @@
 import org.junit.jupiter.api.Test;
 import org.xml.sax.ContentHandler;
 
-<<<<<<< HEAD
-=======
 import org.apache.tika.TikaTest;
->>>>>>> 25cb0e93
 import org.apache.tika.io.TikaInputStream;
 import org.apache.tika.metadata.Metadata;
 import org.apache.tika.metadata.TikaCoreProperties;
@@ -40,11 +37,7 @@
         //  represented in the various RSS format versions
         for (String rssFile : new String[]{"/test-documents/rsstest_091.rss",
                 "/test-documents/rsstest_20.rss"}) {
-<<<<<<< HEAD
-            try (TikaInputStream input = TikaInputStream.get(FeedParserTest.class.getResourceAsStream(rssFile))) {
-=======
             try (TikaInputStream tis = getResourceAsStream(rssFile)) {
->>>>>>> 25cb0e93
                 Metadata metadata = new Metadata();
                 ContentHandler handler = new BodyContentHandler();
                 ParseContext context = new ParseContext();
@@ -66,12 +59,7 @@
 
     @Test
     public void testAtomParser() throws Exception {
-<<<<<<< HEAD
-        try (TikaInputStream input = TikaInputStream.get(FeedParserTest.class
-                .getResourceAsStream("/test-documents/testATOM.atom"))) {
-=======
         try (TikaInputStream tis = getResourceAsStream("/test-documents/testATOM.atom")) {
->>>>>>> 25cb0e93
             Metadata metadata = new Metadata();
             ContentHandler handler = new BodyContentHandler();
             ParseContext context = new ParseContext();
