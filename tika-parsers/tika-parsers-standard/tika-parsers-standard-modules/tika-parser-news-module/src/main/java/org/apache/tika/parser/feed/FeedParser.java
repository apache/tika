--- conflicted
+++ resolved
@@ -90,11 +90,7 @@
             SyndFeedInput input = new SyndFeedInput();
             input.setAllowDoctypes(false);
             SyndFeed feed =
-<<<<<<< HEAD
-                    input.build(new InputSource(CloseShieldInputStream.wrap(tis)));
-=======
                     input.build(new InputSource(tis));
->>>>>>> 25cb0e93
 
             String title = stripTags(feed.getTitleEx());
             String description = stripTags(feed.getDescriptionEx());
