--- conflicted
+++ resolved
@@ -65,23 +65,14 @@
         try {
             DigestCalculatorProvider digestCalculatorProvider =
                     new JcaDigestCalculatorProviderBuilder().setProvider("BC").build();
-<<<<<<< HEAD
-            CMSSignedDataParser parser = new CMSSignedDataParser(digestCalculatorProvider,
-                    CloseShieldInputStream.wrap(tis));
-=======
             CMSSignedDataParser parser = new CMSSignedDataParser(digestCalculatorProvider, tis);
->>>>>>> 25cb0e93
             try {
                 CMSTypedStream content = parser.getSignedContent();
                 if (content == null) {
                     throw new TikaException(
                             "cannot parse detached pkcs7 signature (no signed data to parse)");
                 }
-<<<<<<< HEAD
-                try (TikaInputStream input = TikaInputStream.get(content.getContentStream())) {
-=======
                 try (TikaInputStream contentTis = TikaInputStream.get(content.getContentStream())) {
->>>>>>> 25cb0e93
                     Parser delegate = context.get(Parser.class, EmptyParser.INSTANCE);
                     delegate.parse(contentTis, handler, new Metadata(), context);
                 }
