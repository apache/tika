--- conflicted
+++ resolved
@@ -59,11 +59,7 @@
             //need to get new SAXParser because
             //an attachment might require another SAXParser
             //mid-parse
-<<<<<<< HEAD
-            XMLReaderUtils.getSAXParser().parse(CloseShieldInputStream.wrap(tis),
-=======
             XMLReaderUtils.getSAXParser().parse(tis,
->>>>>>> 25cb0e93
                     new EmbeddedContentHandler(
                             new Word2006MLDocHandler(xhtml, metadata, context)));
         } catch (SAXException e) {
