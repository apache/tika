--- conflicted
+++ resolved
@@ -278,10 +278,8 @@
         if (anyCaseNames == null || anyCaseNames.size() == 0) {
             return OLE;
         }
-<<<<<<< HEAD
 
         Set<String> ucNames = upperCase(anyCaseNames);
-=======
         //figure out if encrypted/pw protected first
         if (names.contains("\u0006DataSpaces")) {
             //OLE2 drm encrypted -- TIKA-3666
@@ -314,8 +312,6 @@
                 }
             }
         }
-
->>>>>>> 89156ec1
 
         for (String workbookEntryName : InternalWorkbook.WORKBOOK_DIR_ENTRY_NAMES) {
             if (ucNames.contains(workbookEntryName)) {
@@ -355,38 +351,7 @@
         } else if (ucNames.contains("BOOK")) {
             // Excel 95 or older, we won't be able to parse this....
             return XLS;
-<<<<<<< HEAD
-        } else if (ucNames.contains(ENCRYPTED_PACKAGE)) {
-            if (ucNames.contains(ENCRYPTED_INFO)) {
-                // This is a protected OOXML document, which is an OLE2 file
-                //  with an Encrypted Stream which holds the OOXML data
-                // Without decrypting the stream, we can't tell what kind of
-                //  OOXML file we have. Return a general OOXML Protected type,
-                //  and hope the name based detection can guess the rest!
-
-                // This is the standard issue method of encryption for ooxml and
-                // is supported by POI
-
-                //Until Tika 1.23, we also required: && names.contains("\u0006DataSpaces")
-                //See TIKA-2982
-                return OOXML_PROTECTED;
-            } else if (ucNames.contains(DATA_SPACES)) {
-                //Try to look for the DRMEncrypted type (TIKA-3666); as of 5.2.0, this is not
-                // supported by POI, but we should still detect it.
-
-                //Do we also want to look for "DRMEncryptedTransform"?
-                if (findRecursively(root, DRM_ENCRYPTED_DATA_SPACE, 0, 10)) {
-                    return DRM_ENCRYPTED;
-                } else {
-                    return OLE;
-                }
-            } else {
-                return OLE;
-            }
         } else if (ucNames.contains(WORD_DOCUMENT)) {
-=======
-        } else if (names.contains("WordDocument")) {
->>>>>>> 89156ec1
             return DOC;
         } else if (ucNames.contains(QUILL)) {
             return PUB;
