/*
 * Licensed to the Apache Software Foundation (ASF) under one or more
 * contributor license agreements.  See the NOTICE file distributed with
 * this work for additional information regarding copyright ownership.
 * The ASF licenses this file to You under the Apache License, Version 2.0
 * (the "License"); you may not use this file except in compliance with
 * the License.  You may obtain a copy of the License at
 *
 *     http://www.apache.org/licenses/LICENSE-2.0
 *
 * Unless required by applicable law or agreed to in writing, software
 * distributed under the License is distributed on an "AS IS" BASIS,
 * WITHOUT WARRANTIES OR CONDITIONS OF ANY KIND, either express or implied.
 * See the License for the specific language governing permissions and
 * limitations under the License.
 */
package org.apache.tika.parser.microsoft;

import java.io.IOException;
import java.nio.charset.Charset;
import java.util.Collections;
import java.util.Set;

import org.apache.poi.hwmf.record.HwmfFont;
import org.apache.poi.hwmf.record.HwmfRecord;
import org.apache.poi.hwmf.record.HwmfRecordType;
import org.apache.poi.hwmf.record.HwmfText;
import org.apache.poi.hwmf.usermodel.HwmfPicture;
import org.apache.poi.util.LocaleUtil;
import org.apache.poi.util.RecordFormatException;
import org.xml.sax.ContentHandler;
import org.xml.sax.SAXException;

import org.apache.tika.config.TikaComponent;
import org.apache.tika.exception.TikaException;
import org.apache.tika.io.TikaInputStream;
import org.apache.tika.metadata.Metadata;
import org.apache.tika.mime.MediaType;
import org.apache.tika.parser.ParseContext;
import org.apache.tika.parser.Parser;
import org.apache.tika.sax.XHTMLContentHandler;

/**
 * This parser offers a very rough capability to extract text if there
 * is text stored in the WMF files.
 */
@TikaComponent
public class WMFParser implements Parser {

    private static final MediaType MEDIA_TYPE = MediaType.image("wmf");

    private static final Set<MediaType> SUPPORTED_TYPES = Collections.singleton(MEDIA_TYPE);

    @Override
    public Set<MediaType> getSupportedTypes(ParseContext context) {
        return SUPPORTED_TYPES;
    }

    @Override
    public void parse(TikaInputStream tis, ContentHandler handler, Metadata metadata,
                      ParseContext context) throws IOException, SAXException, TikaException {
        XHTMLContentHandler xhtml = new XHTMLContentHandler(handler, metadata);
        xhtml.startDocument();
        tis.setCloseShield();
        try {
            HwmfPicture picture = null;
            try {
<<<<<<< HEAD
                picture = new HwmfPicture(CloseShieldInputStream.wrap(tis));
=======
                picture = new HwmfPicture(tis);
>>>>>>> 25cb0e93
            } catch (ArrayIndexOutOfBoundsException e) {
                //POI can throw this on corrupt files
                throw new TikaException(e.getClass().getSimpleName() + ": " + e.getMessage(), e);
            }
            Charset charset = LocaleUtil.CHARSET_1252;
            //TODO: make x/y info public in POI so that we can use it here
            //to determine when to keep two text parts on the same line
            for (HwmfRecord record : picture.getRecords()) {
                //this is pure hackery for specifying the font
                //TODO: do what Graphics does by maintaining the stack, etc.!
                //This fix should be done within POI
                if (record.getWmfRecordType().equals(HwmfRecordType.createFontIndirect)) {
                    HwmfFont font = ((HwmfText.WmfCreateFontIndirect) record).getFont();
                    charset =
                            (font.getCharset() == null || font.getCharset().getCharset() == null) ?
                                    LocaleUtil.CHARSET_1252 : font.getCharset().getCharset();
                }
                if (record.getWmfRecordType().equals(HwmfRecordType.extTextOut)) {
                    HwmfText.WmfExtTextOut textOut = (HwmfText.WmfExtTextOut) record;
                    xhtml.startElement("p");
                    xhtml.characters(textOut.getText(charset));
                    xhtml.endElement("p");
                } else if (record.getWmfRecordType().equals(HwmfRecordType.textOut)) {
                    HwmfText.WmfTextOut textOut = (HwmfText.WmfTextOut) record;
                    xhtml.startElement("p");
                    xhtml.characters(textOut.getText(charset));
                    xhtml.endElement("p");
                }
            }
        } catch (RecordFormatException e) { //POI's hwmfparser can \ throw these for "parse
            // exceptions"
            throw new TikaException(e.getMessage(), e);
        } catch (RuntimeException e) { //convert Runtime to RecordFormatExceptions
            throw new TikaException(e.getMessage(), e);
        } catch (AssertionError e) { //POI's hwmfparser can throw these for parse exceptions
            throw new TikaException(e.getMessage(), e);
        } finally {
            tis.removeCloseShield();
        }
        xhtml.endDocument();
    }

}<|MERGE_RESOLUTION|>--- conflicted
+++ resolved
@@ -65,11 +65,7 @@
         try {
             HwmfPicture picture = null;
             try {
-<<<<<<< HEAD
-                picture = new HwmfPicture(CloseShieldInputStream.wrap(tis));
-=======
                 picture = new HwmfPicture(tis);
->>>>>>> 25cb0e93
             } catch (ArrayIndexOutOfBoundsException e) {
                 //POI can throw this on corrupt files
                 throw new TikaException(e.getClass().getSimpleName() + ": " + e.getMessage(), e);
