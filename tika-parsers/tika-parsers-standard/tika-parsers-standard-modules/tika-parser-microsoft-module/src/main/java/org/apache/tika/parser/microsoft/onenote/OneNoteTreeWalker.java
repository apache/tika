/*
 * Licensed to the Apache Software Foundation (ASF) under one or more
 * contributor license agreements.  See the NOTICE file distributed with
 * this work for additional information regarding copyright ownership.
 * The ASF licenses this file to You under the Apache License, Version 2.0
 * (the "License"); you may not use this file except in compliance with
 * the License.  You may obtain a copy of the License at
 *
 *     http://www.apache.org/licenses/LICENSE-2.0
 *
 * Unless required by applicable law or agreed to in writing, software
 * distributed under the License is distributed on an "AS IS" BASIS,
 * WITHOUT WARRANTIES OR CONDITIONS OF ANY KIND, either express or implied.
 * See the License for the specific language governing permissions and
 * limitations under the License.
 */
package org.apache.tika.parser.microsoft.onenote;

import java.io.IOException;
import java.nio.ByteBuffer;
import java.nio.charset.StandardCharsets;
import java.time.Instant;
import java.time.LocalDateTime;
import java.time.Month;
import java.time.ZoneOffset;
import java.util.ArrayList;
import java.util.Collections;
import java.util.HashMap;
import java.util.HashSet;
import java.util.List;
import java.util.Map;
import java.util.Set;
import java.util.regex.Matcher;
import java.util.regex.Pattern;

import org.apache.commons.io.IOUtils;
import org.apache.commons.lang3.tuple.Pair;
import org.xml.sax.SAXException;
import org.xml.sax.helpers.AttributesImpl;

import org.apache.tika.exception.TikaException;
import org.apache.tika.exception.TikaMemoryLimitException;
import org.apache.tika.extractor.EmbeddedDocumentExtractor;
import org.apache.tika.extractor.EmbeddedDocumentUtil;
import org.apache.tika.io.TikaInputStream;
import org.apache.tika.metadata.Metadata;
import org.apache.tika.parser.ParseContext;
import org.apache.tika.sax.EmbeddedContentHandler;
import org.apache.tika.sax.XHTMLContentHandler;

/**
 * Walk the one note tree and create a Map while it goes.
 * Also writes user input text to a print writer as it parses.
 */
class OneNoteTreeWalker {

    private static final String P = "p";
    /**
     * See spec MS-ONE - 2.3.1 - TIME32 - epoch of jan 1 1980 UTC.
     * So we create this offset used to calculate number of seconds between this and the Instant
     * .EPOCH.
     */
    private static final long TIME32_EPOCH_DIFF_1980;
    /**
     * See spec MS-DTYP - 2.3.3 - DATETIME dates are based on epoch of jan 1 1601 UTC.
     * So we create this offset used to calculate number of seconds between this and the Instant
     * .EPOCH.
     */
    private static final long DATETIME_EPOCH_DIFF_1601;
    private static final Pattern HYPERLINK_PATTERN =
            Pattern.compile("\uFDDFHYPERLINK\\s+\"([^\"]+)\"([^\"]+)$");

    static {
        LocalDateTime time32Epoch1980 = LocalDateTime.of(1980, Month.JANUARY, 1, 0, 0);
        Instant instant = time32Epoch1980.atZone(ZoneOffset.UTC).toInstant();
        TIME32_EPOCH_DIFF_1980 = (instant.toEpochMilli() - Instant.EPOCH.toEpochMilli()) / 1000;
    }

    static {
        LocalDateTime time32Epoch1601 = LocalDateTime.of(1601, Month.JANUARY, 1, 0, 0);
        Instant instant = time32Epoch1601.atZone(ZoneOffset.UTC).toInstant();
        DATETIME_EPOCH_DIFF_1601 = (instant.toEpochMilli() - Instant.EPOCH.toEpochMilli()) / 1000;
    }

    private final Metadata parentMetadata;
    private final EmbeddedDocumentExtractor embeddedDocumentExtractor;
    private final Set<String> authors = new HashSet<>();
    private final Set<String> mostRecentAuthors = new HashSet<>();
    private final Set<String> originalAuthors = new HashSet<>();
    private final OneNoteTreeWalkerOptions options;
    private final OneNoteDocument oneNoteDocument;
    private final OneNoteDirectFileResource dif;
    private final XHTMLContentHandler xhtml;
    private final Pair<Long, ExtendedGUID> roleAndContext;
    private Instant lastModifiedTimestamp = Instant.MIN;
    private long creationTimestamp = Long.MAX_VALUE;
    private long lastModified = Long.MIN_VALUE;
    private boolean mostRecentAuthorProp = false;
    private boolean originalAuthorProp = false;

    /**
     * Contains pairs of {Offset,Length} that we have added to the text stream already.
     */
    private final Set<Pair<Long, Integer>> textAlreadyFetched = new HashSet<>();

    /**
     * Create a one tree walker.
     *
     * @param options         The options for how to walk this tree.
     * @param oneNoteDocument The one note document we want to walk.
     * @param dif             The rando  file access structure we read and reposition while
     *                        extracting the content.
     * @param xhtml           The XHTMLContentHandler to populate as you walk the tree.
     * @param roleAndContext  The role  nd context value we want to use when crawling. Set this
     *                        to null if you are
     *                        crawling all root file nodes, and don't care about revisions.
     */
    public OneNoteTreeWalker(OneNoteTreeWalkerOptions options, OneNoteDocument oneNoteDocument,
                             OneNoteDirectFileResource dif, XHTMLContentHandler xhtml,
                             Metadata parentMetadata, ParseContext parseContext,
                             Pair<Long, ExtendedGUID> roleAndContext) {
        this.options = options;
        this.oneNoteDocument = oneNoteDocument;
        this.dif = dif;
        this.roleAndContext = roleAndContext;
        this.xhtml = xhtml;
        this.parentMetadata = parentMetadata;
        this.embeddedDocumentExtractor =
                EmbeddedDocumentUtil.getEmbeddedDocumentExtractor(parseContext);
    }

    /**
     * Parse the tree.
     *
     * @return Map of the fully parsed one note document.
     * @throws IOException Can throw these when manipulating the seekable byte channel.
     */
    public Map<String, Object> walkTree() throws IOException, TikaException, SAXException {
        Map<String, Object> structure = new HashMap<>();
        structure.put("header", oneNoteDocument.header);
        structure.put("rootFileNodes", walkRootFileNodes());
        return structure;
    }

    /**
     * Walk the root file nodes, depending on the options will crawl revisions or the entire
     * revision tree.
     *
     * @return List of the root file nodes.
     * @throws IOException Can throw these when manipulating the seekable byte channel.
     */
    public List<Map<String, Object>> walkRootFileNodes()
            throws IOException, TikaException, SAXException {
        List<Map<String, Object>> res = new ArrayList<>();
        if (options.isCrawlAllFileNodesFromRoot()) {
            res.add(walkFileNodeList(oneNoteDocument.root, null));
        } else {
            for (ExtendedGUID revisionListGuid : oneNoteDocument.revisionListOrder) {
                Map<String, Object> structure = new HashMap<>();
                structure.put("oneNoteType", "Revision");
                structure.put("revisionListGuid", revisionListGuid.toString());
                FileNodePtr fileNodePtr =
                        oneNoteDocument.revisionManifestLists.get(revisionListGuid);
                structure.put("fileNode", walkRevision(fileNodePtr));
                res.add(structure);
            }
        }
        return res;
    }

    /**
     * Does the revision role map have this revision role id.
     *
     * @param rid          The revision id.
     * @param revisionRole The revision role Long,GUID pair.
     * @return True if exists, false if not.
     */
    private boolean hasRevisionRole(ExtendedGUID rid, Pair<Long, ExtendedGUID> revisionRole) {
        Pair<Long, ExtendedGUID> where = oneNoteDocument.revisionRoleMap.get(rid);
        return where != null && where.equals(revisionRole);
    }

    /**
     * Walk revisions.
     *
     * @param fileNodePtr The file node pointer to start with.
     * @return A map of the parsed data.
     * @throws IOException Can throw these when manipulating the seekable byte channel.
     */
    private Map<String, Object> walkRevision(FileNodePtr fileNodePtr)
            throws IOException, TikaException, SAXException {
        Map<String, Object> structure = new HashMap<>();
        structure.put("oneNoteType", "FileNodePointer");
        structure.put("offsets", fileNodePtr.nodeListPositions);
        FileNode revisionFileNode = fileNodePtr.dereference(oneNoteDocument);
        structure.put("fileNodeId", revisionFileNode.id);
        if (revisionFileNode.gosid != null) {
            structure.put("gosid", revisionFileNode.gosid.toString());
        }
        structure.put("subType", revisionFileNode.subType);
        structure.put("size", revisionFileNode.size);
        structure.put("isFileData", revisionFileNode.isFileData);

        Set<ExtendedGUID> validRevisions = new HashSet<>();
        for (int i = revisionFileNode.childFileNodeList.children.size() - 1; i >= 0; --i) {
            FileNode child = revisionFileNode.childFileNodeList.children.get(i);
            if (roleAndContext != null && hasRevisionRole(child.gosid, roleAndContext)) {
                validRevisions.add(child.gosid);
                if (options.isOnlyLatestRevision()) {
                    break;
                }
            }
        }
        List<Map<String, Object>> children = new ArrayList<>();
        boolean okGroup = false;
        for (FileNode child : revisionFileNode.childFileNodeList.children) {
            if (child.id == FndStructureConstants.RevisionManifestStart4FND ||
                    child.id == FndStructureConstants.RevisionManifestStart6FND ||
                    child.id == FndStructureConstants.RevisionManifestStart7FND) {
                okGroup = validRevisions.contains(child.gosid);
            }
            if (okGroup) {
                if ((child.id == FndStructureConstants.RootObjectReference2FNDX ||
                        child.id == FndStructureConstants.RootObjectReference3FND) &&
                        child.subType.rootObjectReference.rootObjectReferenceBase.rootRole == 1) {
                    FileNodePtr childFileNodePointer =
                            oneNoteDocument.guidToObject.get(child.gosid);
                    children.add(walkFileNodePtr(childFileNodePointer, null));
                }
            }
        }
        if (!children.isEmpty()) {
            Map<String, Object> childFileNodeListMap = new HashMap<>();
            childFileNodeListMap.put("fileNodeListHeader",
                    revisionFileNode.childFileNodeList.fileNodeListHeader);
            childFileNodeListMap.put("children", children);
            structure.put("revisionFileNodeList", childFileNodeListMap);
        }
        return structure;
    }

    /**
     * Walk the file node pointer.
     *
     * @param fileNodePtr The file node pointer.
     * @param parentPropertyId The PropertyId of the parent.
     * @return Returns a map of the main data.
     * @throws IOException Can throw these when manipulating the seekable byte channel.
     */
    public Map<String, Object> walkFileNodePtr(FileNodePtr fileNodePtr,
                                               OneNotePropertyId parentPropertyId)
            throws IOException, TikaException, SAXException {
        if (fileNodePtr != null) {
            FileNode fileNode = fileNodePtr.dereference(oneNoteDocument);
            return walkFileNode(fileNode, parentPropertyId);
        }
        return Collections.emptyMap();
    }

    /**
     * Walk the file node list.
     *
     * @param fileNodeList The file node list to parse.
     * @return The result.
     * @throws IOException Can throw these when manipulating the seekable byte channel.
     */
    public Map<String, Object> walkFileNodeList(FileNodeList fileNodeList, OneNotePropertyId parentPropertyId)
            throws IOException, TikaException, SAXException {
        Map<String, Object> structure = new HashMap<>();
        structure.put("oneNoteType", "FileNodeList");
        structure.put("fileNodeListHeader", fileNodeList.fileNodeListHeader);
        if (!fileNodeList.children.isEmpty()) {
            List<Map<String, Object>> children = new ArrayList<>();
            for (FileNode child : fileNodeList.children) {
                children.add(walkFileNode(child, parentPropertyId));
            }
            structure.put("children", children);
        }
        return structure;
    }

    /**
     * Walk a single file node.
     *
     * @param fileNode The file node.
     * @param parentPropertyId
     * @return Map which is result of the parsed file node.
     * @throws IOException Can throw these when manipulating the seekable byte channel.
     */
    public Map<String, Object> walkFileNode(FileNode fileNode,
                                            OneNotePropertyId parentPropertyId)
            throws IOException, TikaException, SAXException {
        Map<String, Object> structure = new HashMap<>();
        structure.put("oneNoteType", "FileNode");
        structure.put("gosid", fileNode.gosid.toString());
        structure.put("size", fileNode.size);
        structure.put("fileNodeId", "0x" + Long.toHexString(fileNode.id));
        structure.put("fileNodeIdName", FndStructureConstants.nameOf(fileNode.id));
        structure.put("fileNodeBaseType", "0x" + Long.toHexString(fileNode.baseType));
        structure.put("isFileData", fileNode.isFileData);
        structure.put("idDesc", fileNode.idDesc);
        if (fileNode.childFileNodeList != null &&
                fileNode.childFileNodeList.fileNodeListHeader != null) {
            structure.put("childFileNodeList", walkFileNodeList(fileNode.childFileNodeList, parentPropertyId));
        }
        if (fileNode.propertySet != null) {
            List<Map<String, Object>> propSet = processPropertySet(fileNode.propertySet, parentPropertyId);
            if (!propSet.isEmpty()) {
                structure.put("propertySet", propSet);
            }
        }
        if (fileNode.subType.fileDataStoreObjectReference.ref != null && !FileChunkReference.nil()
                .equals(fileNode.subType.fileDataStoreObjectReference.ref.fileData)) {
            structure.put("fileDataStoreObjectReference", walkFileDataStoreObjectReference(
                    fileNode.subType.fileDataStoreObjectReference));
        }
        return structure;
    }

    /**
     * Walk a file data store object reference.
     *
     * @param fileDataStoreObjectReference The file data store object reference we are parsing.
     * @return Map containing parsed content.
     * @throws IOException Can throw these when manipulating the seekable byte channel.
     */
    private Map<String, Object> walkFileDataStoreObjectReference(
            FileDataStoreObjectReference fileDataStoreObjectReference)
            throws IOException, SAXException, TikaException {
        Map<String, Object> structure = new HashMap<>();
        OneNotePtr content = new OneNotePtr(oneNoteDocument, dif);
        content.reposition(fileDataStoreObjectReference.ref.fileData);
        if (fileDataStoreObjectReference.ref.fileData.cb > dif.size()) {
            throw new TikaMemoryLimitException(
                    "File data store cb " + fileDataStoreObjectReference.ref.fileData.cb +
                            " exceeds document size: " + dif.size());
        }
        handleEmbedded((int) fileDataStoreObjectReference.ref.fileData.cb);
        structure.put("fileDataStoreObjectMetadata", fileDataStoreObjectReference);
        return structure;
    }

    private void handleEmbedded(int length) throws TikaException, IOException, SAXException {
        TikaInputStream tis = null;
        ByteBuffer buf;
        try {
            buf = ByteBuffer.allocate(length);
            dif.read(buf);
        } catch (IOException e) {
            //store this exception in the parent's metadata
            EmbeddedDocumentUtil.recordEmbeddedStreamException(e, parentMetadata);
            return;
        }
        Metadata embeddedMetadata = new Metadata();
        ParseContext parseContext = new ParseContext();
        try {
            AttributesImpl attributes = new AttributesImpl();
            attributes.addAttribute("", "class", "class", "CDATA", "embedded");
            xhtml.startElement("div", attributes);
            xhtml.endElement("div");
<<<<<<< HEAD
            stream = TikaInputStream.get(buf.array());
            embeddedDocumentExtractor.parseEmbedded(stream, new EmbeddedContentHandler(xhtml),
                    embeddedMetadata, false, parseContext);
=======
            tis = TikaInputStream.get(buf.array());
            embeddedDocumentExtractor.parseEmbedded(tis, new EmbeddedContentHandler(xhtml),
                    embeddedMetadata, false);
>>>>>>> 25cb0e93
        } finally {
            IOUtils.closeQuietly(tis);
        }

    }

    /**
     * @param propertySet
     * @param parentPropertyId
     * @return
     * @throws IOException Can throw these when manipulating the seekable byte channel.
     */
    private List<Map<String, Object>> processPropertySet(PropertySet propertySet,
                                                         OneNotePropertyId parentPropertyId)
            throws IOException, TikaException, SAXException {
        List<Map<String, Object>> propValues = new ArrayList<>();
        for (int i = 0; i < propertySet.rgPridsData.size(); ++i) {
            PropertyValue propertyValue = propertySet.rgPridsData.get(i);
            propValues.add(processPropertyValue(propertyValue, parentPropertyId));
        }
        return propValues;
    }

    /**
     * Is this property a binary property?
     *
     * @param property The property.
     * @return Is it binary?
     */
    private boolean propertyIsBinary(OneNotePropertyEnum property) {
        return property == OneNotePropertyEnum.RgOutlineIndentDistance ||
                property == OneNotePropertyEnum.NotebookManagementEntityGuid ||
                property == OneNotePropertyEnum.RichEditTextUnicode ||
                property == OneNotePropertyEnum.CachedTitleString;
    }

    /**
     * Process a property value and populate a map containing all the property value data.
     * <p>
     * Parse out any relevant text and write it to the print writer as well for easy search
     * engine parsing.
     *
     * @param propertyValue The property value we are parsing.
     * @param parentPropertyId
     * @return The map parsed by this property value.
     * @throws IOException Can throw these when manipulating the seekable byte channel.
     */
    private Map<String, Object> processPropertyValue(PropertyValue propertyValue,
                                                     OneNotePropertyId parentPropertyId)
            throws IOException, TikaException, SAXException {
        Map<String, Object> propMap = new HashMap<>();
        propMap.put("oneNoteType", "PropertyValue");
        propMap.put("propertyId", propertyValue.propertyId.toString());

        if (propertyValue.propertyId.propertyEnum == OneNotePropertyEnum.LastModifiedTimeStamp) {
            long fullval = propertyValue.scalar;
            Instant instant = Instant.ofEpochSecond(fullval / 10000000 + DATETIME_EPOCH_DIFF_1601);
            if (instant.isAfter(lastModifiedTimestamp)) {
                lastModifiedTimestamp = instant;
            }
        } else if (propertyValue.propertyId.propertyEnum == OneNotePropertyEnum.CreationTimeStamp) {
            // add the TIME32_EPOCH_DIFF_1980 because OneNote TIME32 epoch time is per 1980, not
            // 1970
            long creationTs = propertyValue.scalar + TIME32_EPOCH_DIFF_1980;
            if (creationTs < creationTimestamp) {
                creationTimestamp = creationTs;
            }
        } else if (propertyValue.propertyId.propertyEnum == OneNotePropertyEnum.LastModifiedTime) {
            // add the TIME32_EPOCH_DIFF_1980 because OneNote TIME32 epoch time is per 1980, not
            // 1970
            long lastMod = propertyValue.scalar + TIME32_EPOCH_DIFF_1980;
            if (lastMod > lastModified) {
                lastModified = lastMod;
            }
        } else if (propertyValue.propertyId.propertyEnum == OneNotePropertyEnum.Author) {
            String author = getAuthor(propertyValue);
            if (mostRecentAuthorProp) {
                propMap.put("MostRecentAuthor", author);
                mostRecentAuthors.add(author);
            } else if (originalAuthorProp) {
                propMap.put("OriginalAuthor", author);
                originalAuthors.add(author);
            } else {
                propMap.put("Author", author);
                authors.add(author);
            }
            mostRecentAuthorProp = false;
            originalAuthorProp = false;
        } else if (propertyValue.propertyId.propertyEnum == OneNotePropertyEnum.AuthorMostRecent) {
            mostRecentAuthorProp = true;
        } else if (propertyValue.propertyId.propertyEnum == OneNotePropertyEnum.AuthorOriginal) {
            originalAuthorProp = true;
        } else if (propertyValue.propertyId.type > 0 && propertyValue.propertyId.type <= 6) {
            propMap.put("scalar", propertyValue.scalar);
        } else {
            OneNotePtr content = new OneNotePtr(oneNoteDocument, dif);
            content.reposition(propertyValue.rawData);
            boolean isBinary = propertyIsBinary(propertyValue.propertyId.propertyEnum);
            propMap.put("isBinary", isBinary);
            if ((content.size() & 1) == 0 && propertyValue.propertyId.propertyEnum !=
                    OneNotePropertyEnum.TextExtendedAscii && !isBinary) {
                if (content.size() > dif.size()) {
                    throw new TikaMemoryLimitException(
                            "File data store cb " + content.size() + " exceeds document size: " +
                                    dif.size());
                }
                ByteBuffer buf = ByteBuffer.allocate(content.size());
                dif.read(buf);
                propMap.put("dataUnicode16LE", new String(buf.array(), StandardCharsets.UTF_16LE));
                if (options.getUtf16PropertiesToPrint().contains(propertyValue.propertyId.propertyEnum)) {
                    xhtml.startElement(P);
                    xhtml.characters((String) propMap.get("dataUnicode16LE"));
                    xhtml.endElement(P);
                }
            } else if (propertyValue.propertyId.propertyEnum ==
                    OneNotePropertyEnum.TextExtendedAscii) {
                if (content.size() > dif.size()) {
                    throw new TikaMemoryLimitException(
                            "File data store cb " + content.size() + " exceeds document size: " +
                                    dif.size());
                }
                ByteBuffer buf = ByteBuffer.allocate(content.size());
                dif.read(buf);
                propMap.put("dataAscii", new String(buf.array(), StandardCharsets.US_ASCII));
                xhtml.startElement(P);
                xhtml.characters((String) propMap.get("dataAscii"));
                xhtml.endElement(P);
            } else if (!isBinary) {
                if (content.size() > dif.size()) {
                    throw new TikaMemoryLimitException(
                            "File data store cb " + content.size() + " exceeds document size: " +
                                    dif.size());
                }
                ByteBuffer buf = ByteBuffer.allocate(content.size());
                dif.read(buf);
                propMap.put("dataUnicode16LE", new String(buf.array(), StandardCharsets.UTF_16LE));
                if (options.getUtf16PropertiesToPrint().contains(propertyValue.propertyId.propertyEnum)) {
                    xhtml.startElement(P);
                    xhtml.characters((String) propMap.get("dataUnicode16LE"));
                    xhtml.endElement(P);
                }
            } else {
                if (content.size() > dif.size()) {
                    throw new TikaMemoryLimitException(
                            "File data store cb " + content.size() + " exceeds document size: " +
                                    dif.size());
                }
                if (propertyValue.propertyId.propertyEnum ==
                        OneNotePropertyEnum.RichEditTextUnicode
                        || propertyValue.propertyId.propertyEnum ==
                        OneNotePropertyEnum.CachedTitleString) {
                    if (!options.isOnlyLatestRevision()
                            || (parentPropertyId != null &&
                            parentPropertyId.propertyEnum != OneNotePropertyEnum.ElementChildNodesOfVersionHistory)) {
                        // only handle text for the latest revision, unless the options
                        // have the onlyLatestRevision = false
                        handleRichEditTextUnicode(content.size());
                    }
                } else {
                    //TODO -- these seem to be somewhat broken font files and other
                    //odds and ends...what are they and how should we process them?
                    //handleEmbedded(content.size());
                }
            }
        }
        if (propertyValue.compactIDs != null) {
            List<Map<String, Object>> children = new ArrayList<>();
            for (CompactID compactID : propertyValue.compactIDs) {
                FileNodePtr childFileNodePointer = oneNoteDocument.guidToObject.get(compactID.guid);
                children.add(walkFileNodePtr(childFileNodePointer, propertyValue.propertyId));
            }
            if (!children.isEmpty()) {
                propMap.put("children", children);
            }
        }
        if (propertyValue.propertySet != null && propertyValue.propertySet.rgPridsData != null) {
            List<Map<String, Object>> propSet = processPropertySet(propertyValue.propertySet, parentPropertyId);
            if (!propSet.isEmpty()) {
                propMap.put("propertySet", propSet);
            }
        }
        return propMap;
    }

    /**
     * returns a UTF-16LE author string.
     *
     * @param propertyValue The property value of an author.
     * @return Resulting author string in UTF-16LE format.
     */
    private String getAuthor(PropertyValue propertyValue)
            throws IOException, TikaMemoryLimitException {
        OneNotePtr content = new OneNotePtr(oneNoteDocument, dif);
        content.reposition(propertyValue.rawData);
        if (content.size() > dif.size()) {
            throw new TikaMemoryLimitException(
                    "File data store cb " + content.size() + " exceeds document size: " +
                            dif.size());
        }
        ByteBuffer buf = ByteBuffer.allocate(content.size());
        dif.read(buf);
        return new String(buf.array(), StandardCharsets.UTF_16LE);
    }

    private void handleRichEditTextUnicode(int length)
            throws SAXException, IOException {
        if (!textAlreadyFetched.add(Pair.of(dif.position(), length))) {
            // do not revisit already visited text, as you may encounter references to the same file nodes
            // while walking the tree.
            return;
        }
        //this is a null-ended UTF-16LE string
        ByteBuffer buf = ByteBuffer.allocate(length);
        dif.read(buf);
        byte[] arr = buf.array();
        //look for the first null
        int firstNull = 0;
        for (int i = 0; i < arr.length - 1; i += 2) {
            if (arr[i] == 0 && arr[i + 1] == 0) {
                firstNull = (i > 0) ? i : 0;
                break;
            }
        }

        if (firstNull == 0) {
            return;
        }
        String txt = new String(arr, 0, firstNull, StandardCharsets.UTF_16LE);
        Matcher m = HYPERLINK_PATTERN.matcher(txt);
        if (m.find()) {
            xhtml.startElement("a", "href", m.group(1));
            xhtml.characters(m.group(2));
            xhtml.endElement("a");
        } else {
            xhtml.startElement(P);
            xhtml.characters(txt);
            xhtml.endElement(P);
        }
    }

    public Set<String> getAuthors() {
        return authors;
    }

    public Set<String> getMostRecentAuthors() {
        return mostRecentAuthors;
    }

    public Set<String> getOriginalAuthors() {
        return originalAuthors;
    }

    public Instant getLastModifiedTimestamp() {
        return lastModifiedTimestamp;
    }

    public void setLastModifiedTimestamp(Instant lastModifiedTimestamp) {
        this.lastModifiedTimestamp = lastModifiedTimestamp;
    }

    public long getLastModified() {
        return lastModified;
    }

    public void setLastModified(long lastModified) {
        this.lastModified = lastModified;
    }

    public long getCreationTimestamp() {
        return creationTimestamp;
    }

    public void setCreationTimestamp(long creationTimestamp) {
        this.creationTimestamp = creationTimestamp;
    }
}<|MERGE_RESOLUTION|>--- conflicted
+++ resolved
@@ -358,15 +358,9 @@
             attributes.addAttribute("", "class", "class", "CDATA", "embedded");
             xhtml.startElement("div", attributes);
             xhtml.endElement("div");
-<<<<<<< HEAD
-            stream = TikaInputStream.get(buf.array());
-            embeddedDocumentExtractor.parseEmbedded(stream, new EmbeddedContentHandler(xhtml),
-                    embeddedMetadata, false, parseContext);
-=======
             tis = TikaInputStream.get(buf.array());
             embeddedDocumentExtractor.parseEmbedded(tis, new EmbeddedContentHandler(xhtml),
-                    embeddedMetadata, false);
->>>>>>> 25cb0e93
+                    embeddedMetadata, false, parseContext);
         } finally {
             IOUtils.closeQuietly(tis);
         }
