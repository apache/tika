--- conflicted
+++ resolved
@@ -65,13 +65,8 @@
             EmbeddedDocumentExtractor embeddedDocumentExtractor =
                     EmbeddedDocumentUtil.getEmbeddedDocumentExtractor(parseContext);
             Metadata embeddedMetadata = new Metadata();
-<<<<<<< HEAD
-            try (TikaInputStream stream = TikaInputStream.get(getInputStream())) {
-                embeddedDocumentExtractor.parseEmbedded(stream, handler, embeddedMetadata, true, parseContext);
-=======
             try (TikaInputStream tis = TikaInputStream.get(getInputStream())) {
-                embeddedDocumentExtractor.parseEmbedded(tis, handler, embeddedMetadata, true);
->>>>>>> 25cb0e93
+                embeddedDocumentExtractor.parseEmbedded(tis, handler, embeddedMetadata, true, parseContext);
             } catch (IOException e) {
                 throw new TikaException("error in finishing part", e);
             }
