/*
 * Licensed to the Apache Software Foundation (ASF) under one or more
 * contributor license agreements.  See the NOTICE file distributed with
 * this work for additional information regarding copyright ownership.
 * The ASF licenses this file to You under the Apache License, Version 2.0
 * (the "License"); you may not use this file except in compliance with
 * the License.  You may obtain a copy of the License at
 *
 *     http://www.apache.org/licenses/LICENSE-2.0
 *
 * Unless required by applicable law or agreed to in writing, software
 * distributed under the License is distributed on an "AS IS" BASIS,
 * WITHOUT WARRANTIES OR CONDITIONS OF ANY KIND, either express or implied.
 * See the License for the specific language governing permissions and
 * limitations under the License.
 */
package org.apache.tika.parser.microsoft;

import static java.nio.charset.StandardCharsets.UTF_8;

import java.io.BufferedReader;
import java.io.IOException;
import java.io.InputStreamReader;
import java.io.UnsupportedEncodingException;
import java.nio.charset.Charset;
import java.nio.charset.IllegalCharsetNameException;
import java.nio.charset.UnsupportedCharsetException;
import java.util.ArrayList;
import java.util.Calendar;
import java.util.Collections;
import java.util.Date;
import java.util.HashMap;
import java.util.HashSet;
import java.util.LinkedHashMap;
import java.util.LinkedList;
import java.util.List;
import java.util.Locale;
import java.util.Map;
import java.util.Set;
import java.util.regex.Matcher;
import java.util.regex.Pattern;

import org.apache.commons.codec.binary.Hex;
import org.apache.james.mime4j.codec.DecodeMonitor;
import org.apache.james.mime4j.codec.DecoderUtil;
import org.apache.poi.hmef.attribute.MAPIRtfAttribute;
import org.apache.poi.hsmf.MAPIMessage;
import org.apache.poi.hsmf.datatypes.AttachmentChunks;
import org.apache.poi.hsmf.datatypes.ByteChunk;
import org.apache.poi.hsmf.datatypes.Chunk;
import org.apache.poi.hsmf.datatypes.Chunks;
import org.apache.poi.hsmf.datatypes.MAPIProperty;
import org.apache.poi.hsmf.datatypes.MessageSubmissionChunk;
import org.apache.poi.hsmf.datatypes.PropertyValue;
import org.apache.poi.hsmf.datatypes.RecipientChunks;
import org.apache.poi.hsmf.datatypes.StringChunk;
import org.apache.poi.hsmf.datatypes.Types;
import org.apache.poi.hsmf.exceptions.ChunkNotFoundException;
import org.apache.poi.poifs.filesystem.DirectoryNode;
import org.apache.poi.util.CodePageUtil;
import org.slf4j.Logger;
import org.slf4j.LoggerFactory;
import org.xml.sax.SAXException;

import org.apache.tika.exception.TikaException;
import org.apache.tika.extractor.EmbeddedDocumentUtil;
import org.apache.tika.io.TikaInputStream;
import org.apache.tika.metadata.MAPI;
import org.apache.tika.metadata.Message;
import org.apache.tika.metadata.Metadata;
import org.apache.tika.metadata.Property;
import org.apache.tika.metadata.RTFMetadata;
import org.apache.tika.metadata.TikaCoreProperties;
import org.apache.tika.mime.MediaType;
import org.apache.tika.parser.ParseContext;
import org.apache.tika.parser.Parser;
import org.apache.tika.parser.html.HtmlEncodingDetector;
import org.apache.tika.parser.html.JSoupParser;
import org.apache.tika.parser.mailcommons.MailDateParser;
import org.apache.tika.parser.microsoft.msg.ExtendedMetadataExtractor;
import org.apache.tika.parser.microsoft.rtf.RTFParser;
import org.apache.tika.parser.txt.CharsetDetector;
import org.apache.tika.parser.txt.CharsetMatch;
import org.apache.tika.sax.BodyContentHandler;
import org.apache.tika.sax.EmbeddedContentHandler;
import org.apache.tika.sax.XHTMLContentHandler;
import org.apache.tika.utils.StringUtils;


/**
 * Outlook Message Parser.
 */
public class OutlookExtractor extends AbstractPOIFSExtractor {
    static Logger LOGGER = LoggerFactory.getLogger(OutlookExtractor.class);
    public enum BODY_TYPES_PROCESSED {
        HTML, RTF, TEXT;
    }

    private static final Metadata EMPTY_METADATA = new Metadata();
    private static final MAPIProperty[] LITERAL_TIME_MAPI_PROPERTIES = new MAPIProperty[] {
            MAPIProperty.CLIENT_SUBMIT_TIME,
            MAPIProperty.CREATION_TIME,
            MAPIProperty.DEFERRED_DELIVERY_TIME,
            MAPIProperty.DELIVER_TIME,
            //EXPAND BEGIN and EXPAND END?
            MAPIProperty.EXPIRY_TIME,
            MAPIProperty.LAST_MODIFICATION_TIME,
            MAPIProperty.LATEST_DELIVERY_TIME,
            MAPIProperty.MESSAGE_DELIVERY_TIME,
            MAPIProperty.MESSAGE_DOWNLOAD_TIME,
            MAPIProperty.ORIGINAL_DELIVERY_TIME,
            MAPIProperty.ORIGINAL_SUBMIT_TIME,
            MAPIProperty.PROVIDER_SUBMIT_TIME,
            MAPIProperty.RECEIPT_TIME,
            MAPIProperty.REPLY_TIME,
            MAPIProperty.REPORT_TIME

    };

    private static final Map<MAPIProperty, Property> LITERAL_TIME_PROPERTIES = new HashMap<>();

    private static final Map<String, String> MESSAGE_CLASSES = new LinkedHashMap<>();

    private static final Pattern IMG_TAG_PATTERN = Pattern.compile("<img ([^>]{0,1000})>");
    private static final Pattern SRC_ATTR_PATTERN = Pattern.compile("src=\"cid:([^\"]{0,1000})\"");
    private static final Pattern TEXT_CID_PATTERN = Pattern.compile("\\[cid:([^]]{0,1000})]");

    static {
        for (MAPIProperty property : LITERAL_TIME_MAPI_PROPERTIES) {
            String name = property.mapiProperty.toLowerCase(Locale.ROOT);
            name = name.substring(3);
            name = name.replace('_', '-');
            name = MAPI.PREFIX_MAPI_META + name;
            Property tikaProp = Property.internalDate(name);
            LITERAL_TIME_PROPERTIES.put(property, tikaProp);
        }
        loadMessageClasses();
    }

    private static void loadMessageClasses() {
        String fName = "/org/apache/tika/parser/microsoft/msg/mapi_message_classes.properties";
        try (BufferedReader r = new BufferedReader(
                new InputStreamReader(
                        OutlookExtractor.class.getResourceAsStream(fName), UTF_8))) {
            String line = r.readLine();
            while (line != null) {
                if (line.isBlank() || line.startsWith("#")) {
                    line = r.readLine();
                    continue;
                }
                String[] cols = line.split("\\s+");
                String lcKey = cols[0].toLowerCase(Locale.ROOT);
                String value = cols[1];
                if (MESSAGE_CLASSES.containsKey(lcKey)) {
                    throw new IllegalArgumentException("Can't have duplicate keys: " + lcKey);
                }
                MESSAGE_CLASSES.put(lcKey, value);
                line = r.readLine();
            }
        } catch (IOException e) {
            throw new IllegalStateException("can't find mapi_message_classes.properties?!");
        }

    }

    //this according to the spec; in practice, it is probably more likely
    //that a "split field" fails to start with a space character than
    //that a real header contains anything but [-_A-Za-z0-9].
    //e.g.
    //header: this header goes onto the next line
    //<mailto:xyz@cnn.com...
    private static Pattern HEADER_KEY_PAT =
            Pattern.compile("\\A([\\x21-\\x39\\x3B-\\x7E]+):(.*?)\\Z");

    private final MAPIMessage msg;
    private final ParseContext parseContext;
    private final boolean extractAllAlternatives;
    HtmlEncodingDetector detector = new HtmlEncodingDetector();


    public OutlookExtractor(DirectoryNode root, Metadata metadata, ParseContext context) throws TikaException {
        super(context, metadata);
        this.parseContext = context;
        this.extractAllAlternatives =
                context.get(OfficeParserConfig.class).isExtractAllAlternativesFromMSG();
        try {
            this.msg = new MAPIMessage(root);
        } catch (IOException e) {
            throw new TikaException("Failed to parse Outlook message", e);
        }
    }

    //need to add empty string to ensure that parallel arrays are parallel
    //even if one value is null.
    public static void addEvenIfNull(Property property, String value, Metadata metadata) {
        if (value == null) {
            value = "";
        }
        metadata.add(property, value);
    }

    private static void setFirstChunk(List<Chunk> chunks, Property property, Metadata metadata) {
        if (chunks == null || chunks.isEmpty() || chunks.get(0) == null) {
            return;
        }
        metadata.set(property, chunks.get(0).toString());
    }

    public static String getNormalizedMessageClass(String messageClass) {
        if (messageClass == null || messageClass.isBlank()) {
            return "UNSPECIFIED";
        }
        String lc = messageClass.toLowerCase(Locale.ROOT);
        if (MESSAGE_CLASSES.containsKey(lc)) {
            return MESSAGE_CLASSES.get(lc);
        }
        return "UNKNOWN";
    }

    public void parse(XHTMLContentHandler xhtml) throws TikaException, SAXException, IOException {
        try {
            _parse(xhtml);
        } catch (ChunkNotFoundException e) {
            throw new TikaException("POI MAPIMessage broken - didn't return null on missing chunk", e);
        } /*finally {
            //You'd think you'd want to call msg.close().
            //Don't do that.  That closes down the file system.
            //If an msg has multiple msg attachments, some of them
            //can reside in the same file system.  After the first
            //child is read, the fs is closed, and the other children
            //get a java.nio.channels.ClosedChannelException
        }*/
    }

    private void _parse(XHTMLContentHandler xhtml) throws TikaException, SAXException, IOException, ChunkNotFoundException {
        msg.setReturnNullOnMissingChunk(true);

        // If the message contains strings that aren't stored
        //  as Unicode, try to sort out an encoding for them
        if (msg.has7BitEncodingStrings()) {
            guess7BitEncoding(msg);
        }

        // Start with the metadata
        Map<String, String[]> headers = normalizeHeaders(msg.getHeaders());

        handleFromTo(headers, parentMetadata);
        handleMessageInfo(msg, headers, parentMetadata);
        ExtendedMetadataExtractor.extract(msg, parentMetadata);

        try {
            for (String recipientAddress : msg.getRecipientEmailAddressList()) {
                if (recipientAddress != null) {
                    parentMetadata.add(Metadata.MESSAGE_RECIPIENT_ADDRESS, recipientAddress);
                }
            }
        } catch (ChunkNotFoundException e) {
            //you'd think we wouldn't need this. we do.
        }

        for (Map.Entry<String, String[]> e : headers.entrySet()) {
            String headerKey = e.getKey();
            for (String headerValue : e.getValue()) {
                parentMetadata.add(Metadata.MESSAGE_RAW_HEADER_PREFIX + headerKey, headerValue);
            }
        }

        handleGeneralDates(msg, headers, parentMetadata);
        writeSelectHeadersInBody(parentMetadata, msg, xhtml);

        // Get the message body. Preference order is: html, rtf, text
        Chunk htmlChunk = null;
        Chunk rtfChunk = null;
        Chunk textChunk = null;
        for (Chunk chunk : msg.getMainChunks().getChunks()) {
            if (chunk.getChunkId() == MAPIProperty.BODY_HTML.id) {
                htmlChunk = chunk;
            }
            if (chunk.getChunkId() == MAPIProperty.RTF_COMPRESSED.id) {
                rtfChunk = chunk;
            }
            if (chunk.getChunkId() == MAPIProperty.BODY.id) {
                textChunk = chunk;
            }
        }

        Set<String> contentIdNames = new HashSet<>();
        handleBodyChunks(htmlChunk, rtfChunk, textChunk, xhtml, contentIdNames);
        // Process the attachments
        for (AttachmentChunks attachment : msg.getAttachmentFiles()) {
            Metadata attachMetadata = new Metadata();
            updateAttachmentMetadata(attachment, attachMetadata, contentIdNames);
            String filename = null;
            if (!StringUtils.isBlank(attachMetadata.get(MAPI.ATTACH_LONG_FILE_NAME))) {
                filename = attachMetadata.get(MAPI.ATTACH_LONG_FILE_NAME);
            } else if (!StringUtils.isBlank(attachMetadata.get(MAPI.ATTACH_DISPLAY_NAME))) {
                filename = attachMetadata.get(MAPI.ATTACH_DISPLAY_NAME);
            } else if (!StringUtils.isBlank(attachMetadata.get(MAPI.ATTACH_FILE_NAME))) {
                filename = attachMetadata.get(MAPI.ATTACH_FILE_NAME);
            }
            //this is allowed to be null;
            String mimeType = attachMetadata.get(MAPI.ATTACH_MIME);
            if (attachment.getAttachData() != null) {
                handleEmbeddedResource(TikaInputStream.get(attachment
                        .getAttachData()
                        .getValue()), attachMetadata, filename, null, null, mimeType, xhtml, true);
            }
            if (attachment.getAttachmentDirectory() != null) {
                handleEmbeddedOfficeDoc(attachment
                        .getAttachmentDirectory()
                        .getDirectory(), attachMetadata, filename, xhtml, true);
            }
        }

    }

    private void updateAttachmentMetadata(AttachmentChunks attachment, Metadata metadata,
                                          Set<String> contentIdNames) {
        StringChunk contentIdChunk = attachment.getAttachContentId();
        if (contentIdChunk != null) {
            String contentId = contentIdChunk.getValue();
            if (! StringUtils.isBlank(contentId)) {
                contentId = contentId.trim();
                if (contentIdNames.contains(contentId)) {
                    metadata.set(TikaCoreProperties.EMBEDDED_RESOURCE_TYPE_KEY,
                            TikaCoreProperties.EmbeddedResourceType.INLINE.name());
                }
                metadata.set(MAPI.ATTACH_CONTENT_ID, contentId);
            }
        }
        addStringChunkToMetadata(MAPI.ATTACH_LONG_PATH_NAME, attachment.getAttachLongPathName(), metadata);
        addStringChunkToMetadata(MAPI.ATTACH_LONG_FILE_NAME, attachment.getAttachLongFileName(), metadata);
        addStringChunkToMetadata(MAPI.ATTACH_FILE_NAME, attachment.getAttachFileName(), metadata);
        addStringChunkToMetadata(MAPI.ATTACH_CONTENT_LOCATION, attachment.getAttachContentLocation(), metadata);
        addStringChunkToMetadata(MAPI.ATTACH_DISPLAY_NAME, attachment.getAttachDisplayName(), metadata);
        addStringChunkToMetadata(MAPI.ATTACH_EXTENSION, attachment.getAttachExtension(), metadata);
        addStringChunkToMetadata(MAPI.ATTACH_MIME, attachment.getAttachMimeTag(), metadata);
        addStringChunkToMetadata(MAPI.ATTACH_LANGUAGE, attachment.getAttachLanguage(), metadata);
    }

    private void addStringChunkToMetadata(Property property, StringChunk stringChunk, Metadata metadata) {
        if (stringChunk == null) {
            return;
        }
        String v = stringChunk.getValue();
        if (StringUtils.isBlank(v)) {
            return;
        }
        metadata.set(property, v);
    }

    private void handleMessageInfo(MAPIMessage msg, Map<String, String[]> headers, Metadata metadata) throws ChunkNotFoundException {
        //this is the literal subject including "re: "
        metadata.set(TikaCoreProperties.TITLE, msg.getSubject());
        //this is the original topic for the thread without the "re: "
        String topic = msg.getConversationTopic();
        metadata.set(TikaCoreProperties.SUBJECT, topic);
        metadata.set(TikaCoreProperties.DESCRIPTION, topic);
        metadata.set(MAPI.CONVERSATION_TOPIC, topic);
        Chunks mainChunks = msg.getMainChunks();
        if (mainChunks == null) {
            return;
        }
        if (mainChunks.getMessageId() != null) {
            metadata.set(MAPI.INTERNET_MESSAGE_ID, mainChunks
                    .getMessageId()
                    .getValue());
        }

        String mc = msg.getStringFromChunk(mainChunks.getMessageClass());
        if (mc != null) {
            metadata.set(MAPI.MESSAGE_CLASS_RAW, mc);
        }
        metadata.set(MAPI.MESSAGE_CLASS, getNormalizedMessageClass(mc));
        List<Chunk> conversationIndex = mainChunks
                .getAll()
                .get(MAPIProperty.CONVERSATION_INDEX);
        if (conversationIndex != null && !conversationIndex.isEmpty()) {
            Chunk chunk = conversationIndex.get(0);
            if (chunk instanceof ByteChunk) {
                byte[] bytes = ((ByteChunk) chunk).getValue();
                String hex = Hex.encodeHexString(bytes);
                metadata.set(MAPI.CONVERSATION_INDEX, hex);
            }
        }

        List<Chunk> internetReferences = mainChunks
                .getAll()
                .get(MAPIProperty.INTERNET_REFERENCES);
        if (internetReferences != null) {
            for (Chunk ref : internetReferences) {
                if (ref instanceof StringChunk) {
                    metadata.add(MAPI.INTERNET_REFERENCES, ((StringChunk) ref).getValue());
                }
            }
        }
        List<Chunk> inReplyToIds = mainChunks
                .getAll()
                .get(MAPIProperty.IN_REPLY_TO_ID);
        if (inReplyToIds != null && !inReplyToIds.isEmpty()) {
            metadata.add(MAPI.IN_REPLY_TO_ID, inReplyToIds
                    .get(0)
                    .toString());
        }

        for (Map.Entry<MAPIProperty, Property> e : LITERAL_TIME_PROPERTIES.entrySet()) {
            List<PropertyValue> timeProp = mainChunks
                    .getProperties()
                    .get(e.getKey());
            if (timeProp != null && !timeProp.isEmpty()) {
                Calendar cal = ((PropertyValue.TimePropertyValue) timeProp.get(0)).getValue();
                metadata.set(e.getValue(), cal);
            }
        }

        MessageSubmissionChunk messageSubmissionChunk = mainChunks.getSubmissionChunk();
        if (messageSubmissionChunk != null) {
            String submissionId = messageSubmissionChunk.getSubmissionId();
            metadata.set(MAPI.SUBMISSION_ID, submissionId);
            metadata.set(MAPI.SUBMISSION_ACCEPTED_AT_TIME, messageSubmissionChunk.getAcceptedAtTime());
        }
    }


    private void handleGeneralDates(MAPIMessage msg, Map<String, String[]> headers, Metadata metadata) throws ChunkNotFoundException {
        // Date - try two ways to find it
        // First try via the proper chunk
        if (msg.getMessageDate() != null) {
            metadata.set(TikaCoreProperties.CREATED, msg.getMessageDate().getTime());
            metadata.set(TikaCoreProperties.MODIFIED, msg.getMessageDate().getTime());
        } else {
            if (headers != null && headers.size() > 0) {
                for (Map.Entry<String, String[]> header : headers.entrySet()) {
                    String headerKey = header.getKey();
                    if (headerKey.toLowerCase(Locale.ROOT).startsWith("date:")) {
                        String date = headerKey.substring(headerKey.indexOf(':') + 1).trim();

                        // See if we can parse it as a normal mail date
                        try {
                            Date d = MailDateParser.parseDateLenient(date);
                            metadata.set(TikaCoreProperties.CREATED, d);
                            metadata.set(TikaCoreProperties.MODIFIED, d);
                        } catch (SecurityException e) {
                            throw e;
                        } catch (Exception e) {
                            // Store it as-is, and hope for the best...
                            metadata.set(TikaCoreProperties.CREATED, date);
                            metadata.set(TikaCoreProperties.MODIFIED, date);
                        }
                        break;
                    }
                }
            }
        }
        //try to overwrite the modified property if the actual LAST_MODIFICATION_TIME property exists.
        List<PropertyValue> timeProp = msg.getMainChunks().getProperties().get(MAPIProperty.LAST_MODIFICATION_TIME);
        if (timeProp != null && ! timeProp.isEmpty()) {
            Calendar cal = ((PropertyValue.TimePropertyValue)timeProp.get(0)).getValue();
            metadata.set(TikaCoreProperties.MODIFIED, cal);
        }

    }

    private void handleBodyChunks(Chunk htmlChunk, Chunk rtfChunk, Chunk textChunk,
                                  XHTMLContentHandler xhtml, Set<String> contentIdNames)
            throws SAXException, IOException, TikaException {

        if (extractAllAlternatives) {
            extractAllAlternatives(htmlChunk, rtfChunk, textChunk, xhtml, contentIdNames);
            return;
        }
        _handleBestBodyChunk(htmlChunk, rtfChunk, textChunk, xhtml, contentIdNames);

    }
    private void _handleBestBodyChunk(Chunk htmlChunk, Chunk rtfChunk, Chunk textChunk,
                                      XHTMLContentHandler xhtml, Set<String> contentIdNames)
            throws SAXException, IOException, TikaException {
        //try html, then rtf, then text
        if (htmlChunk != null) {
            byte[] data = null;
            if (htmlChunk instanceof ByteChunk) {
                data = ((ByteChunk) htmlChunk).getValue();
            } else if (htmlChunk instanceof StringChunk) {
                data = ((StringChunk) htmlChunk).getRawValue();
            }
            if (data != null) {
                Parser htmlParser = EmbeddedDocumentUtil
                        .tryToFindExistingLeafParser(JSoupParser.class, parseContext);
                if (htmlParser == null) {
                    htmlParser = new JSoupParser();
                }
                Metadata htmlMetadata = new Metadata();
                try (TikaInputStream tis = TikaInputStream.get(data)) {
                    htmlParser.parse(tis, new EmbeddedContentHandler(new BodyContentHandler(xhtml)), htmlMetadata, parseContext);
                }
                extractContentIdNamesFromHtml(data, htmlMetadata, contentIdNames);
                parentMetadata.add(MAPI.BODY_TYPES_PROCESSED, BODY_TYPES_PROCESSED.HTML.name());
                return;
            }
        }
        if (rtfChunk != null) {
            ByteChunk chunk = (ByteChunk) rtfChunk;
            //avoid buffer underflow TIKA-2530
            //TODO -- would be good to find an example triggering file and
            //figure out if this is a bug in POI or a genuine 0 length chunk
            if (chunk.getValue() != null && chunk.getValue().length > 0) {
                MAPIRtfAttribute rtf =
                        new MAPIRtfAttribute(MAPIProperty.RTF_COMPRESSED, Types.BINARY.getId(),
                                chunk.getValue());
                RTFParser rtfParser = (RTFParser) EmbeddedDocumentUtil
                        .tryToFindExistingLeafParser(RTFParser.class, parseContext);
                if (rtfParser == null) {
                    rtfParser = new RTFParser();
                }
                Metadata rtfMetadata = new Metadata();
                try (TikaInputStream tis = TikaInputStream.get(rtf.getData())) {
                    rtfParser.parseInline(tis, xhtml, rtfMetadata, parseContext);
                }
                extractContentIdNamesFromRtf(rtf.getData(), rtfMetadata, contentIdNames);
                parentMetadata.add(MAPI.BODY_TYPES_PROCESSED, BODY_TYPES_PROCESSED.RTF.name());
                parentMetadata.set(RTFMetadata.CONTAINS_ENCAPSULATED_HTML,
                        rtfMetadata.get(RTFMetadata.CONTAINS_ENCAPSULATED_HTML));
                return;
            }
        }
        if (textChunk != null) {
            String s = ((StringChunk) textChunk).getValue();
            xhtml.element("p", s);
            extractContentIdNamesFromText(s, contentIdNames);
            parentMetadata.add(MAPI.BODY_TYPES_PROCESSED, BODY_TYPES_PROCESSED.TEXT.name());
        }

    }

    private void extractContentIdNamesFromRtf(byte[] data, Metadata metadata, Set<String> contentIdNames) {
        //for now, hope that there's encapsulated html
        //TODO: check for encapsulated html. If it doesn't exist, handle RTF specifically
        extractContentIdNamesFromHtml(data, metadata, contentIdNames);
    }

    private void extractContentIdNamesFromHtml(byte[] data, Metadata metadata, Set<String> contentIdNames) {
        String html = new String(data, UTF_8);
        Matcher imageMatcher = IMG_TAG_PATTERN.matcher(html);
        Matcher cidSrcMatcher = SRC_ATTR_PATTERN.matcher("");
        while (imageMatcher.find()) {
            String imgElementContents = imageMatcher.group(1);
            cidSrcMatcher.reset(imgElementContents);
            while (cidSrcMatcher.find()) {
                String cid = cidSrcMatcher.group(1);
                cid = cid.trim();
                contentIdNames.add(cid);
            }
        }
    }

    private void extractContentIdNamesFromText(String s, Set<String> contentIdNames) {
        Matcher m = TEXT_CID_PATTERN.matcher(s);
        while (m.find()) {
            contentIdNames.add(m.group(1));
        }
    }

    private void extractAllAlternatives(Chunk htmlChunk, Chunk rtfChunk, Chunk textChunk,
                                        XHTMLContentHandler xhtml, Set<String> contentIdNames)
            throws TikaException, SAXException, IOException {
        if (htmlChunk != null) {
            byte[] data = getValue(htmlChunk);
            if (data != null) {
                handleEmbeddedResource(TikaInputStream.get(data), "html-body", null,
                        MediaType.TEXT_HTML.toString(), xhtml, true);
                extractContentIdNamesFromHtml(data, new Metadata(), contentIdNames);
                parentMetadata.add(MAPI.BODY_TYPES_PROCESSED, BODY_TYPES_PROCESSED.HTML.name());
            }
        }
        if (rtfChunk != null) {
            ByteChunk chunk = (ByteChunk) rtfChunk;
            MAPIRtfAttribute rtf =
                    new MAPIRtfAttribute(MAPIProperty.RTF_COMPRESSED, Types.BINARY.getId(),
                            chunk.getValue());

            byte[] data = rtf.getData();
            if (data != null) {
                Metadata rtfMetadata = new Metadata();
                handleEmbeddedResource(TikaInputStream.get(data), rtfMetadata,
                        "rtf-body", null, null,
                        "application/rtf", xhtml, true);
                extractContentIdNamesFromRtf(data, rtfMetadata, contentIdNames);
                //copy this info into the parent...what else should we copy?
                parentMetadata.add(MAPI.BODY_TYPES_PROCESSED, BODY_TYPES_PROCESSED.RTF.name());
                parentMetadata.set(RTFMetadata.CONTAINS_ENCAPSULATED_HTML,
                        rtfMetadata.get(RTFMetadata.CONTAINS_ENCAPSULATED_HTML));

            }
        }
        if (textChunk != null) {
            byte[] data = getValue(textChunk);
            if (data != null) {
                Metadata chunkMetadata = new Metadata();
                chunkMetadata.set(TikaCoreProperties.CONTENT_TYPE_PARSER_OVERRIDE,
                        MediaType.TEXT_PLAIN.toString());
                handleEmbeddedResource(TikaInputStream.get(data), chunkMetadata, null, "text-body",
                        null, MediaType.TEXT_PLAIN.toString(), xhtml, true);
                if (textChunk instanceof StringChunk) {
                    extractContentIdNamesFromText(((StringChunk) textChunk).getValue(), contentIdNames);
                }
                parentMetadata.add(MAPI.BODY_TYPES_PROCESSED, BODY_TYPES_PROCESSED.TEXT.name());
            }
        }

    }

    //can return null!
    private byte[] getValue(Chunk chunk) {
        byte[] data = null;
        if (chunk instanceof ByteChunk) {
            data = ((ByteChunk) chunk).getValue();
        } else if (chunk instanceof StringChunk) {
            data = ((StringChunk) chunk).getRawValue();
        }
        return data;
    }

    private void handleFromTo(Map<String, String[]> headers, Metadata metadata)
            throws ChunkNotFoundException {
        String from = msg.getDisplayFrom();
        metadata.set(TikaCoreProperties.CREATOR, from);
        metadata.set(Metadata.MESSAGE_FROM, from);
        metadata.set(Metadata.MESSAGE_TO, msg.getDisplayTo());
        metadata.set(Metadata.MESSAGE_CC, msg.getDisplayCC());
        metadata.set(Metadata.MESSAGE_BCC, msg.getDisplayBCC());


        Chunks chunks = msg.getMainChunks();
        StringChunk sentByServerType = chunks.getSentByServerType();
        if (sentByServerType != null) {
            metadata.set(MAPI.SENT_BY_SERVER_TYPE, sentByServerType.getValue());
        }

        Map<MAPIProperty, List<Chunk>> mainChunks = msg.getMainChunks().getAll();

        List<Chunk> senderAddresType = mainChunks.get(MAPIProperty.SENDER_ADDRTYPE);
        String senderAddressTypeString = "";
        if (senderAddresType != null && senderAddresType.size() > 0) {
            senderAddressTypeString = senderAddresType.get(0).toString();
        }

        //sometimes in SMTP .msg files there is an email in the sender name field.

        setFirstChunk(mainChunks.get(MAPIProperty.SENDER_NAME), Message.MESSAGE_FROM_NAME, metadata);
        setFirstChunk(mainChunks.get(MAPIProperty.SENT_REPRESENTING_NAME), MAPI.FROM_REPRESENTING_NAME, metadata);

        setFirstChunk(mainChunks.get(MAPIProperty.SENDER_EMAIL_ADDRESS), Message.MESSAGE_FROM_EMAIL, metadata);
        setFirstChunk(mainChunks.get(MAPIProperty.SENT_REPRESENTING_EMAIL_ADDRESS), MAPI.FROM_REPRESENTING_EMAIL, metadata);

        for (Recipient recipient : buildRecipients()) {
            switch (recipient.recipientType) {
                case TO:
                    addEvenIfNull(Message.MESSAGE_TO_NAME, recipient.name, metadata);
                    addEvenIfNull(Message.MESSAGE_TO_DISPLAY_NAME, recipient.displayName, metadata);
                    addEvenIfNull(Message.MESSAGE_TO_EMAIL, recipient.emailAddress, metadata);
                    break;
                case CC:
                    addEvenIfNull(Message.MESSAGE_CC_NAME, recipient.name, metadata);
                    addEvenIfNull(Message.MESSAGE_CC_DISPLAY_NAME, recipient.displayName, metadata);
                    addEvenIfNull(Message.MESSAGE_CC_EMAIL, recipient.emailAddress, metadata);
                    break;
                case BCC:
                    addEvenIfNull(Message.MESSAGE_BCC_NAME, recipient.name, metadata);
                    addEvenIfNull(Message.MESSAGE_BCC_DISPLAY_NAME, recipient.displayName, metadata);
                    addEvenIfNull(Message.MESSAGE_BCC_EMAIL, recipient.emailAddress, metadata);
                    break;
                default:
                    //log unknown or undefined?
                    break;
            }
        }
    }

    //As of 3.15, POI currently returns header[] by splitting on /\r?\n/
    //this rebuilds headers that are broken up over several lines
    //this also decodes encoded headers.
    private Map<String, String[]> normalizeHeaders(String[] rows) {
        Map<String, String[]> ret = new LinkedHashMap<>();
        if (rows == null) {
            return ret;
        }
        StringBuilder sb = new StringBuilder();
        Map<String, List<String>> headers = new LinkedHashMap();
        Matcher headerKeyMatcher = HEADER_KEY_PAT.matcher("");
        String lastKey = null;
        int consec = 0;
        for (String row : rows) {
            headerKeyMatcher.reset(row);
            if (headerKeyMatcher.find()) {
                if (lastKey != null) {
                    List<String> vals = headers.get(lastKey);
                    vals = (vals == null) ? new ArrayList<>() : vals;
                    vals.add(decodeHeader(sb.toString()));
                    headers.put(lastKey, vals);
                }
                //reset sb
                sb.setLength(0);
                lastKey = headerKeyMatcher.group(1).trim();
                sb.append(headerKeyMatcher.group(2).trim());
                consec = 0;
            } else {
                if (consec > 0) {
                    sb.append("\n");
                }
                sb.append(row);
            }
            consec++;
        }

        //make sure to add the last value
        if (sb.length() > 0 && lastKey != null) {
            List<String> vals = headers.get(lastKey);
            vals = (vals == null) ? new ArrayList<>() : vals;
            vals.add(decodeHeader(sb.toString()));
            headers.put(lastKey, vals);
        }

        //convert to array
        for (Map.Entry<String, List<String>> e : headers.entrySet()) {
            ret.put(e.getKey(), e.getValue().toArray(new String[0]));
        }
        return ret;

    }

    private String decodeHeader(String header) {
        return DecoderUtil.decodeEncodedWords(header, DecodeMonitor.SILENT);
    }

    private void header(XHTMLContentHandler xhtml, String key, String value) throws SAXException {
        if (value != null && value.length() > 0) {
            xhtml.element("dt", key);
            xhtml.element("dd", value);
        }
    }

    /**
     * Tries to identify the correct encoding for 7-bit (non-unicode)
     * strings in the file.
     * <p>Many messages store their strings as unicode, which is
     * nice and easy. Some use one-byte encodings for their
     * strings, but don't always store the encoding anywhere
     * helpful in the file.</p>
     * <p>This method checks for codepage properties, and failing that
     * looks at the headers for the message, and uses these to
     * guess the correct encoding for your file.</p>
     * <p>Bug #49441 has more on why this is needed</p>
     * <p>This is taken verbatim from POI (TIKA-1238)
     * as a temporary workaround to prevent unsupported encoding exceptions</p>
     */
    private void guess7BitEncoding(MAPIMessage msg) {
        Chunks mainChunks = msg.getMainChunks();
        //null check
        if (mainChunks == null) {
            return;
        }

        Map<MAPIProperty, List<PropertyValue>> props = mainChunks.getProperties();
        if (props != null) {
            // First choice is a codepage property
            for (MAPIProperty prop : new MAPIProperty[]{MAPIProperty.MESSAGE_CODEPAGE, MAPIProperty.INTERNET_CPID}) {
                List<PropertyValue> val = props.get(prop);
                if (val != null && val.size() > 0) {
                    int codepage = ((PropertyValue.LongPropertyValue) val.get(0)).getValue();
                    String encoding = null;
                    try {
                        encoding = CodePageUtil.codepageToEncoding(codepage, true);
                    } catch (UnsupportedEncodingException e) {
                        //swallow
                    }
                    if (tryToSet7BitEncoding(msg, encoding)) {
                        return;
                    }
                }
            }
        }

        // Second choice is a charset on a content type header
        try {
            String[] headers = msg.getHeaders();
            if (headers != null && headers.length > 0) {
                // Look for a content type with a charset
                Pattern p = Pattern.compile("Content-Type:.*?charset=[\"']?([^;'\"]+)[\"']?", Pattern.CASE_INSENSITIVE);

                for (String header : headers) {
                    if (header.startsWith("Content-Type")) {
                        Matcher m = p.matcher(header);
                        if (m.matches()) {
                            // Found it! Tell all the string chunks
                            String charset = m.group(1);
                            if (tryToSet7BitEncoding(msg, charset)) {
                                return;
                            }
                        }
                    }
                }
            }
        } catch (ChunkNotFoundException e) {
            //swallow
        }

        // Nothing suitable in the headers, try HTML
        // TODO: do we need to replicate this in Tika? If we wind up
        // parsing the html version of the email, this is duplicative??
        // Or do we need to reset the header strings based on the html
        // meta header if there is no other information?
        try {
            String html = msg.getHtmlBody();
            if (html != null && html.length() > 0) {
                Charset charset = null;
<<<<<<< HEAD
                try {
                    charset = detector.detect(TikaInputStream.get(html.getBytes(UTF_8)),
                            EMPTY_METADATA, parseContext);
=======
                try (TikaInputStream tis = TikaInputStream.get(html.getBytes(UTF_8))) {
                    charset = detector.detect(tis, EMPTY_METADATA);
>>>>>>> 25cb0e93
                } catch (IOException e) {
                    //swallow
                }
                if (charset != null && tryToSet7BitEncoding(msg, charset.name())) {
                    return;
                }
            }
        } catch (ChunkNotFoundException e) {
            //swallow
        }

        //absolute last resort, try charset detector
        StringChunk text = mainChunks.getTextBodyChunk();
        if (text != null) {
            CharsetDetector detector = new CharsetDetector();
            detector.setText(text.getRawValue());
            CharsetMatch match = detector.detect();
            if (match != null && match.getConfidence() > 35 &&
                    tryToSet7BitEncoding(msg, match.getName())) {
                return;
            }
        }
    }

    private boolean tryToSet7BitEncoding(MAPIMessage msg, String charsetName) {
        if (charsetName == null) {
            return false;
        }

        if (charsetName.equalsIgnoreCase("utf-8")) {
            return false;
        }
        try {
            if (Charset.isSupported(charsetName)) {
                msg.set7BitEncoding(charsetName);
                return true;
            }
        } catch (IllegalCharsetNameException | UnsupportedCharsetException e) {
            //swallow
        }
        return false;
    }

    private void writeSelectHeadersInBody(Metadata metadata, MAPIMessage msg, XHTMLContentHandler xhtml)
            throws SAXException, ChunkNotFoundException {
        if (! officeParserConfig.isWriteSelectHeadersInBody()) {
            return;
        }
        String subject = metadata.get(TikaCoreProperties.TITLE);
        subject = (subject == null) ? "" : subject;
        xhtml.element("h1", subject);

        // Output the from and to details in text, as you
        //  often want them in text form for searching
        xhtml.startElement("dl");
        String from = metadata.get(Message.MESSAGE_FROM);
        if (from != null) {
            header(xhtml, "From", from);
        }
        header(xhtml, "To", msg.getDisplayTo());
        header(xhtml, "Cc", msg.getDisplayCC());
        header(xhtml, "Bcc", msg.getDisplayBCC());
        try {
            header(xhtml, "Recipients", msg.getRecipientEmailAddress());
        } catch (ChunkNotFoundException e) {
            //swallow
        }
        xhtml.endElement("dl");
    }

    private List<Recipient> buildRecipients() {
        RecipientChunks[] recipientChunks = msg.getRecipientDetailsChunks();
        if (recipientChunks == null) {
            return Collections.EMPTY_LIST;
        }
        List<Recipient> recipients = new LinkedList<>();

        for (RecipientChunks chunks : recipientChunks) {
            Recipient r = new Recipient();
            r.displayName = (chunks.getRecipientDisplayNameChunk() != null) ?
                    chunks.getRecipientDisplayNameChunk().toString() : null;
            r.name = (chunks.getRecipientNameChunk() != null) ?
                    chunks.getRecipientNameChunk().toString() :
                    null;
            r.emailAddress = chunks.getRecipientEmailAddress();
            List<PropertyValue> vals = chunks.getProperties().get(MAPIProperty.RECIPIENT_TYPE);

            RECIPIENT_TYPE recipientType = RECIPIENT_TYPE.UNSPECIFIED;
            if (vals != null && vals.size() > 0) {
                Object val = vals.get(0).getValue();
                if (val instanceof Integer) {
                    recipientType = RECIPIENT_TYPE.getTypeFromVal((int) val);
                }
            }
            r.recipientType = recipientType;

            vals = chunks.getProperties().get(MAPIProperty.ADDRTYPE);
            if (vals != null && vals.size() > 0) {
                String val = vals.get(0).toString();
                if (val != null) {
                    val = val.toLowerCase(Locale.US);
                    //need to find example of this for testing
                    if (val.equals("ex")) {
                        r.addressType = ADDRESS_TYPE.EX;
                    } else if (val.equals("smtp")) {
                        r.addressType = ADDRESS_TYPE.SMTP;
                    }
                }
            }
            recipients.add(r);
        }
        return recipients;
    }

    public enum RECIPIENT_TYPE {
        TO(1), CC(2), BCC(3), UNRECOGNIZED(-1), UNSPECIFIED(-1);

        private final int val;

        RECIPIENT_TYPE(int val) {
            this.val = val;
        }

        public static RECIPIENT_TYPE getTypeFromVal(int val) {
            //mild hackery, clean up
            if (val > 0 && val < 4) {
                return RECIPIENT_TYPE.values()[val - 1];
            }
            return UNRECOGNIZED;
        }
    }


    private enum ADDRESS_TYPE {
        EX, SMTP
    }

    private static class Recipient {
        String name;
        String displayName;
        RECIPIENT_TYPE recipientType;
        String emailAddress;
        ADDRESS_TYPE addressType;
    }
}<|MERGE_RESOLUTION|>--- conflicted
+++ resolved
@@ -813,14 +813,8 @@
             String html = msg.getHtmlBody();
             if (html != null && html.length() > 0) {
                 Charset charset = null;
-<<<<<<< HEAD
-                try {
-                    charset = detector.detect(TikaInputStream.get(html.getBytes(UTF_8)),
-                            EMPTY_METADATA, parseContext);
-=======
                 try (TikaInputStream tis = TikaInputStream.get(html.getBytes(UTF_8))) {
-                    charset = detector.detect(tis, EMPTY_METADATA);
->>>>>>> 25cb0e93
+                    charset = detector.detect(tis, EMPTY_METADATA, context);
                 } catch (IOException e) {
                     //swallow
                 }
