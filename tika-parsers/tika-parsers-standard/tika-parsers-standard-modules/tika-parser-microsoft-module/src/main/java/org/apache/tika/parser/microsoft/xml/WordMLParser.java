/*
 * Licensed to the Apache Software Foundation (ASF) under one or more
 * contributor license agreements.  See the NOTICE file distributed with
 * this work for additional information regarding copyright ownership.
 * The ASF licenses this file to You under the Apache License, Version 2.0
 * (the "License"); you may not use this file except in compliance with
 * the License.  You may obtain a copy of the License at
 *
 *     http://www.apache.org/licenses/LICENSE-2.0
 *
 * Unless required by applicable law or agreed to in writing, software
 * distributed under the License is distributed on an "AS IS" BASIS,
 * WITHOUT WARRANTIES OR CONDITIONS OF ANY KIND, either express or implied.
 * See the License for the specific language governing permissions and
 * limitations under the License.
 */
package org.apache.tika.parser.microsoft.xml;

import java.io.IOException;
import java.util.Arrays;
import java.util.Collections;
import java.util.HashMap;
import java.util.HashSet;
import java.util.Locale;
import java.util.Map;
import java.util.Set;
import javax.xml.namespace.QName;

import org.apache.commons.codec.binary.Base64;
import org.xml.sax.Attributes;
import org.xml.sax.ContentHandler;
import org.xml.sax.SAXException;
import org.xml.sax.helpers.AttributesImpl;
import org.xml.sax.helpers.DefaultHandler;

import org.apache.tika.config.TikaComponent;
import org.apache.tika.extractor.EmbeddedDocumentExtractor;
import org.apache.tika.extractor.EmbeddedDocumentUtil;
import org.apache.tika.io.TikaInputStream;
import org.apache.tika.metadata.Metadata;
import org.apache.tika.metadata.TikaCoreProperties;
import org.apache.tika.mime.MediaType;
import org.apache.tika.parser.ParseContext;
import org.apache.tika.sax.TeeContentHandler;
import org.apache.tika.sax.XHTMLContentHandler;

/**
 * Parses wordml 2003 format word files.  These are single xml files
 * that predate ooxml.
 * <p>
 * See <a href="https://en.wikipedia.org/wiki/Microsoft_Office_XML_formats">https://en.wikipedia.org/wiki/Microsoft_Office_XML_formats</a>
 */
@TikaComponent
public class WordMLParser extends AbstractXML2003Parser {
    //map between wordml and xhtml entities
    private static final Map<String, String> WORDML_TO_XHTML;
    //ignore all characters within these elements
    private static final Set<QName> IGNORE_CHARACTERS = Collections.unmodifiableSet(new HashSet<>(
            Arrays.asList(new QName(WORD_ML_URL, HLINK), new QName(WORD_ML_URL, PICT),
                    new QName(WORD_ML_URL, BIN_DATA),
                    new QName(MS_OFFICE_PROPERTIES_URN, DOCUMENT_PROPERTIES))));
    private static final MediaType MEDIA_TYPE = MediaType.application("vnd.ms-wordml");
    private static final Set<MediaType> SUPPORTED_TYPES = Collections.singleton(MEDIA_TYPE);

    static {
        Map<String, String> m = new HashMap<>();
        m.put(P, P);
        m.put("tbl", TABLE);
        m.put(TR, TR);
        m.put("tc", TD);//not a typo -- table cell -> tc
        WORDML_TO_XHTML = Collections.unmodifiableMap(m);
    }
    //immutable

    @Override
    public Set<MediaType> getSupportedTypes(ParseContext context) {
        return SUPPORTED_TYPES;
    }

    @Override
    protected ContentHandler getContentHandler(ContentHandler ch, Metadata metadata,
                                               ParseContext context) {

        return new TeeContentHandler(super.getContentHandler(ch, metadata, context),
                new WordMLHandler(ch), new HyperlinkHandler(ch, WORD_ML_URL),
                new PictHandler(ch, metadata,
                        EmbeddedDocumentUtil.getEmbeddedDocumentExtractor(context)));
    }

    @Override
    public void setContentType(Metadata metadata) {
        metadata.set(Metadata.CONTENT_TYPE, MEDIA_TYPE.toString());
    }

    private static class WordMLHandler extends DefaultHandler {
        private final ContentHandler handler;
        private boolean ignoreCharacters;
        private boolean inBody = false;

        //use inP to keep track of whether the handler is
        //in a paragraph or not. <p><p></p></p> was allowed
        //in wordml. Use this boolean to prevent <p> within <p>
        private boolean inP;

        public WordMLHandler(ContentHandler handler) {
            this.handler = handler;
        }

        @Override
        public void startElement(String uri, String localName, String qName, Attributes attrs)
                throws SAXException {
            localName = localName.toLowerCase(Locale.US);
            if (WORD_ML_URL.equals(uri)) {
                if (BODY.equals(localName)) {
                    inBody = true;
                    return;
                }
                String html = WORDML_TO_XHTML.get(localName);
                if (html != null) {
                    if (P.equals(localName)) {
                        //close p if already in a p to prevent nested <p>
                        if (inP) {
                            handler.endElement(XHTMLContentHandler.XHTML, P, P);
                        }
                        inP = true;
                    }
                    handler.startElement(XHTMLContentHandler.XHTML, html, html, EMPTY_ATTRS);
                    if (html.equals(TABLE)) {
                        handler.startElement(XHTMLContentHandler.XHTML, TBODY, TBODY, EMPTY_ATTRS);
                    }
                }
                if (BR.equals(localName)) {
                    handler.characters(NEWLINE, 0, 1);
                }

            }
            if (IGNORE_CHARACTERS.contains(new QName(uri, localName))) {
                ignoreCharacters = true;
            }
        }

        @Override
        public void characters(char[] str, int offset, int len) throws SAXException {
            if (!ignoreCharacters && inBody) {
                handler.characters(str, offset, len);
            }
        }

        @Override
        public void endElement(String uri, String localName, String qName) throws SAXException {
            if (WORD_ML_URL.equals(uri)) {
                //for now, don't bother checking for end of body...if there's any text
                //after the close of body, we should extract it
                localName = localName.toLowerCase(Locale.US);
                String html = WORDML_TO_XHTML.get(localName);
                if (html != null) {
                    if (html.equals(TABLE)) {
                        handler.endElement(XHTMLContentHandler.XHTML, TBODY, TBODY);
                    }
                    if (P.equals(html) && !inP) {
                        //start p if not already in one to prevent non-matching <p>
                        handler.startElement(XHTMLContentHandler.XHTML, P, P, EMPTY_ATTRS);
                    }
                    handler.endElement(XHTMLContentHandler.XHTML, html, html);

                    if (P.equals(html)) {
                        inP = false;
                    }
                }
            }
            if (IGNORE_CHARACTERS.contains(new QName(uri, localName))) {
                ignoreCharacters = false;
            }

        }
    }

    private static class PictHandler extends DefaultHandler {
        final StringBuilder buffer = new StringBuilder();
        final Metadata parentMetadata;
        final ContentHandler handler;
        final Base64 base64 = new Base64();
        byte[] rawBytes = null;
        EmbeddedDocumentExtractor embeddedDocumentExtractor;
        boolean inPict = false;
        boolean inBin = false;
        String pictName = null;
        String pictSource = null;

        public PictHandler(ContentHandler handler, Metadata metadata,
                           EmbeddedDocumentExtractor embeddedDocumentExtractor) {
            this.handler = handler;
            this.parentMetadata = metadata;
            this.embeddedDocumentExtractor = embeddedDocumentExtractor;
        }

        @Override
        public void startElement(String uri, String localName, String qName, Attributes attrs)
                throws SAXException {
            if (WORD_ML_URL.equals(uri)) {
                if (PICT.equals(localName)) {
                    inPict = true;
                } else if (BIN_DATA.equals(localName)) {
                    inBin = true;
                    pictName = attrs.getValue(WORD_ML_URL, NAME_ATTR);
                    if (pictName != null) {
                        pictName = pictName.replaceFirst("wordml://", "");
                    }
                }
            } else if (MS_VML_URN.equals(uri)) {
                if (localName.equals("imagedata")) {
                    //src is an internal designator with an extension
                    String src = attrs.getValue("", "src");
                    //title appears to be the original file name
                    String title = attrs.getValue(MS_OFFICE_PROPERTIES_URN, "title");
                    if (title != null && !title.equals("")) {
                        if (src != null) {
                            //take the extention from the src and append it to the title
                            int i = src.lastIndexOf(".");
                            if (i > -1 && i + 1 < src.length()) {
                                String ext = src.substring(i);
                                title += ext;
                            }
                        }
                        pictSource = title;
                    }
                }
            }
        }

        @Override
        public void characters(char[] str, int offset, int len) throws SAXException {
            if (inBin) {
                buffer.append(str, offset, len);
            } else if (inPict) {
                handler.characters(str, offset, len);
            }
        }

        @Override
        public void endElement(String uri, String localName, String qName) throws SAXException {
            if (!WORD_ML_URL.equals(uri)) {
                return;
            }
            //somewhat tricky...
            //can't just dump bin_data at the end of the
            //bin_data element because there may be metadata
            //after it, if it is within a pict element
            //<pict><binData></binData><imagedata/></pict>.
            //However, if you aren't in a pict (say docOLEdata), then do dump binary
            //data at the end of the bin data.
            if (PICT.equals(localName)) {
                inPict = false;
                AttributesImpl attrs = new AttributesImpl();
                if (pictName != null) {
                    attrs.addAttribute(XHTMLContentHandler.XHTML, HREF, HREF, CDATA, pictName);
                }
                handler.startElement(XHTMLContentHandler.XHTML, IMG, IMG, attrs);
                handler.endElement(XHTMLContentHandler.XHTML, IMG, IMG);
                handleEmbedded(false);
            } else if (BIN_DATA.equals(localName)) {
                inBin = false;
                boolean success = false;
                try {
                    rawBytes = base64.decode(buffer.toString());
                    success = true;
                } catch (IllegalArgumentException e) {
                    EmbeddedDocumentUtil.recordEmbeddedStreamException(e, parentMetadata);
                } finally {
                    //reset
                    buffer.setLength(0);
                }
                if (success && !inPict) {
                    handleEmbedded(true);
                }
            }
        }

        private void handleEmbedded(boolean outputHtml) throws SAXException {
            if (rawBytes != null) {
                try (TikaInputStream tis = TikaInputStream.get(rawBytes)) {
                    Metadata metadata = new Metadata();
                    if (pictName != null) {
                        metadata.set(TikaCoreProperties.RESOURCE_NAME_KEY, pictName);
                    }
                    if (pictSource != null) {
                        metadata.set(TikaCoreProperties.ORIGINAL_RESOURCE_NAME, pictSource);
                    }
                    if (embeddedDocumentExtractor.shouldParseEmbedded(metadata)) {
<<<<<<< HEAD
                        embeddedDocumentExtractor.parseEmbedded(is, handler, metadata, outputHtml, new ParseContext());
=======
                        embeddedDocumentExtractor.parseEmbedded(tis, handler, metadata, outputHtml);
>>>>>>> 25cb0e93
                    }
                } catch (IOException e) {
                    //log
                }
            }
            //reset
            pictName = null;
            pictSource = null;
            rawBytes = null;
        }
    }
}<|MERGE_RESOLUTION|>--- conflicted
+++ resolved
@@ -83,7 +83,7 @@
 
         return new TeeContentHandler(super.getContentHandler(ch, metadata, context),
                 new WordMLHandler(ch), new HyperlinkHandler(ch, WORD_ML_URL),
-                new PictHandler(ch, metadata,
+                new PictHandler(ch, metadata, context,
                         EmbeddedDocumentUtil.getEmbeddedDocumentExtractor(context)));
     }
 
@@ -181,16 +181,18 @@
         final ContentHandler handler;
         final Base64 base64 = new Base64();
         byte[] rawBytes = null;
+        final ParseContext parseContext;
         EmbeddedDocumentExtractor embeddedDocumentExtractor;
         boolean inPict = false;
         boolean inBin = false;
         String pictName = null;
         String pictSource = null;
 
-        public PictHandler(ContentHandler handler, Metadata metadata,
+        public PictHandler(ContentHandler handler, Metadata metadata, ParseContext parseContext,
                            EmbeddedDocumentExtractor embeddedDocumentExtractor) {
             this.handler = handler;
             this.parentMetadata = metadata;
+            this.parseContext = parseContext;
             this.embeddedDocumentExtractor = embeddedDocumentExtractor;
         }
 
@@ -287,11 +289,7 @@
                         metadata.set(TikaCoreProperties.ORIGINAL_RESOURCE_NAME, pictSource);
                     }
                     if (embeddedDocumentExtractor.shouldParseEmbedded(metadata)) {
-<<<<<<< HEAD
-                        embeddedDocumentExtractor.parseEmbedded(is, handler, metadata, outputHtml, new ParseContext());
-=======
-                        embeddedDocumentExtractor.parseEmbedded(tis, handler, metadata, outputHtml);
->>>>>>> 25cb0e93
+                        embeddedDocumentExtractor.parseEmbedded(tis, handler, metadata, outputHtml, parseContext);
                     }
                 } catch (IOException e) {
                     //log
