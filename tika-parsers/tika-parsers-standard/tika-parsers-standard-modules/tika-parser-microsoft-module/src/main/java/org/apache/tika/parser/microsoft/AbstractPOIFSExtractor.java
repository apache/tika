--- conflicted
+++ resolved
@@ -174,11 +174,7 @@
                 Detector detector = new DefaultZipContainerDetector();
                 MediaType type = null;
                 try {
-<<<<<<< HEAD
-                    type = detector.detect(stream, metadata, context);
-=======
-                    type = detector.detect(tis, metadata);
->>>>>>> 25cb0e93
+                    type = detector.detect(tis, metadata, context);
                 } catch (SecurityException e) {
                     throw e;
                 } catch (Exception e) {
