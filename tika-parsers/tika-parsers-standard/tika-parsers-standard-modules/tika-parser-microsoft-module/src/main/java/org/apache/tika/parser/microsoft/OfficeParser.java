/*
 * Licensed to the Apache Software Foundation (ASF) under one or more
 * contributor license agreements.  See the NOTICE file distributed with
 * this work for additional information regarding copyright ownership.
 * The ASF licenses this file to You under the Apache License, Version 2.0
 * (the "License"); you may not use this file except in compliance with
 * the License.  You may obtain a copy of the License at
 *
 *     http://www.apache.org/licenses/LICENSE-2.0
 *
 * Unless required by applicable law or agreed to in writing, software
 * distributed under the License is distributed on an "AS IS" BASIS,
 * WITHOUT WARRANTIES OR CONDITIONS OF ANY KIND, either express or implied.
 * See the License for the specific language governing permissions and
 * limitations under the License.
 */
package org.apache.tika.parser.microsoft;

import java.io.FileNotFoundException;
import java.io.IOException;
import java.nio.charset.StandardCharsets;
import java.security.GeneralSecurityException;
import java.util.Arrays;
import java.util.Collections;
import java.util.HashMap;
import java.util.HashSet;
import java.util.Iterator;
import java.util.Locale;
import java.util.Map;
import java.util.Set;

import org.apache.poi.hdgf.extractor.VisioTextExtractor;
import org.apache.poi.hpbf.extractor.PublisherTextExtractor;
import org.apache.poi.poifs.crypt.Decryptor;
import org.apache.poi.poifs.crypt.EncryptionInfo;
import org.apache.poi.poifs.filesystem.DirectoryEntry;
import org.apache.poi.poifs.filesystem.DirectoryNode;
import org.apache.poi.poifs.filesystem.Entry;
import org.apache.poi.poifs.filesystem.POIFSFileSystem;
import org.apache.poi.poifs.macros.VBAMacroReader;
import org.apache.poi.util.LocaleUtil;
import org.xml.sax.ContentHandler;
import org.xml.sax.SAXException;

import org.apache.tika.config.ConfigDeserializer;
import org.apache.tika.config.JsonConfig;
import org.apache.tika.config.TikaComponent;
import org.apache.tika.detect.microsoft.POIFSContainerDetector;
import org.apache.tika.exception.EncryptedDocumentException;
import org.apache.tika.exception.TikaException;
import org.apache.tika.extractor.EmbeddedDocumentExtractor;
import org.apache.tika.extractor.EmbeddedDocumentUtil;
import org.apache.tika.io.TikaInputStream;
import org.apache.tika.metadata.Metadata;
import org.apache.tika.metadata.TikaCoreProperties;
import org.apache.tika.mime.MediaType;
import org.apache.tika.parser.ParseContext;
import org.apache.tika.parser.PasswordProvider;
import org.apache.tika.parser.microsoft.ooxml.OOXMLParser;
import org.apache.tika.sax.BodyContentHandler;
import org.apache.tika.sax.EmbeddedContentHandler;
import org.apache.tika.sax.XHTMLContentHandler;
import org.apache.tika.utils.StringUtils;

/**
 * Defines a Microsoft document content extractor.
 */
@TikaComponent
public class OfficeParser extends AbstractOfficeParser {

    /**
     * Serial version UID
     */
    private static final long serialVersionUID = 7393462244028653479L;

    private static final Set<MediaType> SUPPORTED_TYPES = Collections.unmodifiableSet(
            new HashSet<>(Arrays.asList(POIFSDocumentType.WORKBOOK.type,
                    POIFSDocumentType.OLE10_NATIVE.type, POIFSDocumentType.WORDDOCUMENT.type,
                    POIFSDocumentType.UNKNOWN.type, POIFSDocumentType.ENCRYPTED.type,
                    POIFSDocumentType.DRMENCRYPTED.type,
                    POIFSDocumentType.POWERPOINT.type, POIFSDocumentType.PUBLISHER.type,
                    POIFSDocumentType.PROJECT.type, POIFSDocumentType.VISIO.type,
                    // Works isn't supported
                    POIFSDocumentType.XLR.type, // but Works 7.0 Spreadsheet is
                    POIFSDocumentType.OUTLOOK.type, POIFSDocumentType.SOLIDWORKS_PART.type,
                    POIFSDocumentType.SOLIDWORKS_ASSEMBLY.type,
                    POIFSDocumentType.SOLIDWORKS_DRAWING.type)));

    public OfficeParser() {
    }

    public OfficeParser(OfficeParserConfig config) {
        setDefaultOfficeParserConfig(config);
    }

    public OfficeParser(JsonConfig jsonConfig) {
        this(ConfigDeserializer.buildConfig(jsonConfig, OfficeParserConfig.class));
    }

    /**
     * Helper to extract macros from an NPOIFS/vbaProject.bin
     * <p>
     * As of POI-3.15-final, there are still some bugs in VBAMacroReader.
     * For now, we are swallowing NPE and other runtime exceptions
     *
     * @param fs                        NPOIFS to extract from
     * @param xhtml                     SAX writer
     * @param embeddedDocumentExtractor extractor for embedded documents
     * @throws IOException  on IOException if it occurs during the extraction of the embedded doc
     * @throws SAXException on SAXException for writing to xhtml
     */
    public static void extractMacros(POIFSFileSystem fs, ContentHandler xhtml,
                                     EmbeddedDocumentExtractor embeddedDocumentExtractor)
            throws IOException, SAXException {

        VBAMacroReader reader = null;
        Map<String, String> macros = null;
        try {
            reader = new VBAMacroReader(fs);
            macros = reader.readMacros();
        } catch (SecurityException e) {
            throw e;
        } catch (Exception e) {
            Metadata m = new Metadata();
            m.set(TikaCoreProperties.EMBEDDED_RESOURCE_TYPE,
                    TikaCoreProperties.EmbeddedResourceType.MACRO.toString());
            m.set(Metadata.CONTENT_TYPE, "text/x-vbasic");
            EmbeddedDocumentUtil.recordException(e, m);
            if (embeddedDocumentExtractor.shouldParseEmbedded(m)) {
                embeddedDocumentExtractor.parseEmbedded(
                        //pass in space character so that we don't trigger a zero-byte exception
                        TikaInputStream.get(new byte[]{'\u0020'}), xhtml, m, true, new ParseContext());
            }
            return;
        }
        for (Map.Entry<String, String> e : macros.entrySet()) {
            Metadata m = new Metadata();
            m.set(TikaCoreProperties.EMBEDDED_RESOURCE_TYPE,
                    TikaCoreProperties.EmbeddedResourceType.MACRO.toString());
            m.set(Metadata.CONTENT_TYPE, "text/x-vbasic");
            if (!StringUtils.isBlank(e.getKey())) {
                m.set(TikaCoreProperties.RESOURCE_NAME_KEY, e.getKey());
            }
            if (embeddedDocumentExtractor.shouldParseEmbedded(m)) {
                try (TikaInputStream tis = TikaInputStream.get(e.getValue().getBytes(StandardCharsets.UTF_8))) {
                    embeddedDocumentExtractor.parseEmbedded(tis, xhtml, m, true, new ParseContext());
                }
            }
        }
    }

    public Set<MediaType> getSupportedTypes(ParseContext context) {
        return SUPPORTED_TYPES;
    }

    /**
     * Extracts properties and text from an MS Document input stream
     */
    public void parse(TikaInputStream tis, ContentHandler handler, Metadata metadata,
                      ParseContext context) throws IOException, SAXException, TikaException {

        configure(context);
        XHTMLContentHandler xhtml = new XHTMLContentHandler(handler, metadata);
        xhtml.startDocument();

        final DirectoryNode root;
<<<<<<< HEAD
        POIFSFileSystem mustCloseFs = null;
=======
>>>>>>> 25cb0e93
        boolean isDirectoryNode = false;
        tis.setCloseShield();
        try {
            final Object container = tis.getOpenContainer();
<<<<<<< HEAD
                if (container instanceof POIFSFileSystem) {
=======
            if (container instanceof POIFSFileSystem) {
>>>>>>> 25cb0e93
                root = ((POIFSFileSystem) container).getRoot();
            } else if (container instanceof DirectoryNode) {
                root = (DirectoryNode) container;
                isDirectoryNode = true;
            } else {
                POIFSFileSystem fs = null;
                if (tis.hasFile()) {
                    fs = new POIFSFileSystem(tis.getFile(), true);
                } else {
<<<<<<< HEAD
                    fs = new POIFSFileSystem(CloseShieldInputStream.wrap(tis));
=======
                    fs = new POIFSFileSystem(tis);
>>>>>>> 25cb0e93
                }
                //stream will close the fs, no need to close this below
                tis.setOpenContainer(fs);
                root = fs.getRoot();
            }
            parse(root, context, metadata, xhtml);
            OfficeParserConfig officeParserConfig = context.get(OfficeParserConfig.class);

            if (officeParserConfig.isExtractMacros()) {
                //now try to get macros.
                //Note that macros are handled separately for ppt in HSLFExtractor.

                //We might consider not bothering to check for macros in root,
                //if we know we're processing ppt based on content-type identified in metadata
                if (!isDirectoryNode) {
                    // if the "root" is a directory node, we assume that the macros have already
                    // been extracted from the parent's fileSystem -- TIKA-4116
                    extractMacros(root.getFileSystem(), xhtml, EmbeddedDocumentUtil.getEmbeddedDocumentExtractor(context));
                }

            }
        } finally {
            tis.removeCloseShield();
        }
        xhtml.endDocument();
    }

    protected void parse(DirectoryNode root, ParseContext context, Metadata metadata,
                         XHTMLContentHandler xhtml)
            throws IOException, SAXException, TikaException {

        // Parse summary entries first, to make metadata available early
        new SummaryExtractor(metadata).parseSummaries(root);

        // Parse remaining document entries
        POIFSDocumentType type = POIFSDocumentType.detectType(root);

        if (type != POIFSDocumentType.UNKNOWN) {
            setType(metadata, type.getType());
        }

        switch (type) {
            case SOLIDWORKS_PART:
            case SOLIDWORKS_ASSEMBLY:
            case SOLIDWORKS_DRAWING:
                break;
            case PUBLISHER:
                PublisherTextExtractor publisherTextExtractor = new PublisherTextExtractor(root);
                xhtml.element("p", publisherTextExtractor.getText());
                break;
            case WORDDOCUMENT:
                new WordExtractor(context, metadata).parse(root, xhtml);
                break;
            case POWERPOINT:
                new HSLFExtractor(context, metadata).parse(root, xhtml);
                break;
            case WORKBOOK:
            case XLR:
                Locale locale = context.get(Locale.class, LocaleUtil.getUserLocale());
                new ExcelExtractor(context, metadata).parse(root, xhtml, locale);
                break;
            case PROJECT:
                // We currently can't do anything beyond the metadata
                break;
            case VISIO:
                VisioTextExtractor visioTextExtractor = new VisioTextExtractor(root);
                for (String text : visioTextExtractor.getAllText()) {
                    xhtml.element("p", text);
                }
                break;
            case OUTLOOK:
                OutlookExtractor extractor = new OutlookExtractor(root, metadata, context);
                extractor.parse(xhtml);
                break;
            case ENCRYPTED:

                try {
                    EncryptionInfo info = new EncryptionInfo(root);
                    Decryptor d = Decryptor.getInstance(info);
                    // By default, use the default Office Password
                    String password = Decryptor.DEFAULT_PASSWORD;

                    // If they supplied a Password Provider, ask that for the password,
                    //  and use the provider given one if available (stick with default if not)
                    PasswordProvider passwordProvider = context.get(PasswordProvider.class);
                    if (passwordProvider != null) {
                        String suppliedPassword = passwordProvider.getPassword(metadata);
                        if (suppliedPassword != null) {
                            password = suppliedPassword;
                        }
                    }

                    // Check if we've the right password or not
                    if (!d.verifyPassword(password)) {
                        throw new EncryptedDocumentException();
                    }

                    // Decrypt the OLE2 tis, and delegate the resulting OOXML
                    //  file to the regular OOXML parser for normal handling
                    OOXMLParser parser = new OOXMLParser();
                    try (TikaInputStream tis = TikaInputStream.get(d.getDataStream(root))) {
                        parser.parse(tis, new EmbeddedContentHandler(new BodyContentHandler(xhtml)),
                                metadata, context);
                    }
                } catch (GeneralSecurityException ex) {
                    throw new EncryptedDocumentException(ex);
                } catch (FileNotFoundException ex) {
                    //this can happen because POI may not support case-insensitive ole2 object
                    //lookups
                    throw new EncryptedDocumentException(ex);
                }
                break;
            case DRMENCRYPTED:
                throw new EncryptedDocumentException("DRM encrypted document is not yet supported" +
                        " by Apache POI");
            default:
                if (root.hasEntry("EncryptedPackage")) {
                    throw new EncryptedDocumentException("OLE2 file with an unrecognized " +
                            "EncryptedPackage entry");
                }
                // For unsupported / unhandled types, just the metadata
                //  is extracted, which happened above
                break;
        }
    }

    private void setType(Metadata metadata, MediaType type) {
        metadata.set(Metadata.CONTENT_TYPE, type.toString());
    }

    public enum POIFSDocumentType {
        WORKBOOK("xls", MediaType.application("vnd.ms-excel")),
        OLE10_NATIVE("ole", POIFSContainerDetector.OLE10_NATIVE),
        COMP_OBJ("ole", POIFSContainerDetector.COMP_OBJ),
        WORDDOCUMENT("doc", MediaType.application("msword")),
        UNKNOWN("unknown", MediaType.application("x-tika-msoffice")),
        DRMENCRYPTED("ole", MediaType.application("x-tika-ole-drm-encrypted")),
        ENCRYPTED("ole", MediaType.application("x-tika-ooxml-protected")),
        POWERPOINT("ppt", MediaType.application("vnd.ms-powerpoint")),
        PUBLISHER("pub", MediaType.application("x-mspublisher")),
        PROJECT("mpp", MediaType.application("vnd.ms-project")),
        VISIO("vsd", MediaType.application("vnd.visio")),
        WORKS("wps", MediaType.application("vnd.ms-works")),
        XLR("xlr", MediaType.application("x-tika-msworks-spreadsheet")),
        OUTLOOK("msg", MediaType.application("vnd.ms-outlook")),
        SOLIDWORKS_PART("sldprt", MediaType.application("sldworks")),
        SOLIDWORKS_ASSEMBLY("sldasm", MediaType.application("sldworks")),
        SOLIDWORKS_DRAWING("slddrw", MediaType.application("sldworks")),
        GRAPH("", MediaType.application("vnd.ms-graph"));

        static Map<MediaType, POIFSDocumentType> TYPE_MAP = new HashMap<>();

        static {
            for (POIFSDocumentType t : values()) {
                TYPE_MAP.put(t.type, t);
            }
        }
        private final String extension;
        private final MediaType type;

        POIFSDocumentType(String extension, MediaType type) {
            this.extension = extension;
            this.type = type;
        }

        public static POIFSDocumentType detectType(POIFSFileSystem fs) {
            return detectType(fs.getRoot());
        }

        public static POIFSDocumentType detectType(DirectoryEntry node) {
            Set<String> names = new HashSet<>();
            for (Entry entry : node) {
                names.add(entry.getName());
            }
            MediaType type = POIFSContainerDetector.detect(names, node);
            if (TYPE_MAP.containsKey(type)) {
                return TYPE_MAP.get(type);
            }
            return UNKNOWN;
        }

        public String getExtension() {
            return extension;
        }

        public MediaType getType() {
            return type;
        }
    }

    /**
     * Looks for entry within root (non-recursive) that has an upper-cased
     * name that equals ucTarget
     * @param root
     * @param ucTarget
     * @return
     */
    public static Entry getUCEntry(DirectoryEntry root, String ucTarget) {
        Iterator<Entry> it = root.getEntries();
        while (it.hasNext()) {
            Entry e = it.next();
            if (e.getName().toUpperCase(Locale.US).equals(ucTarget)) {
                return e;
            }
        }
        return null;
    }

}<|MERGE_RESOLUTION|>--- conflicted
+++ resolved
@@ -164,19 +164,11 @@
         xhtml.startDocument();
 
         final DirectoryNode root;
-<<<<<<< HEAD
-        POIFSFileSystem mustCloseFs = null;
-=======
->>>>>>> 25cb0e93
         boolean isDirectoryNode = false;
         tis.setCloseShield();
         try {
             final Object container = tis.getOpenContainer();
-<<<<<<< HEAD
-                if (container instanceof POIFSFileSystem) {
-=======
             if (container instanceof POIFSFileSystem) {
->>>>>>> 25cb0e93
                 root = ((POIFSFileSystem) container).getRoot();
             } else if (container instanceof DirectoryNode) {
                 root = (DirectoryNode) container;
@@ -186,11 +178,7 @@
                 if (tis.hasFile()) {
                     fs = new POIFSFileSystem(tis.getFile(), true);
                 } else {
-<<<<<<< HEAD
-                    fs = new POIFSFileSystem(CloseShieldInputStream.wrap(tis));
-=======
                     fs = new POIFSFileSystem(tis);
->>>>>>> 25cb0e93
                 }
                 //stream will close the fs, no need to close this below
                 tis.setOpenContainer(fs);
