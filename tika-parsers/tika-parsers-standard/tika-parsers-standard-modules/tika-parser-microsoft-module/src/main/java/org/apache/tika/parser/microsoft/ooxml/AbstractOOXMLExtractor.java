--- conflicted
+++ resolved
@@ -364,13 +364,8 @@
                 tis = TikaInputStream.get(fs.createDocumentInputStream(packageEntryName));
                 if (embeddedExtractor.shouldParseEmbedded(metadata)) {
                     embeddedExtractor
-<<<<<<< HEAD
-                            .parseEmbedded(stream, xhtml, metadata,
+                            .parseEmbedded(tis, xhtml, metadata,
                                     true, context);
-=======
-                            .parseEmbedded(tis, xhtml, metadata,
-                                    true);
->>>>>>> 25cb0e93
                 }
             } else if (POIFSDocumentType.OLE10_NATIVE == type) {
                 // TIKA-704: OLE 1.0 embedded document
@@ -391,13 +386,8 @@
 
                 if (tis != null && embeddedExtractor.shouldParseEmbedded(metadata)) {
                     embeddedExtractor
-<<<<<<< HEAD
-                            .parseEmbedded(stream, xhtml, metadata,
+                            .parseEmbedded(tis, xhtml, metadata,
                                     true, context);
-=======
-                            .parseEmbedded(tis, xhtml, metadata,
-                                    true);
->>>>>>> 25cb0e93
                 }
             } else {
                 handleEmbeddedFile(part, xhtml, rel, embeddedPartMetadata,
