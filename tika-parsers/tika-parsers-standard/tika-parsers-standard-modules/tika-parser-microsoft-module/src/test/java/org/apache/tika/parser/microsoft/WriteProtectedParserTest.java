--- conflicted
+++ resolved
@@ -21,10 +21,7 @@
 import org.junit.jupiter.api.Test;
 import org.xml.sax.ContentHandler;
 
-<<<<<<< HEAD
-=======
 import org.apache.tika.TikaTest;
->>>>>>> 25cb0e93
 import org.apache.tika.io.TikaInputStream;
 import org.apache.tika.metadata.Metadata;
 import org.apache.tika.parser.ParseContext;
@@ -34,12 +31,7 @@
 
     @Test
     public void testWriteProtected() throws Exception {
-<<<<<<< HEAD
-        TikaInputStream tis =
-                TikaInputStream.get(ExcelParserTest.class.getResourceAsStream("/test-documents/protect.xlsx"));
-=======
         TikaInputStream tis = getResourceAsStream("/test-documents/protect.xlsx");
->>>>>>> 25cb0e93
 
         Metadata metadata = new Metadata();
         ContentHandler handler = new BodyContentHandler();
