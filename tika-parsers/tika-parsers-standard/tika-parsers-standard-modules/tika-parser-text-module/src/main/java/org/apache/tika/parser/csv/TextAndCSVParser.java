--- conflicted
+++ resolved
@@ -151,8 +151,6 @@
 
     @Override
     public void parse(TikaInputStream tis, ContentHandler handler, Metadata metadata,
-<<<<<<< HEAD
-=======
                       ParseContext context) throws IOException, SAXException, TikaException {
         tis.setCloseShield();
         try {
@@ -163,7 +161,6 @@
     }
 
     private void parseInternal(TikaInputStream tis, ContentHandler handler, Metadata metadata,
->>>>>>> 25cb0e93
                       ParseContext context) throws IOException, SAXException, TikaException {
         TextAndCSVConfig textAndCSVConfig = context.get(TextAndCSVConfig.class, defaultTextAndCSVConfig);
 
@@ -281,21 +278,13 @@
             MediaType mediaType = MediaType.parse(mediaString);
             if (!SUPPORTED_TYPES.contains(mediaType.getBaseType())) {
                 params.setMediaType(mediaType);
-<<<<<<< HEAD
-                return new AutoDetectReader(CloseShieldInputStream.wrap(tis), metadata,
-=======
                 return new AutoDetectReader(tis, metadata,
->>>>>>> 25cb0e93
                         getEncodingDetector(context));
             }
         }
         Reader reader;
         if (params.getCharset() == null) {
-<<<<<<< HEAD
-            reader = new AutoDetectReader(CloseShieldInputStream.wrap(tis), metadata,
-=======
             reader = new AutoDetectReader(tis, metadata,
->>>>>>> 25cb0e93
                     getEncodingDetector(context));
             params.setCharset(((AutoDetectReader) reader).getCharset());
             if (params.isComplete()) {
@@ -303,11 +292,7 @@
             }
         } else {
             reader = new BufferedReader(
-<<<<<<< HEAD
-                    new InputStreamReader(CloseShieldInputStream.wrap(tis), params.getCharset()));
-=======
                     new InputStreamReader(tis, params.getCharset()));
->>>>>>> 25cb0e93
         }
 
         if (params.getDelimiter() == null &&
