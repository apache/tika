--- conflicted
+++ resolved
@@ -48,14 +48,9 @@
 
         Metadata metadata = new Metadata();
         StringWriter writer = new StringWriter();
-<<<<<<< HEAD
-        parser.parse(TikaInputStream.get(text.getBytes(ISO_8859_1)),
-                new WriteOutContentHandler(writer), metadata, new ParseContext());
-=======
         try (TikaInputStream tis = TikaInputStream.get(text.getBytes(ISO_8859_1))) {
             parser.parse(tis, new WriteOutContentHandler(writer), metadata, new ParseContext());
         }
->>>>>>> 25cb0e93
         String content = writer.toString();
 
         assertEquals("text/plain; charset=ISO-8859-1", metadata.get(Metadata.CONTENT_TYPE));
@@ -76,14 +71,9 @@
 
         ContentHandler handler = new BodyContentHandler();
         Metadata metadata = new Metadata();
-<<<<<<< HEAD
-        parser.parse(TikaInputStream.get(text.getBytes(UTF_8)), handler, metadata,
-                new ParseContext());
-=======
         try (TikaInputStream tis = TikaInputStream.get(text.getBytes(UTF_8))) {
             parser.parse(tis, handler, metadata, new ParseContext());
         }
->>>>>>> 25cb0e93
         assertEquals("text/plain; charset=UTF-8", metadata.get(Metadata.CONTENT_TYPE));
         assertEquals("UTF-8", metadata.get(Metadata.CONTENT_ENCODING)); // deprecated
 
@@ -94,13 +84,9 @@
     public void testEmptyText() throws Exception {
         ContentHandler handler = new BodyContentHandler();
         Metadata metadata = new Metadata();
-<<<<<<< HEAD
-        parser.parse(TikaInputStream.get(new byte[0]), handler, metadata, new ParseContext());
-=======
         try (TikaInputStream tis = TikaInputStream.get(new byte[0])) {
             parser.parse(tis, handler, metadata, new ParseContext());
         }
->>>>>>> 25cb0e93
         assertEquals("text/plain; charset=UTF-8", metadata.get(Metadata.CONTENT_TYPE));
         assertEquals("\n", handler.toString());
     }
@@ -121,28 +107,14 @@
         Metadata metadata;
 
         metadata = new Metadata();
-<<<<<<< HEAD
-        parser.parse(TikaInputStream.get(windows.getBytes("ISO-8859-15")),
-                new DefaultHandler(), metadata, new ParseContext());
-=======
         try (TikaInputStream tis = TikaInputStream.get(windows.getBytes("ISO-8859-15"))) {
             parser.parse(tis, new DefaultHandler(), metadata, new ParseContext());
         }
->>>>>>> 25cb0e93
         assertEquals("text/plain; charset=windows-1252", metadata.get(Metadata.CONTENT_TYPE));
         assertEquals("UniversalEncodingDetector", metadata.get(TikaCoreProperties.ENCODING_DETECTOR));
         assertEquals("windows-1252", metadata.get(TikaCoreProperties.DETECTED_ENCODING));
 
         metadata = new Metadata();
-<<<<<<< HEAD
-        parser.parse(TikaInputStream.get(unix.getBytes("ISO-8859-15")), new DefaultHandler(),
-                metadata, new ParseContext());
-        assertEquals("text/plain; charset=ISO-8859-1", metadata.get(Metadata.CONTENT_TYPE));
-
-        metadata = new Metadata();
-        parser.parse(TikaInputStream.get(euro.getBytes("ISO-8859-15")), new DefaultHandler(),
-                metadata, new ParseContext());
-=======
         try (TikaInputStream tis = TikaInputStream.get(unix.getBytes("ISO-8859-15"))) {
             parser.parse(tis, new DefaultHandler(), metadata, new ParseContext());
         }
@@ -152,7 +124,6 @@
         try (TikaInputStream tis = TikaInputStream.get(euro.getBytes("ISO-8859-15"))) {
             parser.parse(tis, new DefaultHandler(), metadata, new ParseContext());
         }
->>>>>>> 25cb0e93
         assertEquals("text/plain; charset=ISO-8859-15", metadata.get(Metadata.CONTENT_TYPE));
     }
 
@@ -183,26 +154,16 @@
         final String test2 = "the name is \u00e1ndre";
 
         Metadata metadata = new Metadata();
-<<<<<<< HEAD
-        parser.parse(TikaInputStream.get(test2.getBytes(ISO_8859_1)), new BodyContentHandler(),
-                metadata, new ParseContext());
-=======
-        try (TikaInputStream tis = TikaInputStream.get(test2.getBytes(ISO_8859_1))) {
-            parser.parse(tis, new BodyContentHandler(), metadata, new ParseContext());
-        }
->>>>>>> 25cb0e93
+        try (TikaInputStream tis = TikaInputStream.get(test2.getBytes(ISO_8859_1))) {
+            parser.parse(tis, new BodyContentHandler(), metadata, new ParseContext());
+        }
         assertEquals("text/plain; charset=ISO-8859-1", metadata.get(Metadata.CONTENT_TYPE));
         assertEquals("ISO-8859-1", metadata.get(Metadata.CONTENT_ENCODING)); // deprecated
 
         metadata.set(Metadata.CONTENT_TYPE, "text/plain; charset=ISO-8859-15");
-<<<<<<< HEAD
-        parser.parse(TikaInputStream.get(test2.getBytes(ISO_8859_1)), new BodyContentHandler(),
-                metadata, new ParseContext());
-=======
-        try (TikaInputStream tis = TikaInputStream.get(test2.getBytes(ISO_8859_1))) {
-            parser.parse(tis, new BodyContentHandler(), metadata, new ParseContext());
-        }
->>>>>>> 25cb0e93
+        try (TikaInputStream tis = TikaInputStream.get(test2.getBytes(ISO_8859_1))) {
+            parser.parse(tis, new BodyContentHandler(), metadata, new ParseContext());
+        }
         assertEquals("text/plain; charset=ISO-8859-15", metadata.get(Metadata.CONTENT_TYPE));
         assertEquals("ISO-8859-15", metadata.get(Metadata.CONTENT_ENCODING)); // deprecated
     }
@@ -219,27 +180,19 @@
         final String test2 = "the name is \u00e1ndre";
 
         Metadata metadata = new Metadata();
-<<<<<<< HEAD
+        try (TikaInputStream tis = TikaInputStream.get(test2.getBytes(ISO_8859_1))) {
+            parser.parse(tis, new BodyContentHandler(), metadata, new ParseContext());
+        }
         parser.parse(TikaInputStream.get(test2.getBytes(ISO_8859_1)), new BodyContentHandler(),
                 metadata, new ParseContext());
-=======
-        try (TikaInputStream tis = TikaInputStream.get(test2.getBytes(ISO_8859_1))) {
-            parser.parse(tis, new BodyContentHandler(), metadata, new ParseContext());
-        }
->>>>>>> 25cb0e93
         assertEquals("text/plain; charset=ISO-8859-1", metadata.get(Metadata.CONTENT_TYPE));
         assertEquals("ISO-8859-1", metadata.get(Metadata.CONTENT_ENCODING)); // deprecated
 
         metadata = new Metadata();
         metadata.set(Metadata.CONTENT_TYPE, "text/html; charset=ISO-8859-15");
-<<<<<<< HEAD
-        parser.parse(TikaInputStream.get(test2.getBytes(ISO_8859_1)), new BodyContentHandler(),
-                metadata, new ParseContext());
-=======
-        try (TikaInputStream tis = TikaInputStream.get(test2.getBytes(ISO_8859_1))) {
-            parser.parse(tis, new BodyContentHandler(), metadata, new ParseContext());
-        }
->>>>>>> 25cb0e93
+        try (TikaInputStream tis = TikaInputStream.get(test2.getBytes(ISO_8859_1))) {
+            parser.parse(tis, new BodyContentHandler(), metadata, new ParseContext());
+        }
         assertEquals("text/html; charset=ISO-8859-15", metadata.get(Metadata.CONTENT_TYPE));
         assertEquals("ISO-8859-15", metadata.get(Metadata.CONTENT_ENCODING)); // deprecated
     }
@@ -251,13 +204,9 @@
             }
         };
         Metadata metadata = new Metadata();
-<<<<<<< HEAD
-        parser.parse(TikaInputStream.get(input), handler, metadata, new ParseContext());
-=======
         try (TikaInputStream tis = TikaInputStream.get(input)) {
             parser.parse(tis, handler, metadata, new ParseContext());
         }
->>>>>>> 25cb0e93
         assertEquals(expected, handler.toString(), msg);
     }
 
@@ -273,14 +222,9 @@
         Metadata metadata = new Metadata();
         metadata.set(TikaCoreProperties.LANGUAGE, "en");
 
-<<<<<<< HEAD
-        parser.parse(TikaInputStream.get(test.getBytes(UTF_8)), new BodyContentHandler(),
-                metadata, new ParseContext());
-=======
         try (TikaInputStream tis = TikaInputStream.get(test.getBytes(UTF_8))) {
             parser.parse(tis, new BodyContentHandler(), metadata, new ParseContext());
         }
->>>>>>> 25cb0e93
 
         assertEquals("en", metadata.get(TikaCoreProperties.LANGUAGE));
     }
@@ -307,16 +251,10 @@
         // Additional check that it isn't too eager on short blocks of text
         metadata = new Metadata();
         writer = new StringWriter();
-<<<<<<< HEAD
-        parser.parse(TikaInputStream.get(
-                        "<html><body>hello world</body></html>".getBytes(ISO_8859_1)),
-                new WriteOutContentHandler(writer), metadata, new ParseContext());
-=======
         try (TikaInputStream tis = TikaInputStream.get(
                 "<html><body>hello world</body></html>".getBytes(ISO_8859_1))) {
             parser.parse(tis, new WriteOutContentHandler(writer), metadata, new ParseContext());
         }
->>>>>>> 25cb0e93
 
         assertEquals("text/plain; charset=ISO-8859-1", metadata.get(Metadata.CONTENT_TYPE));
     }
@@ -331,27 +269,17 @@
         final String text = "Hello, World!";
 
         Metadata metadata = new Metadata();
-<<<<<<< HEAD
-        parser.parse(TikaInputStream.get(text.getBytes(UTF_8)), new BodyContentHandler(),
-                metadata, new ParseContext());
-=======
         try (TikaInputStream tis = TikaInputStream.get(text.getBytes(UTF_8))) {
             parser.parse(tis, new BodyContentHandler(), metadata, new ParseContext());
         }
->>>>>>> 25cb0e93
         assertEquals("text/plain; charset=ISO-8859-1", metadata.get(Metadata.CONTENT_TYPE));
 
         // Now verify that if we tell the parser the encoding is UTF-8, that's what
         // we get back (see TIKA-868)
         metadata.set(Metadata.CONTENT_TYPE, "application/binary; charset=UTF-8");
-<<<<<<< HEAD
-        parser.parse(TikaInputStream.get(text.getBytes(UTF_8)), new BodyContentHandler(),
-                metadata, new ParseContext());
-=======
         try (TikaInputStream tis = TikaInputStream.get(text.getBytes(UTF_8))) {
             parser.parse(tis, new BodyContentHandler(), metadata, new ParseContext());
         }
->>>>>>> 25cb0e93
         assertEquals("application/binary; charset=UTF-8", metadata.get(Metadata.CONTENT_TYPE));
     }
 
