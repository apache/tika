/*
 * Licensed to the Apache Software Foundation (ASF) under one or more
 * contributor license agreements.  See the NOTICE file distributed with
 * this work for additional information regarding copyright ownership.
 * The ASF licenses this file to You under the Apache License, Version 2.0
 * (the "License"); you may not use this file except in compliance with
 * the License.  You may obtain a copy of the License at
 *
 *     http://www.apache.org/licenses/LICENSE-2.0
 *
 * Unless required by applicable law or agreed to in writing, software
 * distributed under the License is distributed on an "AS IS" BASIS,
 * WITHOUT WARRANTIES OR CONDITIONS OF ANY KIND, either express or implied.
 * See the License for the specific language governing permissions and
 * limitations under the License.
 */
package org.apache.tika.parser.odf;

import static java.nio.charset.StandardCharsets.UTF_8;

import java.io.IOException;
import java.io.InputStream;
import java.util.Arrays;
import java.util.Collections;
import java.util.Enumeration;
import java.util.HashSet;
import java.util.Set;
import java.util.zip.ZipEntry;
import java.util.zip.ZipFile;

import org.apache.commons.io.IOUtils;
import org.xml.sax.ContentHandler;
import org.xml.sax.SAXException;
import org.xml.sax.helpers.DefaultHandler;

import org.apache.tika.config.ConfigDeserializer;
import org.apache.tika.config.JsonConfig;
import org.apache.tika.config.TikaComponent;
import org.apache.tika.exception.EncryptedDocumentException;
import org.apache.tika.exception.TikaException;
import org.apache.tika.extractor.EmbeddedDocumentUtil;
import org.apache.tika.io.TikaInputStream;
import org.apache.tika.metadata.Metadata;
import org.apache.tika.metadata.TikaCoreProperties;
import org.apache.tika.mime.MediaType;
import org.apache.tika.parser.ParseContext;
import org.apache.tika.parser.Parser;
import org.apache.tika.sax.EmbeddedContentHandler;
import org.apache.tika.sax.EndDocumentShieldingContentHandler;
import org.apache.tika.sax.XHTMLContentHandler;
import org.apache.tika.utils.XMLReaderUtils;

/**
 * OpenOffice parser
 */
@TikaComponent
public class OpenDocumentParser implements Parser {

    /**
     * Serial version UID
     */
    private static final long serialVersionUID = -6410276875438618287L;

    /**
     * Configuration class for JSON deserialization.
     */
    public static class Config {
        public boolean extractMacros = false;
    }

    private static final Set<MediaType> SUPPORTED_TYPES = Collections.unmodifiableSet(
            new HashSet<>(Arrays.asList(MediaType.application("vnd.sun.xml.writer"),
                    MediaType.application("vnd.oasis.opendocument.text"),
                    MediaType.application("vnd.oasis.opendocument.graphics"),
                    MediaType.application("vnd.oasis.opendocument.presentation"),
                    MediaType.application("vnd.oasis.opendocument.spreadsheet"),
                    MediaType.application("vnd.oasis.opendocument.chart"),
                    MediaType.application("vnd.oasis.opendocument.image"),
                    MediaType.application("vnd.oasis.opendocument.formula"),
                    MediaType.application("vnd.oasis.opendocument.text-master"),
                    MediaType.application("vnd.oasis.opendocument.text-web"),
                    MediaType.application("vnd.oasis.opendocument.text-template"),
                    MediaType.application("vnd.oasis.opendocument.graphics-template"),
                    MediaType.application("vnd.oasis.opendocument.presentation-template"),
                    MediaType.application("vnd.oasis.opendocument.spreadsheet-template"),
                    MediaType.application("vnd.oasis.opendocument.chart-template"),
                    MediaType.application("vnd.oasis.opendocument.image-template"),
                    MediaType.application("vnd.oasis.opendocument.formula-template"),
                    MediaType.application("x-vnd.oasis.opendocument.text"),
                    MediaType.application("x-vnd.oasis.opendocument.graphics"),
                    MediaType.application("x-vnd.oasis.opendocument.presentation"),
                    MediaType.application("x-vnd.oasis.opendocument.spreadsheet"),
                    MediaType.application("x-vnd.oasis.opendocument.chart"),
                    MediaType.application("x-vnd.oasis.opendocument.image"),
                    MediaType.application("x-vnd.oasis.opendocument.formula"),
                    MediaType.application("x-vnd.oasis.opendocument.text-master"),
                    MediaType.application("x-vnd.oasis.opendocument.text-web"),
                    MediaType.application("x-vnd.oasis.opendocument.text-template"),
                    MediaType.application("x-vnd.oasis.opendocument.graphics-template"),
                    MediaType.application("x-vnd.oasis.opendocument.presentation-template"),
                    MediaType.application("x-vnd.oasis.opendocument.spreadsheet-template"),
                    MediaType.application("x-vnd.oasis.opendocument.chart-template"),
                    MediaType.application("x-vnd.oasis.opendocument.image-template"),
                    MediaType.application("x-vnd.oasis.opendocument.formula-template"))));

    private static final String META_NAME = "meta.xml";
    private static final String MANIFEST_NAME = "META-INF/manifest.xml";

    private Parser meta = new OpenDocumentMetaParser();

    private Parser content = new OpenDocumentContentParser();
    private boolean extractMacros = false;

    public OpenDocumentParser() {
    }

    /**
     * Constructor with explicit Config object.
     *
     * @param config the configuration
     */
    public OpenDocumentParser(Config config) {
        this.extractMacros = config.extractMacros;
    }

    /**
     * Constructor for JSON configuration.
     * Requires Jackson on the classpath.
     *
     * @param jsonConfig JSON configuration
     */
    public OpenDocumentParser(JsonConfig jsonConfig) {
        this(ConfigDeserializer.buildConfig(jsonConfig, Config.class));
    }

    public Parser getMetaParser() {
        return meta;
    }

    public void setMetaParser(Parser meta) {
        this.meta = meta;
    }

    public Parser getContentParser() {
        return content;
    }

    public void setContentParser(Parser content) {
        this.content = content;
    }

    public Set<MediaType> getSupportedTypes(ParseContext context) {
        return SUPPORTED_TYPES;
    }

    public void parse(TikaInputStream tis, ContentHandler baseHandler, Metadata metadata,
                      ParseContext context) throws IOException, SAXException, TikaException {

        EmbeddedDocumentUtil embeddedDocumentUtil = new EmbeddedDocumentUtil(context);

        // Open the Zip stream
        // Use a File if we can, and an already open zip is even better
        ZipFile zipFile = null;
        Object container = tis.getOpenContainer();
        if (container instanceof ZipFile) {
            zipFile = (ZipFile) container;
        } else {
            zipFile = new ZipFile(tis.getFile());
            tis.setOpenContainer(zipFile);
        }
        // Prepare to handle the content
        XHTMLContentHandler xhtml = new XHTMLContentHandler(baseHandler, metadata);
        xhtml.startDocument();
        // As we don't know which of the metadata or the content
        //  we'll hit first, catch the endDocument call initially
        EndDocumentShieldingContentHandler handler = new EndDocumentShieldingContentHandler(xhtml);

        try {
            handleZipFile(zipFile, metadata, context, handler, embeddedDocumentUtil);
        } catch (SAXException e) {
            if (e.getCause() instanceof EncryptedDocumentException) {
                throw (EncryptedDocumentException)e.getCause();
            }
            throw e;
        }

        // Only now call the end document
        if (handler.isEndDocumentWasCalled()) {
            handler.reallyEndDocument();
        }
    }

    public void setExtractMacros(boolean extractMacros) {
        this.extractMacros = extractMacros;
    }

    public boolean isExtractMacros() {
        return extractMacros;
    }

    private void handleZipFile(ZipFile zipFile, Metadata metadata, ParseContext context,
                               EndDocumentShieldingContentHandler handler,
                               EmbeddedDocumentUtil embeddedDocumentUtil)
            throws IOException, TikaException, SAXException {
        // If we can, process the metadata first, then the
        //  rest of the file afterwards (TIKA-1353)
        // Only possible to guarantee that when opened from a file not a stream

        ZipEntry entry = zipFile.getEntry(MANIFEST_NAME);
        if (entry != null) {
            try (TikaInputStream tisZip = TikaInputStream.get(zipFile.getInputStream(entry))) {
                handleZipEntry(entry, tisZip, metadata, context, handler, embeddedDocumentUtil);
            }
        }

        entry = zipFile.getEntry(META_NAME);
        if (entry != null) {
            try (TikaInputStream tisZip = TikaInputStream.get(zipFile.getInputStream(entry))) {
                handleZipEntry(entry, tisZip, metadata, context, handler, embeddedDocumentUtil);
            }
        }

        Enumeration<? extends ZipEntry> entries = zipFile.entries();
        while (entries.hasMoreElements()) {
            entry = entries.nextElement();
            if (!META_NAME.equals(entry.getName())) {
                try (TikaInputStream tis = TikaInputStream.get(zipFile.getInputStream(entry))) {
                    handleZipEntry(entry, tis, metadata, context, handler, embeddedDocumentUtil);
                }
            }
        }
    }

    private void handleZipEntry(ZipEntry entry, TikaInputStream tisZip, Metadata metadata,
                                ParseContext context, ContentHandler handler,
                                EmbeddedDocumentUtil embeddedDocumentUtil)
            throws IOException, SAXException, TikaException {

        if (entry.isDirectory()) {
            return;
        }
        if (entry.getName().contains("manifest.xml")) {
            checkForEncryption(tisZip, context);
        } else if (entry.getName().equals("mimetype")) {
            String type = IOUtils.toString(tisZip, UTF_8);
            metadata.set(Metadata.CONTENT_TYPE, type);
        } else if (entry.getName().equals(META_NAME)) {
<<<<<<< HEAD
            meta.parse(TikaInputStream.get(zip), new DefaultHandler(), metadata, context);
        } else if (entry.getName().endsWith("content.xml")) {
            if (content instanceof OpenDocumentContentParser) {
                ((OpenDocumentContentParser) content)
                        .parseInternal(TikaInputStream.get(zip), handler, metadata, context);
            } else {
                // Foreign content parser was set:
                content.parse(TikaInputStream.get(zip), handler, metadata, context);
            }
        } else if (entry.getName().endsWith("styles.xml")) {
            if (content instanceof OpenDocumentContentParser) {
                ((OpenDocumentContentParser) content)
                        .parseInternal(TikaInputStream.get(zip), handler, metadata, context);
            } else {
                // Foreign content parser was set:
                content.parse(TikaInputStream.get(zip), handler, metadata, context);
=======
                meta.parse(tisZip, new DefaultHandler(), metadata, context);
        } else if (entry.getName().endsWith("content.xml")) {
            if (content instanceof OpenDocumentContentParser) {
                    ((OpenDocumentContentParser) content).parseInternal(tisZip, handler, metadata, context);
            } else {
                // Foreign content parser was set:
                content.parse(TikaInputStream.get(tisZip), handler, metadata, context);
            }
        } else if (entry.getName().endsWith("styles.xml")) {
            if (content instanceof OpenDocumentContentParser) {
                    ((OpenDocumentContentParser) content).parseInternal(tisZip, handler, metadata, context);
            } else {
                // Foreign content parser was set:
                content.parse(TikaInputStream.get(tisZip), handler, metadata, context);
>>>>>>> 25cb0e93
            }
        } else {
            String embeddedName = entry.getName();
            //scrape everything under Thumbnails/ and Pictures/
            if (embeddedName.contains("Thumbnails/") || embeddedName.contains("Pictures/")) {

                Metadata embeddedMetadata = new Metadata();
<<<<<<< HEAD
                TikaInputStream tis = TikaInputStream.get(zip);
=======
>>>>>>> 25cb0e93

                    embeddedMetadata.set(TikaCoreProperties.RESOURCE_NAME_KEY, entry.getName());
                    if (embeddedName.startsWith("Thumbnails/")) {
                        embeddedMetadata.set(TikaCoreProperties.EMBEDDED_RESOURCE_TYPE, TikaCoreProperties.EmbeddedResourceType.THUMBNAIL.toString());
                    }

<<<<<<< HEAD
                    MediaType embeddedMimeType =
                            embeddedDocumentUtil.getDetector().detect(tis, embeddedMetadata, context);
                    if (embeddedMimeType != null) {
                        embeddedMetadata.set(Metadata.CONTENT_TYPE, embeddedMimeType.toString());
                    }
                    tis.reset();
                }

                if (embeddedDocumentUtil.shouldParseEmbedded(embeddedMetadata)) {
                    embeddedDocumentUtil.parseEmbedded(tis, new EmbeddedContentHandler(handler),
                            embeddedMetadata, false);
                }
=======
                    if (embeddedName.contains("Pictures/")) {
                        embeddedMetadata.set(TikaCoreProperties.EMBEDDED_RESOURCE_TYPE, TikaCoreProperties.EmbeddedResourceType.INLINE.toString());
                        //spool
                        tisZip.getFile();
                        MediaType embeddedMimeType = embeddedDocumentUtil
                                .getDetector()
                                .detect(tisZip, embeddedMetadata);
                        if (embeddedMimeType != null) {
                            embeddedMetadata.set(Metadata.CONTENT_TYPE, embeddedMimeType.toString());
                        }
                        tisZip.reset();
                    }

                    if (embeddedDocumentUtil.shouldParseEmbedded(embeddedMetadata)) {
                        embeddedDocumentUtil.parseEmbedded(tisZip, new EmbeddedContentHandler(handler), embeddedMetadata, false);
                    }
>>>>>>> 25cb0e93
            } else if (extractMacros && embeddedName.contains("Basic/")) {
                //process all files under Basic/; let maybeHandleMacro figure
                //out if it is a macro or not
                maybeHandleMacro(tisZip, embeddedName, handler, context);
            }

        }
    }

    private void maybeHandleMacro(TikaInputStream tisZip, String embeddedName, ContentHandler handler,
                                  ParseContext context)
            throws TikaException, IOException, SAXException {
        //should probably run XMLRootExtractor on the inputstream
        //or read the macro manifest for the names of the macros
        //rather than relying on the script file name
        if (ignoreScriptFile(embeddedName)) {
            return;
        }
        Metadata embeddedMetadata = new Metadata();
        embeddedMetadata.set(TikaCoreProperties.EMBEDDED_RESOURCE_TYPE,
                TikaCoreProperties.EmbeddedResourceType.MACRO.toString());
        handler = new OpenDocumentMacroHandler(handler, context);
        try {
            tisZip.setCloseShield();
            XMLReaderUtils.parseSAX(tisZip, new EmbeddedContentHandler(handler), context);
        } finally {
            tisZip.removeCloseShield();
        }
    }

    private void checkForEncryption(InputStream stream, ParseContext context)
            throws SAXException, TikaException, IOException {
        try {
            XMLReaderUtils.parseSAX(stream,
                    new EmbeddedContentHandler(
                            new OpenDocumentManifestHandler()), context);
        } catch (SAXException e) {
            if (e.getCause() != null
                    && e.getCause() instanceof EncryptedDocumentException) {
                throw (EncryptedDocumentException)e.getCause();
            }
            //otherwise...swallow
        }
    }

    private boolean ignoreScriptFile(String embeddedName) {
        if (embeddedName.contains("Basic/")) {
            if (embeddedName.contains("script-lb.xml")) {
                return true;
            } else if (embeddedName.contains("script-lc.xml")) {
                return true;
            }
        } else {
            //shouldn't ever get here, but if it isn't under Basic/, ignore it
            return true;
        }
        return false;
    }


}<|MERGE_RESOLUTION|>--- conflicted
+++ resolved
@@ -245,24 +245,6 @@
             String type = IOUtils.toString(tisZip, UTF_8);
             metadata.set(Metadata.CONTENT_TYPE, type);
         } else if (entry.getName().equals(META_NAME)) {
-<<<<<<< HEAD
-            meta.parse(TikaInputStream.get(zip), new DefaultHandler(), metadata, context);
-        } else if (entry.getName().endsWith("content.xml")) {
-            if (content instanceof OpenDocumentContentParser) {
-                ((OpenDocumentContentParser) content)
-                        .parseInternal(TikaInputStream.get(zip), handler, metadata, context);
-            } else {
-                // Foreign content parser was set:
-                content.parse(TikaInputStream.get(zip), handler, metadata, context);
-            }
-        } else if (entry.getName().endsWith("styles.xml")) {
-            if (content instanceof OpenDocumentContentParser) {
-                ((OpenDocumentContentParser) content)
-                        .parseInternal(TikaInputStream.get(zip), handler, metadata, context);
-            } else {
-                // Foreign content parser was set:
-                content.parse(TikaInputStream.get(zip), handler, metadata, context);
-=======
                 meta.parse(tisZip, new DefaultHandler(), metadata, context);
         } else if (entry.getName().endsWith("content.xml")) {
             if (content instanceof OpenDocumentContentParser) {
@@ -277,7 +259,6 @@
             } else {
                 // Foreign content parser was set:
                 content.parse(TikaInputStream.get(tisZip), handler, metadata, context);
->>>>>>> 25cb0e93
             }
         } else {
             String embeddedName = entry.getName();
@@ -285,47 +266,29 @@
             if (embeddedName.contains("Thumbnails/") || embeddedName.contains("Pictures/")) {
 
                 Metadata embeddedMetadata = new Metadata();
-<<<<<<< HEAD
-                TikaInputStream tis = TikaInputStream.get(zip);
-=======
->>>>>>> 25cb0e93
 
                     embeddedMetadata.set(TikaCoreProperties.RESOURCE_NAME_KEY, entry.getName());
                     if (embeddedName.startsWith("Thumbnails/")) {
                         embeddedMetadata.set(TikaCoreProperties.EMBEDDED_RESOURCE_TYPE, TikaCoreProperties.EmbeddedResourceType.THUMBNAIL.toString());
                     }
 
-<<<<<<< HEAD
-                    MediaType embeddedMimeType =
-                            embeddedDocumentUtil.getDetector().detect(tis, embeddedMetadata, context);
-                    if (embeddedMimeType != null) {
-                        embeddedMetadata.set(Metadata.CONTENT_TYPE, embeddedMimeType.toString());
-                    }
-                    tis.reset();
-                }
-
-                if (embeddedDocumentUtil.shouldParseEmbedded(embeddedMetadata)) {
-                    embeddedDocumentUtil.parseEmbedded(tis, new EmbeddedContentHandler(handler),
-                            embeddedMetadata, false);
-                }
-=======
                     if (embeddedName.contains("Pictures/")) {
                         embeddedMetadata.set(TikaCoreProperties.EMBEDDED_RESOURCE_TYPE, TikaCoreProperties.EmbeddedResourceType.INLINE.toString());
                         //spool
                         tisZip.getFile();
                         MediaType embeddedMimeType = embeddedDocumentUtil
                                 .getDetector()
-                                .detect(tisZip, embeddedMetadata);
+                                .detect(tisZip, embeddedMetadata, context);
                         if (embeddedMimeType != null) {
                             embeddedMetadata.set(Metadata.CONTENT_TYPE, embeddedMimeType.toString());
                         }
                         tisZip.reset();
                     }
 
-                    if (embeddedDocumentUtil.shouldParseEmbedded(embeddedMetadata)) {
-                        embeddedDocumentUtil.parseEmbedded(tisZip, new EmbeddedContentHandler(handler), embeddedMetadata, false);
-                    }
->>>>>>> 25cb0e93
+                if (embeddedDocumentUtil.shouldParseEmbedded(embeddedMetadata)) {
+                    embeddedDocumentUtil.parseEmbedded(tisZip, new EmbeddedContentHandler(handler),
+                            embeddedMetadata, false);
+                }
             } else if (extractMacros && embeddedName.contains("Basic/")) {
                 //process all files under Basic/; let maybeHandleMacro figure
                 //out if it is a macro or not
