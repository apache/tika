/*
 * Licensed to the Apache Software Foundation (ASF) under one or more
 * contributor license agreements.  See the NOTICE file distributed with
 * this work for additional information regarding copyright ownership.
 * The ASF licenses this file to You under the Apache License, Version 2.0
 * (the "License"); you may not use this file except in compliance with
 * the License.  You may obtain a copy of the License at
 *
 *     http://www.apache.org/licenses/LICENSE-2.0
 *
 * Unless required by applicable law or agreed to in writing, software
 * distributed under the License is distributed on an "AS IS" BASIS,
 * WITHOUT WARRANTIES OR CONDITIONS OF ANY KIND, either express or implied.
 * See the License for the specific language governing permissions and
 * limitations under the License.
 */
package org.apache.tika.parser.mif;

import java.io.IOException;
import java.nio.charset.Charset;
import java.util.Arrays;
import java.util.Collections;
import java.util.HashSet;
import java.util.Optional;
import java.util.Set;

import org.xml.sax.ContentHandler;
import org.xml.sax.SAXException;

import org.apache.tika.config.TikaComponent;
import org.apache.tika.detect.AutoDetectReader;
import org.apache.tika.detect.EncodingDetector;
import org.apache.tika.exception.TikaException;
import org.apache.tika.io.TikaInputStream;
import org.apache.tika.metadata.Metadata;
import org.apache.tika.mime.MediaType;
import org.apache.tika.parser.AbstractEncodingDetectorParser;
import org.apache.tika.parser.ParseContext;
import org.apache.tika.sax.EndDocumentShieldingContentHandler;
import org.apache.tika.sax.XHTMLContentHandler;

@TikaComponent
public class MIFParser extends AbstractEncodingDetectorParser {

    private static final Set<MediaType> SUPPORTED_TYPES = Collections.unmodifiableSet(new HashSet<>(
            Arrays.asList(MediaType.application("vnd.mif"), MediaType.application("x-maker"),
                    MediaType.application("x-mif"))));

    public MIFParser() {
        super();
    }

    public MIFParser(EncodingDetector encodingDetector) {
        super(encodingDetector);
    }

    @Override
    public Set<MediaType> getSupportedTypes(ParseContext context) {
        return SUPPORTED_TYPES;
    }

    @Override
    public void parse(TikaInputStream tis, ContentHandler handler, Metadata metadata,
                      ParseContext context) throws IOException, SAXException, TikaException {

<<<<<<< HEAD
        try (AutoDetectReader reader = new AutoDetectReader(CloseShieldInputStream.wrap(tis),
=======
        tis.setCloseShield();
        try (AutoDetectReader reader = new AutoDetectReader(tis,
>>>>>>> 25cb0e93
                metadata, getEncodingDetector(context))) {

            Charset charset = reader.getCharset();
            metadata.set(Metadata.CONTENT_ENCODING, charset.name());
            Optional<MediaType> firstElement = SUPPORTED_TYPES.stream().findFirst();
            metadata.set(Metadata.CONTENT_TYPE, firstElement.get().toString());

            XHTMLContentHandler xhtml = new XHTMLContentHandler(handler, metadata);
            xhtml.startDocument();
            EndDocumentShieldingContentHandler parseHandler =
                    new EndDocumentShieldingContentHandler(xhtml);
            MIFExtractor.parse(reader, getContentHandler(parseHandler, metadata));
            xhtml.endDocument();

            if (parseHandler.isEndDocumentWasCalled()) {
                parseHandler.reallyEndDocument();
            }
        } finally {
            tis.removeCloseShield();
        }
    }

    /**
     * Get the content handler to use.
     *
     * @param handler  the parent content handler.
     * @param metadata the metadata object.
     * @return the ContentHandler.
     */
    public ContentHandler getContentHandler(ContentHandler handler, Metadata metadata) {
        return new MIFContentHandler(handler, metadata);
    }
}<|MERGE_RESOLUTION|>--- conflicted
+++ resolved
@@ -63,12 +63,8 @@
     public void parse(TikaInputStream tis, ContentHandler handler, Metadata metadata,
                       ParseContext context) throws IOException, SAXException, TikaException {
 
-<<<<<<< HEAD
-        try (AutoDetectReader reader = new AutoDetectReader(CloseShieldInputStream.wrap(tis),
-=======
         tis.setCloseShield();
         try (AutoDetectReader reader = new AutoDetectReader(tis,
->>>>>>> 25cb0e93
                 metadata, getEncodingDetector(context))) {
 
             Charset charset = reader.getCharset();
