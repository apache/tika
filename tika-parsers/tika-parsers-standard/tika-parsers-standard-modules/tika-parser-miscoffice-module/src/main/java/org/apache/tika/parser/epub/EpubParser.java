--- conflicted
+++ resolved
@@ -120,25 +120,10 @@
         ContentHandler childHandler = new EmbeddedContentHandler(
                 new EpubNormalizingHandler(new BodyContentHandler(xhtml)));
         Set<String> encryptedItems = Collections.EMPTY_SET;
-<<<<<<< HEAD
-        if (streaming) {
-            try {
-                streamingParse(tis, childHandler, metadata, context);
-            } catch (IOException e) {
-                caughtException = e;
-            }
-        } else {
-            try {
-                encryptedItems = bufferedParse(tis, childHandler, xhtml, metadata, context);
-            } catch (IOException e) {
-                caughtException = e;
-            }
-=======
         try {
             encryptedItems = bufferedParse(tis, childHandler, xhtml, metadata, context);
         } catch (IOException e) {
             caughtException = e;
->>>>>>> 25cb0e93
         }
         // Finish everything
         xhtml.endDocument();
@@ -148,50 +133,6 @@
         maybeThrowEncryptedException(encryptedItems);
     }
 
-<<<<<<< HEAD
-    private Set<String> streamingParse(InputStream stream, ContentHandler bodyHandler,
-                                   Metadata metadata,
-                                ParseContext context)
-            throws IOException, TikaException, SAXException {
-        ZipArchiveInputStream zip = new ZipArchiveInputStream(stream, "UTF-8", false, true, false);
-
-        ZipArchiveEntry entry = zip.getNextEntry();
-        SAXException sax = null;
-        while (entry != null) {
-            if (entry.getName().equals("mimetype")) {
-                updateMimeType(zip, metadata);
-            } else if (entry.getName().equals(META_INF_ENCRYPTION)) {
-                //when streaming, throw an encryption exception if anything is encrypted
-                checkForDRM(zip, context);
-            } else if (entry.getName().equals("metadata.xml")) {
-                meta.parse(TikaInputStream.get(CloseShieldInputStream.wrap(zip)), new DefaultHandler(), metadata, context);
-            } else if (entry.getName().endsWith(".opf")) {
-                opf.parse(TikaInputStream.get(CloseShieldInputStream.wrap(zip)), new DefaultHandler(), metadata, context);
-            } else if (entry.getName().endsWith(".htm") || entry.getName().endsWith(".html") ||
-                    entry.getName().endsWith(".xhtml") || entry.getName().endsWith(".xml")) {
-                try {
-                    content.parse(TikaInputStream.get(CloseShieldInputStream.wrap(zip)), bodyHandler, metadata, context);
-                } catch (SAXException e) {
-                    if (WriteLimitReachedException.isWriteLimitReached(e)) {
-                        throw e;
-                    }
-                    if (sax == null) {
-                        sax = e;
-                    }
-                }
-            }
-            entry = zip.getNextEntry();
-        }
-        if (sax != null) {
-            throw sax;
-        }
-        //always empty -- we throw an encryption exception
-        //as soon as checkForDRM hits an encrypted item
-        return Collections.EMPTY_SET;
-    }
-
-=======
->>>>>>> 25cb0e93
     private void updateMimeType(InputStream is, Metadata metadata) throws IOException {
         String type = IOUtils.toString(is, UTF_8);
         //often has trailing new lines
@@ -205,22 +146,8 @@
     private Set<String> bufferedParse(TikaInputStream tis, ContentHandler bodyHandler,
                                XHTMLContentHandler xhtml, Metadata metadata, ParseContext context)
             throws IOException, TikaException, SAXException {
-<<<<<<< HEAD
-        TikaInputStream tis;
-        TemporaryResources temporaryResources = null;
-        if (TikaInputStream.isTikaInputStream(stream)) {
-            tis = (TikaInputStream) stream;
-            if (tis.getOpenContainer() instanceof ZipFile) {
-                return bufferedParseZipFile((ZipFile) tis.getOpenContainer(), bodyHandler, xhtml,
-                        metadata, context, true);
-            }
-        } else {
-            temporaryResources = new TemporaryResources();
-            tis = TikaInputStream.get(CloseShieldInputStream.wrap(stream), temporaryResources, metadata);
-=======
         if (tis.getOpenContainer() instanceof ZipFile) {
             return bufferedParseZipFile((ZipFile) tis.getOpenContainer(), bodyHandler, xhtml, metadata, context, true);
->>>>>>> 25cb0e93
         }
         ZipFile zipFile = null;
         try {
@@ -248,13 +175,8 @@
             try (ZipFile zipFile = ZipFile.builder().setFile(salvaged.toFile()).get()) {
                 return bufferedParseZipFile(zipFile, bodyHandler, xhtml, metadata, context, false);
             } catch (EpubZipException e) {
-<<<<<<< HEAD
-                try (TikaInputStream is = TikaInputStream.get(salvaged)) {
-                    return streamingParse(is, xhtml, metadata, context);
-=======
                 try (TikaInputStream tis = TikaInputStream.get(salvaged)) {
                     return streamingParse(tis, xhtml, metadata, context);
->>>>>>> 25cb0e93
                 }
             }
         }
@@ -273,13 +195,9 @@
         if (zae == null || !zipFile.canReadEntryData(zae)) {
             throw new EpubZipException();
         }
-<<<<<<< HEAD
-        opf.parse(TikaInputStream.get(zipFile.getInputStream(zae)), new DefaultHandler(), metadata, context);
-=======
         try (TikaInputStream tis = TikaInputStream.get(zipFile.getInputStream(zae))) {
             opf.parse(tis, new DefaultHandler(), metadata, context);
         }
->>>>>>> 25cb0e93
 
         ContentOrderScraper contentOrderScraper = new ContentOrderScraper();
         try (InputStream is = zipFile.getInputStream(zae)) {
@@ -473,13 +391,8 @@
                 outputHtml = false;
             }
             embeddedDocumentExtractor
-<<<<<<< HEAD
-                    .parseEmbedded(stream, new EmbeddedContentHandler(xhtml), embeddedMetadata,
+                    .parseEmbedded(tis, new EmbeddedContentHandler(xhtml), embeddedMetadata,
                             outputHtml, context);
-=======
-                    .parseEmbedded(tis, new EmbeddedContentHandler(xhtml), embeddedMetadata,
-                            outputHtml);
->>>>>>> 25cb0e93
 
         } finally {
             IOUtils.closeQuietly(tis);
