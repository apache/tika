--- conflicted
+++ resolved
@@ -21,6 +21,7 @@
 import java.util.HashSet;
 import java.util.Set;
 
+import org.apache.commons.io.input.CloseShieldInputStream;
 import org.xml.sax.ContentHandler;
 import org.xml.sax.SAXException;
 
@@ -62,11 +63,7 @@
         TaggedContentHandler tagged = new TaggedContentHandler(handler);
         tis.setCloseShield();
         try {
-<<<<<<< HEAD
             XMLReaderUtils.parseSAX(CloseShieldInputStream.wrap(tis),
-=======
-            XMLReaderUtils.parseSAX(tis,
->>>>>>> 25cb0e93
                             new EmbeddedContentHandler(
                                     getContentHandler(tagged, metadata, context)),
                     context);
