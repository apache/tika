--- conflicted
+++ resolved
@@ -59,12 +59,7 @@
 
 
     @Override
-<<<<<<< HEAD
-    public MediaType detect(TikaInputStream tis, Metadata metadata, ParseContext parseContext)
-            throws IOException {
-=======
-    public MediaType detect(TikaInputStream tis, Metadata metadata) throws IOException {
->>>>>>> 25cb0e93
+    public MediaType detect(TikaInputStream tis, Metadata metadata, ParseContext parseContext) throws IOException {
         // Check if we have access to the document
         if (tis == null) {
             return MediaType.OCTET_STREAM;
