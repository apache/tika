/*
 * Licensed to the Apache Software Foundation (ASF) under one or more
 * contributor license agreements.  See the NOTICE file distributed with
 * this work for additional information regarding copyright ownership.
 * The ASF licenses this file to You under the Apache License, Version 2.0
 * (the "License"); you may not use this file except in compliance with
 * the License.  You may obtain a copy of the License at
 *
 *     http://www.apache.org/licenses/LICENSE-2.0
 *
 * Unless required by applicable law or agreed to in writing, software
 * distributed under the License is distributed on an "AS IS" BASIS,
 * WITHOUT WARRANTIES OR CONDITIONS OF ANY KIND, either express or implied.
 * See the License for the specific language governing permissions and
 * limitations under the License.
 */
package org.apache.tika.detect.zip;

import static org.junit.jupiter.api.Assertions.assertEquals;

import java.io.BufferedInputStream;
import java.io.IOException;
import java.io.InputStream;
import java.nio.file.Files;
import java.util.List;

import org.apache.commons.codec.digest.DigestUtils;
import org.junit.jupiter.api.Test;

import org.apache.tika.TikaTest;
import org.apache.tika.detect.Detector;
import org.apache.tika.io.TikaInputStream;
import org.apache.tika.metadata.HttpHeaders;
import org.apache.tika.metadata.Metadata;
import org.apache.tika.mime.MediaType;
import org.apache.tika.parser.ParseContext;

/**
 * Test cases for detecting zip-based files.
 */
public class ZipDetectionTest extends TikaTest {


    @Test
    public void testKMZDetection() throws Exception {
        List<Metadata> metadataList = getRecursiveMetadata("testKMZ.kmz");
        assertEquals("application/vnd.google-earth.kmz",
                metadataList.get(0).get(HttpHeaders.CONTENT_TYPE));
    }

    @Test
    public void testJARDetection() throws Exception {
        List<Metadata> metadataList = getRecursiveMetadata("testJAR.jar");
        assertEquals("application/java-archive", metadataList.get(0).get(HttpHeaders.CONTENT_TYPE));
    }

    @Test
    public void testStreaming() throws Exception {
        String expectedDigest = digest("testJAR.jar");
        DefaultZipContainerDetector detector = new DefaultZipContainerDetector();
<<<<<<< HEAD
        try (TikaInputStream is = TikaInputStream.get(getStream("testJAR.jar"))) {
            assertExpected(detector, is, "application/java-archive", expectedDigest);
=======
        try (TikaInputStream tis = TikaInputStream.get(getStream("testJAR.jar"))) {
            assertExpected(detector, tis, "application/java-archive", expectedDigest);
>>>>>>> 25cb0e93
        }

        for (int markLimit : new int[]{-1,0,10,100,1000}) {
            detector = new DefaultZipContainerDetector();
            //mark limit is ignored for a TikaInputStream
<<<<<<< HEAD
            try (TikaInputStream is = TikaInputStream.get(getStream("testJAR.jar"))) {
=======
            try (TikaInputStream tis = TikaInputStream.get(getStream("testJAR.jar"))) {
>>>>>>> 25cb0e93
                detector.setMarkLimit(markLimit);
                assertExpected(detector, tis, "application/java-archive", expectedDigest);
            }
        }

        detector = new DefaultZipContainerDetector();
        //mark limit is ignored for a TikaInputStream
<<<<<<< HEAD
        try (TikaInputStream is = TikaInputStream.get(getStream("testJAR.jar"))) {
=======
        try (TikaInputStream tis = TikaInputStream.get(getStream("testJAR.jar"))) {
>>>>>>> 25cb0e93
            detector.setMarkLimit(-1);
            assertExpected(detector, tis, "application/java-archive", expectedDigest);
        }

        detector = new DefaultZipContainerDetector();
        //try on a file that isn't a TikaInputStream
        try (InputStream is = new BufferedInputStream(Files.newInputStream(TikaInputStream.get(getStream("testJAR.jar")).getPath()))) {
            assertExpected(detector, is, "application/java-archive", expectedDigest);
        }

        detector = new DefaultZipContainerDetector();
        try (InputStream is = ZipDetectionTest.class.getResourceAsStream("/test-documents/testJAR.jar")) {
            assertExpected(detector, is, "application/java-archive", expectedDigest);
        }

        // With TikaInputStream, even small markLimits allow full detection
        // because TikaInputStream can spool to disk when needed
        detector = new DefaultZipContainerDetector();
        detector.setMarkLimit(100);
        try (InputStream is = ZipDetectionTest.class.getResourceAsStream("/test-documents/testJAR.jar")) {
            assertExpected(detector, is, "application/java-archive", expectedDigest);
        }

        detector = new DefaultZipContainerDetector();
        detector.setMarkLimit(0);
        try (InputStream is = ZipDetectionTest.class.getResourceAsStream("/test-documents/testJAR.jar")) {
            assertExpected(detector, is, "application/java-archive", expectedDigest);
        }

        detector = new DefaultZipContainerDetector();
        detector.setMarkLimit(100000);
        try (InputStream is = ZipDetectionTest.class.getResourceAsStream("/test-documents/testJAR.jar")) {
            assertExpected(detector, is, "application/java-archive", expectedDigest);
        }
    }

    private InputStream getStream(String fileName) {
        return ZipDetectionTest.class.getResourceAsStream("/test-documents/" + fileName);
    }

    private void assertExpected(Detector detector, InputStream is, String expectedMime, String expectedDigest) throws IOException {
        TikaInputStream tis = TikaInputStream.get(is);
<<<<<<< HEAD
        MediaType mt = detector.detect(tis, new Metadata(), new ParseContext());
=======
        MediaType mt = detector.detect(tis, new Metadata());
>>>>>>> 25cb0e93
        assertEquals(expectedMime, mt.toString());
        assertEquals(expectedDigest, digest(tis));

    }

    private String digest(String fileName) throws IOException {
        return digest(ZipDetectionTest.class.getResourceAsStream("/test-documents/" + fileName));
    }

    private String digest(InputStream is) throws IOException {
        return DigestUtils.sha256Hex(is);
    }

}<|MERGE_RESOLUTION|>--- conflicted
+++ resolved
@@ -58,23 +58,14 @@
     public void testStreaming() throws Exception {
         String expectedDigest = digest("testJAR.jar");
         DefaultZipContainerDetector detector = new DefaultZipContainerDetector();
-<<<<<<< HEAD
-        try (TikaInputStream is = TikaInputStream.get(getStream("testJAR.jar"))) {
-            assertExpected(detector, is, "application/java-archive", expectedDigest);
-=======
         try (TikaInputStream tis = TikaInputStream.get(getStream("testJAR.jar"))) {
             assertExpected(detector, tis, "application/java-archive", expectedDigest);
->>>>>>> 25cb0e93
         }
 
         for (int markLimit : new int[]{-1,0,10,100,1000}) {
             detector = new DefaultZipContainerDetector();
             //mark limit is ignored for a TikaInputStream
-<<<<<<< HEAD
-            try (TikaInputStream is = TikaInputStream.get(getStream("testJAR.jar"))) {
-=======
             try (TikaInputStream tis = TikaInputStream.get(getStream("testJAR.jar"))) {
->>>>>>> 25cb0e93
                 detector.setMarkLimit(markLimit);
                 assertExpected(detector, tis, "application/java-archive", expectedDigest);
             }
@@ -82,11 +73,7 @@
 
         detector = new DefaultZipContainerDetector();
         //mark limit is ignored for a TikaInputStream
-<<<<<<< HEAD
-        try (TikaInputStream is = TikaInputStream.get(getStream("testJAR.jar"))) {
-=======
         try (TikaInputStream tis = TikaInputStream.get(getStream("testJAR.jar"))) {
->>>>>>> 25cb0e93
             detector.setMarkLimit(-1);
             assertExpected(detector, tis, "application/java-archive", expectedDigest);
         }
@@ -129,11 +116,7 @@
 
     private void assertExpected(Detector detector, InputStream is, String expectedMime, String expectedDigest) throws IOException {
         TikaInputStream tis = TikaInputStream.get(is);
-<<<<<<< HEAD
         MediaType mt = detector.detect(tis, new Metadata(), new ParseContext());
-=======
-        MediaType mt = detector.detect(tis, new Metadata());
->>>>>>> 25cb0e93
         assertEquals(expectedMime, mt.toString());
         assertEquals(expectedDigest, digest(tis));
 
