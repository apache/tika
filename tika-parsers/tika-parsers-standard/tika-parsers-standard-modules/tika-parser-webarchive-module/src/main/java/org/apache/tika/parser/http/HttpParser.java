--- conflicted
+++ resolved
@@ -61,13 +61,8 @@
         XHTMLContentHandler xhtml = new XHTMLContentHandler(handler, metadata);
         xhtml.startDocument();
 
-<<<<<<< HEAD
-        try (ReadableByteChannel channel =
-                     Channels.newChannel(CloseShieldInputStream.wrap(tis))) {
-=======
         tis.setCloseShield();
         try (ReadableByteChannel channel = Channels.newChannel(tis)) {
->>>>>>> 25cb0e93
 
             int len = channel.read(buffer);
             buffer.flip();
