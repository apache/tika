--- conflicted
+++ resolved
@@ -84,10 +84,7 @@
         xhtml.startDocument();
         EmbeddedDocumentExtractor embeddedDocumentExtractor =
                 EmbeddedDocumentUtil.getEmbeddedDocumentExtractor(context);
-<<<<<<< HEAD
-=======
         tis.setCloseShield();
->>>>>>> 25cb0e93
         try (WarcReader warcreader = new WarcReader(tis)) {
             //TODO: record warnings in metadata: warcreader.onWarning();
             for (WarcRecord record : warcreader) {
