/*
 * Licensed to the Apache Software Foundation (ASF) under one or more
 * contributor license agreements.  See the NOTICE file distributed with
 * this work for additional information regarding copyright ownership.
 * The ASF licenses this file to You under the Apache License, Version 2.0
 * (the "License"); you may not use this file except in compliance with
 * the License.  You may obtain a copy of the License at
 *
 *     http://www.apache.org/licenses/LICENSE-2.0
 *
 * Unless required by applicable law or agreed to in writing, software
 * distributed under the License is distributed on an "AS IS" BASIS,
 * WITHOUT WARRANTIES OR CONDITIONS OF ANY KIND, either express or implied.
 * See the License for the specific language governing permissions and
 * limitations under the License.
 */
package org.apache.tika.parser.dgn;

import java.io.IOException;
import java.util.Collections;
import java.util.Set;

import org.apache.poi.poifs.filesystem.DirectoryNode;
import org.apache.poi.poifs.filesystem.POIFSFileSystem;
import org.xml.sax.ContentHandler;
import org.xml.sax.SAXException;

import org.apache.tika.config.TikaComponent;
import org.apache.tika.exception.TikaException;
import org.apache.tika.io.TikaInputStream;
import org.apache.tika.metadata.Metadata;
import org.apache.tika.mime.MediaType;
import org.apache.tika.parser.ParseContext;
import org.apache.tika.parser.Parser;
import org.apache.tika.parser.microsoft.SummaryExtractor;
import org.apache.tika.sax.XHTMLContentHandler;

/**
 * This is a VERY LIMITED parser. It parses metadata out of dgn8 files.
 */
@TikaComponent
public class DGN8Parser implements Parser {

    Set<MediaType> SUPPORTED_TYPES = Collections.singleton(MediaType.image("vnd.dgn; version=8"));

    @Override
    public Set<MediaType> getSupportedTypes(ParseContext context) {
        return SUPPORTED_TYPES;
    }

    @Override
<<<<<<< HEAD
    public void parse(TikaInputStream tis, ContentHandler handler, Metadata metadata,
                      ParseContext context) throws IOException, SAXException, TikaException {
=======
    public void parse(TikaInputStream tis, ContentHandler handler, Metadata metadata, ParseContext context) throws IOException, SAXException, TikaException {
>>>>>>> 25cb0e93
        XHTMLContentHandler xhtml = new XHTMLContentHandler(handler, metadata);
        xhtml.startDocument();
        SummaryExtractor summaryExtractor = new SummaryExtractor(metadata);
        final DirectoryNode root;
<<<<<<< HEAD
        TikaInputStream tstream = tis;
        POIFSFileSystem mustCloseFs = null;
        try {
            if (tstream == null) {
                mustCloseFs = new POIFSFileSystem(CloseShieldInputStream.wrap(tis));
                root = mustCloseFs.getRoot();
            } else {
                final Object container = tstream.getOpenContainer();
                if (container instanceof POIFSFileSystem) {
                    root = ((POIFSFileSystem) container).getRoot();
                } else if (container instanceof DirectoryNode) {
                    root = (DirectoryNode) container;
                } else {
                    POIFSFileSystem fs = null;
                    if (tstream.hasFile()) {
                        fs = new POIFSFileSystem(tstream.getFile(), true);
                    } else {
                        fs = new POIFSFileSystem(CloseShieldInputStream.wrap(tstream));
                    }
                    // tstream will close the fs, no need to close this below
                    tstream.setOpenContainer(fs);
                    root = fs.getRoot();                }
            }
            summaryExtractor.parseSummaries(root);
        } finally {
            IOUtils.closeQuietly(mustCloseFs);
=======

        final Object container = tis.getOpenContainer();
        if (container instanceof POIFSFileSystem) {
            root = ((POIFSFileSystem) container).getRoot();
        } else if (container instanceof DirectoryNode) {
            root = (DirectoryNode) container;
        } else {
            POIFSFileSystem fs = null;
            //spool if the container hasn't already been opened;
            fs = new POIFSFileSystem(tis.getFile(), true);

            // tis will close the fs, no need to close this below
            tis.setOpenContainer(fs);
            root = fs.getRoot();
>>>>>>> 25cb0e93
        }

        summaryExtractor.parseSummaries(root);

        xhtml.endDocument();
    }
}<|MERGE_RESOLUTION|>--- conflicted
+++ resolved
@@ -49,44 +49,12 @@
     }
 
     @Override
-<<<<<<< HEAD
     public void parse(TikaInputStream tis, ContentHandler handler, Metadata metadata,
                       ParseContext context) throws IOException, SAXException, TikaException {
-=======
-    public void parse(TikaInputStream tis, ContentHandler handler, Metadata metadata, ParseContext context) throws IOException, SAXException, TikaException {
->>>>>>> 25cb0e93
         XHTMLContentHandler xhtml = new XHTMLContentHandler(handler, metadata);
         xhtml.startDocument();
         SummaryExtractor summaryExtractor = new SummaryExtractor(metadata);
         final DirectoryNode root;
-<<<<<<< HEAD
-        TikaInputStream tstream = tis;
-        POIFSFileSystem mustCloseFs = null;
-        try {
-            if (tstream == null) {
-                mustCloseFs = new POIFSFileSystem(CloseShieldInputStream.wrap(tis));
-                root = mustCloseFs.getRoot();
-            } else {
-                final Object container = tstream.getOpenContainer();
-                if (container instanceof POIFSFileSystem) {
-                    root = ((POIFSFileSystem) container).getRoot();
-                } else if (container instanceof DirectoryNode) {
-                    root = (DirectoryNode) container;
-                } else {
-                    POIFSFileSystem fs = null;
-                    if (tstream.hasFile()) {
-                        fs = new POIFSFileSystem(tstream.getFile(), true);
-                    } else {
-                        fs = new POIFSFileSystem(CloseShieldInputStream.wrap(tstream));
-                    }
-                    // tstream will close the fs, no need to close this below
-                    tstream.setOpenContainer(fs);
-                    root = fs.getRoot();                }
-            }
-            summaryExtractor.parseSummaries(root);
-        } finally {
-            IOUtils.closeQuietly(mustCloseFs);
-=======
 
         final Object container = tis.getOpenContainer();
         if (container instanceof POIFSFileSystem) {
@@ -101,7 +69,6 @@
             // tis will close the fs, no need to close this below
             tis.setOpenContainer(fs);
             root = fs.getRoot();
->>>>>>> 25cb0e93
         }
 
         summaryExtractor.parseSummaries(root);
