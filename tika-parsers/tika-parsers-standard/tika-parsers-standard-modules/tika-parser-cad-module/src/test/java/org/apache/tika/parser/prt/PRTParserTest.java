--- conflicted
+++ resolved
@@ -34,11 +34,7 @@
      */
     @Test
     public void testPRTParserBasics() throws Exception {
-<<<<<<< HEAD
-        try (TikaInputStream input = getResourceAsStream("/test-documents/testCADKEY.prt")) {
-=======
         try (TikaInputStream tis = getResourceAsStream("/test-documents/testCADKEY.prt")) {
->>>>>>> 25cb0e93
             Metadata metadata = new Metadata();
             ContentHandler handler = new BodyContentHandler();
             new PRTParser().parse(tis, handler, metadata, new ParseContext());
@@ -72,11 +68,7 @@
      */
     @Test
     public void testPRTParserComplex() throws Exception {
-<<<<<<< HEAD
-        try (TikaInputStream input = getResourceAsStream("/test-documents/testCADKEY2.prt")) {
-=======
         try (TikaInputStream tis = getResourceAsStream("/test-documents/testCADKEY2.prt")) {
->>>>>>> 25cb0e93
             Metadata metadata = new Metadata();
             ContentHandler handler = new BodyContentHandler();
             new PRTParser().parse(tis, handler, metadata, new ParseContext());
