/*
 * Licensed to the Apache Software Foundation (ASF) under one or more
 * contributor license agreements.  See the NOTICE file distributed with
 * this work for additional information regarding copyright ownership.
 * The ASF licenses this file to You under the Apache License, Version 2.0
 * (the "License"); you may not use this file except in compliance with
 * the License.  You may obtain a copy of the License at
 *
 *     http://www.apache.org/licenses/LICENSE-2.0
 *
 * Unless required by applicable law or agreed to in writing, software
 * distributed under the License is distributed on an "AS IS" BASIS,
 * WITHOUT WARRANTIES OR CONDITIONS OF ANY KIND, either express or implied.
 * See the License for the specific language governing permissions and
 * limitations under the License.
 */
package org.apache.tika.parser.mp4;

import java.io.IOException;
import java.text.DecimalFormat;
import java.text.NumberFormat;
import java.util.Arrays;
import java.util.Collection;
import java.util.Collections;
import java.util.Date;
import java.util.HashMap;
import java.util.HashSet;
import java.util.List;
import java.util.Locale;
import java.util.Map;
import java.util.Optional;
import java.util.Set;

import com.drew.imaging.mp4.Mp4Reader;
import com.drew.metadata.Directory;
import com.drew.metadata.MetadataException;
import com.drew.metadata.mp4.Mp4BoxHandler;
import com.drew.metadata.mp4.Mp4Directory;
import com.drew.metadata.mp4.media.Mp4SoundDirectory;
import com.drew.metadata.mp4.media.Mp4VideoDirectory;
import org.xml.sax.ContentHandler;
import org.xml.sax.SAXException;

import org.apache.tika.config.TikaComponent;
import org.apache.tika.exception.RuntimeSAXException;
import org.apache.tika.exception.TikaException;
import org.apache.tika.io.TikaInputStream;
import org.apache.tika.metadata.Metadata;
import org.apache.tika.metadata.Property;
import org.apache.tika.metadata.TikaCoreProperties;
import org.apache.tika.metadata.XMPDM;
import org.apache.tika.mime.MediaType;
import org.apache.tika.parser.ParseContext;
import org.apache.tika.parser.Parser;
import org.apache.tika.sax.XHTMLContentHandler;
import org.apache.tika.utils.StringUtils;

/**
 * Parser for the MP4 media container format, as well as the older
 * QuickTime format that MP4 is based on.
 * <p>
 * This uses Drew Noakes' metadata-extractor: https://github.com/drewnoakes/metadata-extractor
 */
@TikaComponent(name = "mp4-parser")
public class MP4Parser implements Parser {
    /**
     * Serial version UID
     */
    private static final long serialVersionUID = 84011216792285L;
    private static final Map<MediaType, List<String>> typesMap = new HashMap<>();
    private static final Set<MediaType> SUPPORTED_TYPES =
            Collections.unmodifiableSet(typesMap.keySet());

    private static final MediaType APPLICATION_MP4 = MediaType.application("mp4");
    private static final MediaType AUDIO_MP4 = MediaType.audio("mp4");

    private static final int MAX_ERROR_MESSAGES = 100;
    static {
        // All types should be 4 bytes long, space padded as needed
        typesMap.put(MediaType.audio("mp4"), Arrays.asList("M4A ", "M4B ", "F4A ", "F4B "));
        typesMap.put(MediaType.video("3gpp"),
                Arrays.asList("3ge6", "3ge7", "3gg6", "3gp1", "3gp2", "3gp3", "3gp4", "3gp5",
                        "3gp6", "3gs7"));
        typesMap.put(MediaType.video("3gpp2"), Arrays.asList("3g2a", "3g2b", "3g2c"));
        typesMap.put(MediaType.video("mp4"), Arrays.asList("mp41", "mp42"));
        typesMap.put(MediaType.video("x-m4v"), Arrays.asList("M4V ", "M4VH", "M4VP"));

        typesMap.put(MediaType.video("quicktime"), Collections.emptyList());
        typesMap.put(MediaType.application("mp4"), Collections.emptyList());
    }

    public Set<MediaType> getSupportedTypes(ParseContext context) {
        return SUPPORTED_TYPES;
    }

<<<<<<< HEAD
    public void parse(TikaInputStream tis, ContentHandler handler, Metadata metadata,
                      ParseContext context) throws IOException, SAXException, TikaException {

        try (InputStream is = Files.newInputStream(tis.getPath())) {

            XHTMLContentHandler xhtml = new XHTMLContentHandler(handler, metadata);
            xhtml.startDocument();
            com.drew.metadata.Metadata mp4Metadata = new com.drew.metadata.Metadata();
            Mp4BoxHandler boxHandler = new TikaMp4BoxHandler(mp4Metadata, metadata, xhtml);
            try {
                Mp4Reader.extract(is, boxHandler);
            } catch (RuntimeSAXException e) {
                throw (SAXException) e.getCause();
            }
            //TODO -- figure out how to get IOExceptions out of boxhandler. Mp4Reader
            //currently swallows IOExceptions.
            final Collection<Mp4Directory> mp4Directories =
                    mp4Metadata.getDirectoriesOfType(Mp4Directory.class);
            final Set<String> errorMessages = processMp4Directories(mp4Directories, metadata);

            // Despite the brand, if we ONLY have audio streams with no video
            if (isAudioOnly(mp4Directories)) {
                // Mark this as audio/mp4
                metadata.set(Metadata.CONTENT_TYPE, AUDIO_MP4.toString());
            }

            for (String m : errorMessages) {
                metadata.add(TikaCoreProperties.TIKA_META_EXCEPTION_WARNING, m);
            }
            xhtml.endDocument();
=======
    public void parse(TikaInputStream tis, ContentHandler handler, Metadata metadata, ParseContext context) throws IOException, SAXException, TikaException {


        XHTMLContentHandler xhtml = new XHTMLContentHandler(handler, metadata);
        xhtml.startDocument();
        com.drew.metadata.Metadata mp4Metadata = new com.drew.metadata.Metadata();
        Mp4BoxHandler boxHandler = new TikaMp4BoxHandler(mp4Metadata, metadata, xhtml);
        //we used to spool to disk and then read from that with sannies parser.
        //we think that drewnoakes' parser streams the data so we don't need to spool
        try {
            Mp4Reader.extract(tis, boxHandler);
        } catch (RuntimeSAXException e) {
            throw (SAXException) e.getCause();
        }
        //TODO -- figure out how to get IOExceptions out of boxhandler. Mp4Reader
        //currently swallows IOExceptions.
        final Collection<Mp4Directory> mp4Directories = mp4Metadata.getDirectoriesOfType(Mp4Directory.class);
        final Set<String> errorMessages = processMp4Directories(mp4Directories, metadata);

        // Despite the brand, if we ONLY have audio streams with no video
        if (isAudioOnly(mp4Directories)) {
            // Mark this as audio/mp4
            metadata.set(Metadata.CONTENT_TYPE, AUDIO_MP4.toString());
        }

        for (String m : errorMessages) {
            metadata.add(TikaCoreProperties.TIKA_META_EXCEPTION_WARNING, m);
>>>>>>> 25cb0e93
        }
        xhtml.endDocument();
    }

    private Set<String> processMp4Directories(Collection<Mp4Directory> mp4Directories,
                                         Metadata metadata) {
        Set<String> errorMsgs = new HashSet<>();
        for (Mp4Directory mp4Directory : mp4Directories) {
            for (String m : mp4Directory.getErrors()) {
                if (errorMsgs.size() < MAX_ERROR_MESSAGES) {
                    errorMsgs.add(m);
                } else {
                    break;
                }
            }
/*            for (Tag t : mp4Directory.getTags()) {
                System.out.println(mp4Directory.getClass() + " : " + t.getTagName()
                                + " : " + mp4Directory.getString(t.getTagType()));
            }*/
            if (mp4Directory instanceof Mp4SoundDirectory) {
                processMp4SoundDirectory((Mp4SoundDirectory) mp4Directory, metadata);
            } else if (mp4Directory instanceof Mp4VideoDirectory) {
                processMp4VideoDirectory((Mp4VideoDirectory) mp4Directory, metadata);
            } else {
                processActualMp4Directory(mp4Directory, metadata);
            }
        }
        return errorMsgs;
    }

    private void processMp4VideoDirectory(Mp4VideoDirectory mp4Directory, Metadata metadata) {
        addInt(mp4Directory, metadata, Mp4VideoDirectory.TAG_HEIGHT, Metadata.IMAGE_LENGTH);
        addInt(mp4Directory, metadata, Mp4VideoDirectory.TAG_WIDTH, Metadata.IMAGE_WIDTH);
        if (mp4Directory.containsTag(Mp4VideoDirectory.TAG_COMPRESSOR_NAME)) {
            String compressor = mp4Directory.getString(Mp4VideoDirectory.TAG_COMPRESSOR_NAME);
            metadata.set(XMPDM.VIDEO_COMPRESSOR, compressor);
        }
    }

    /**
     * Check we have only audio with no video metadata.
     * <p>
     * Other non-video metadata can exist - as long as there's at least one {@link Mp4SoundDirectory}.
     *
     * @param directories from MP4 file
     * @return whether we can classify the file audio/mp4
     */
    static boolean isAudioOnly(final Collection<Mp4Directory> directories) {
        boolean containsSound = false;

        for (final Mp4Directory directory : directories) {
            if (directory instanceof Mp4VideoDirectory) {
                // Fail fast as this isn't audio only
                return false;
            }
            if (directory instanceof Mp4SoundDirectory) {
                containsSound = true;
            }
        }

        return containsSound;
    }

    private void processMp4SoundDirectory(Mp4SoundDirectory mp4SoundDirectory,
                                        Metadata metadata) {
        addInt(mp4SoundDirectory, metadata, Mp4SoundDirectory.TAG_AUDIO_SAMPLE_RATE,
                XMPDM.AUDIO_SAMPLE_RATE);

        try {
            int numChannels = mp4SoundDirectory.getInt(Mp4SoundDirectory.TAG_NUMBER_OF_CHANNELS);

            if (numChannels == 1) {
                metadata.set(XMPDM.AUDIO_CHANNEL_TYPE, "Mono");
            } else if (numChannels == 2) {
                metadata.set(XMPDM.AUDIO_CHANNEL_TYPE, "Stereo");
            } else {
                //??? log
            }

        } catch (MetadataException e) {
            //log
        }
    }

    private void addInt(Mp4Directory mp4Directory, Metadata metadata, int tag,
                        Property property) {
        try {
            int val = mp4Directory.getInt(tag);
            metadata.set(property, val);
        } catch (MetadataException e) {
            //log
        }
    }

    private void processActualMp4Directory(Mp4Directory mp4Directory, Metadata metadata) {
        addDate(mp4Directory, metadata, Mp4Directory.TAG_CREATION_TIME, TikaCoreProperties.CREATED);
        addDate(mp4Directory, metadata, Mp4Directory.TAG_MODIFICATION_TIME,
                TikaCoreProperties.MODIFIED);
        handleBrands(mp4Directory, metadata);
        handleDurationInSeconds(mp4Directory, metadata);

        addDouble(mp4Directory, metadata, Mp4Directory.TAG_LATITUDE, TikaCoreProperties.LATITUDE);
        addDouble(mp4Directory, metadata, Mp4Directory.TAG_LONGITUDE, TikaCoreProperties.LONGITUDE);
        addInt(mp4Directory, metadata, Mp4Directory.TAG_TIME_SCALE, XMPDM.AUDIO_SAMPLE_RATE);
    }

    private void handleDurationInSeconds(Mp4Directory mp4Directory, Metadata metadata) {
        String durationInSeconds = mp4Directory.getString(Mp4Directory.TAG_DURATION_SECONDS);
        if (durationInSeconds == null) {
            return;
        }
        if (! durationInSeconds.contains("/")) {
            try {
                double d = Double.parseDouble(durationInSeconds);
                DecimalFormat df =
                        (DecimalFormat) NumberFormat.getNumberInstance(Locale.ROOT);
                df.applyPattern("0.0#");
                metadata.set(XMPDM.DURATION, df.format(d));
            } catch (NumberFormatException e) {
                //swallow
            }
            return;
        }
        String[] bits = durationInSeconds.split("/");
        if (bits.length != 2) {
            return;
        }
        double durationSeconds;
        try {
            long numerator = Long.parseLong(bits[0]);
            long denominator = Long.parseLong(bits[1]);
            if (denominator != 0) {
                durationSeconds = (double) numerator / (double) denominator;
                // Get the duration
                //TODO Replace this with a 2dp Duration Property Converter
                //avoid thread safety issues by creating a new decimal format for every call
                //threadlocal doesn't play well in long running processes.
                DecimalFormat df =
                        (DecimalFormat) NumberFormat.getNumberInstance(Locale.ROOT);
                df.applyPattern("0.0#");
                metadata.set(XMPDM.DURATION, df.format(durationSeconds));
            }
        } catch (NumberFormatException e) {
            //log
            return;
        }
    }

    private void handleBrands(Mp4Directory mp4Directory, Metadata metadata) {


        String majorBrand = mp4Directory.getString(Mp4Directory.TAG_MAJOR_BRAND);
        // Identify the type based on the major brand
        Optional<MediaType> typeHolder = typesMap.entrySet().stream()
                .filter(e -> e.getValue().contains(majorBrand)).findFirst()
                .map(Map.Entry::getKey);

        if (!typeHolder.isPresent()) {
            String compatibleBrands =
                    mp4Directory.getString(Mp4Directory.TAG_COMPATIBLE_BRANDS);
            if (compatibleBrands != null) {
                // If no match for major brand, see if any of the compatible brands match
                typeHolder = typesMap.entrySet().stream().filter(e ->
                        e.getValue().stream().anyMatch(compatibleBrands::contains))
                        .findFirst().map(Map.Entry::getKey);
            }
        }
        MediaType type = typeHolder.orElse(MediaType.application("mp4"));
        if (metadata.getValues(Metadata.CONTENT_TYPE) == null) {
            metadata.set(Metadata.CONTENT_TYPE, type.toString());
        } else if (! type.equals(APPLICATION_MP4)) { //todo check for specialization?
            metadata.set(Metadata.CONTENT_TYPE, type.toString());
        }
        if (type.getType().equals("audio") && ! StringUtils.isBlank(majorBrand)) {
            metadata.set(XMPDM.AUDIO_COMPRESSOR, majorBrand.trim());
        }

    }

    private void addDate(Mp4Directory mp4Directory, Metadata metadata, int tag,
                         Property property) {
        Date d = mp4Directory.getDate(tag);
        if (d == null) {
            return;
        }
        metadata.set(property, d);

    }

    private void addDouble(Directory mp4Directory, Metadata metadata, int tag,
                           Property property) {
        try {
            double val = mp4Directory.getDouble(tag);
            metadata.set(property, val);
        } catch (MetadataException e) {
            //log
            return;
        }

    }
}<|MERGE_RESOLUTION|>--- conflicted
+++ resolved
@@ -93,39 +93,8 @@
         return SUPPORTED_TYPES;
     }
 
-<<<<<<< HEAD
     public void parse(TikaInputStream tis, ContentHandler handler, Metadata metadata,
                       ParseContext context) throws IOException, SAXException, TikaException {
-
-        try (InputStream is = Files.newInputStream(tis.getPath())) {
-
-            XHTMLContentHandler xhtml = new XHTMLContentHandler(handler, metadata);
-            xhtml.startDocument();
-            com.drew.metadata.Metadata mp4Metadata = new com.drew.metadata.Metadata();
-            Mp4BoxHandler boxHandler = new TikaMp4BoxHandler(mp4Metadata, metadata, xhtml);
-            try {
-                Mp4Reader.extract(is, boxHandler);
-            } catch (RuntimeSAXException e) {
-                throw (SAXException) e.getCause();
-            }
-            //TODO -- figure out how to get IOExceptions out of boxhandler. Mp4Reader
-            //currently swallows IOExceptions.
-            final Collection<Mp4Directory> mp4Directories =
-                    mp4Metadata.getDirectoriesOfType(Mp4Directory.class);
-            final Set<String> errorMessages = processMp4Directories(mp4Directories, metadata);
-
-            // Despite the brand, if we ONLY have audio streams with no video
-            if (isAudioOnly(mp4Directories)) {
-                // Mark this as audio/mp4
-                metadata.set(Metadata.CONTENT_TYPE, AUDIO_MP4.toString());
-            }
-
-            for (String m : errorMessages) {
-                metadata.add(TikaCoreProperties.TIKA_META_EXCEPTION_WARNING, m);
-            }
-            xhtml.endDocument();
-=======
-    public void parse(TikaInputStream tis, ContentHandler handler, Metadata metadata, ParseContext context) throws IOException, SAXException, TikaException {
 
 
         XHTMLContentHandler xhtml = new XHTMLContentHandler(handler, metadata);
@@ -152,7 +121,6 @@
 
         for (String m : errorMessages) {
             metadata.add(TikaCoreProperties.TIKA_META_EXCEPTION_WARNING, m);
->>>>>>> 25cb0e93
         }
         xhtml.endDocument();
     }
