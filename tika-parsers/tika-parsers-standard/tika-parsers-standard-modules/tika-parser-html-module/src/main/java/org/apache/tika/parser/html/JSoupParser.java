/*
 * Licensed to the Apache Software Foundation (ASF) under one or more
 * contributor license agreements.  See the NOTICE file distributed with
 * this work for additional information regarding copyright ownership.
 * The ASF licenses this file to You under the Apache License, Version 2.0
 * (the "License"); you may not use this file except in compliance with
 * the License.  You may obtain a copy of the License at
 *
 *     http://www.apache.org/licenses/LICENSE-2.0
 *
 * Unless required by applicable law or agreed to in writing, software
 * distributed under the License is distributed on an "AS IS" BASIS,
 * WITHOUT WARRANTIES OR CONDITIONS OF ANY KIND, either express or implied.
 * See the License for the specific language governing permissions and
 * limitations under the License.
 */
package org.apache.tika.parser.html;

import java.io.BufferedReader;
import java.io.IOException;
import java.io.InputStreamReader;
import java.io.Serializable;
import java.nio.charset.Charset;
import java.nio.charset.StandardCharsets;
import java.util.Arrays;
import java.util.Collections;
import java.util.HashSet;
import java.util.Iterator;
import java.util.Set;
import javax.xml.XMLConstants;

import org.jsoup.Jsoup;
import org.jsoup.nodes.Attribute;
import org.jsoup.nodes.DataNode;
import org.jsoup.nodes.Document;
import org.jsoup.nodes.Node;
import org.jsoup.nodes.TextNode;
import org.jsoup.parser.Parser;
import org.jsoup.parser.Tag;
import org.jsoup.parser.TagSet;
import org.jsoup.select.NodeFilter;
import org.jsoup.select.NodeTraversor;
import org.xml.sax.ContentHandler;
import org.xml.sax.SAXException;
import org.xml.sax.helpers.AttributesImpl;

import org.apache.tika.config.ConfigDeserializer;
import org.apache.tika.config.JsonConfig;
import org.apache.tika.config.TikaComponent;
import org.apache.tika.detect.EncodingDetector;
import org.apache.tika.exception.TikaException;
import org.apache.tika.io.TikaInputStream;
import org.apache.tika.metadata.Metadata;
import org.apache.tika.mime.MediaType;
import org.apache.tika.parser.AbstractEncodingDetectorParser;
import org.apache.tika.parser.ParseContext;


/**
 * HTML parser. Uses JSoup to turn the input document to HTML SAX events,
 * and post-processes the events to produce XHTML and metadata expected by
 * Tika clients.
 */
@TikaComponent(name = "jsoup-parser")
public class JSoupParser extends AbstractEncodingDetectorParser {

    /**
     * Serial version UID
     */
    private static final long serialVersionUID = 7895315240498733128L;

    public static final Charset DEFAULT_CHARSET = StandardCharsets.US_ASCII;

    /**
     * Configuration class for JSON deserialization.
     */
    public static class Config implements Serializable {
        public boolean extractScripts = false;
    }

    private static final MediaType XHTML = MediaType.application("xhtml+xml");
    private static final MediaType WAP_XHTML = MediaType.application("vnd.wap.xhtml+xml");
    private static final MediaType X_ASP = MediaType.application("x-asp");

    private static final Set<MediaType> SUPPORTED_TYPES = Collections.unmodifiableSet(
            new HashSet<MediaType>(Arrays.asList(MediaType.text("html"), XHTML, WAP_XHTML, X_ASP)));

    private static final TagSet SELF_CLOSEABLE_TAGS = TagSet.Html();

    static {
        try (BufferedReader reader = new BufferedReader(new InputStreamReader(
                JSoupParser.class.getResourceAsStream("self-closeable-tags.txt"), StandardCharsets.UTF_8))) {
            String line = reader.readLine();
            while (line != null) {
                if (line.startsWith("#") || line.trim().isEmpty()) {
                    line = reader.readLine();
                    continue;
                }
                Tag t = SELF_CLOSEABLE_TAGS.valueOf(line.trim(), Parser.NamespaceHtml);
                t.set(Tag.SelfClose);
                line = reader.readLine();
            }
        } catch (IOException e) {
            throw new RuntimeException("Can't find self-closeable-tags.txt");
        }
    }

    private boolean extractScripts = false;

    public JSoupParser() {
        super();
    }

    public JSoupParser(EncodingDetector encodingDetector) {
        super(encodingDetector);
    }

    /**
     * Constructor with explicit Config object.
     *
     * @param config the configuration
     */
    public JSoupParser(Config config) {
        super();
        this.extractScripts = config.extractScripts;
    }

    /**
     * Constructor for JSON configuration.
     * Requires Jackson on the classpath.
     *
     * @param jsonConfig JSON configuration
     */
    public JSoupParser(JsonConfig jsonConfig) {
        this(ConfigDeserializer.buildConfig(jsonConfig, Config.class));
    }

    public Set<MediaType> getSupportedTypes(ParseContext context) {
        return SUPPORTED_TYPES;
    }

    public boolean isExtractScripts() {
        return extractScripts;
    }

    /**
     * Whether or not to extract contents in script entities.
     * Default is <code>false</code>
     *
     * @param extractScripts
     */
    public void setExtractScripts(boolean extractScripts) {
        this.extractScripts = extractScripts;
    }


    public void parse(TikaInputStream tis, ContentHandler handler, Metadata metadata,
                      ParseContext context) throws IOException, SAXException, TikaException {

        EncodingDetector encodingDetector = getEncodingDetector(context);
<<<<<<< HEAD
        Charset charset = encodingDetector.detect(tis, metadata, context);
=======
        Charset charset = encodingDetector.detect(tis, metadata);
>>>>>>> 25cb0e93
        charset = charset == null ? DEFAULT_CHARSET : charset;
        String previous = metadata.get(Metadata.CONTENT_TYPE);
        MediaType contentType = null;
        if (previous == null || previous.startsWith("text/html")) {
            contentType = new MediaType(MediaType.TEXT_HTML, charset);
        } else if (previous.startsWith("application/xhtml+xml")) {
            contentType = new MediaType(XHTML, charset);
        } else if (previous.startsWith("application/vnd.wap.xhtml+xml")) {
            contentType = new MediaType(WAP_XHTML, charset);
        } else if (previous.startsWith("application/x-asp")) {
            contentType = new MediaType(X_ASP, charset);
        }
        if (contentType != null) {
            metadata.set(Metadata.CONTENT_TYPE, contentType.toString());
        }
        // deprecated, see TIKA-431
        metadata.set(Metadata.CONTENT_ENCODING, charset.name());

        // Get the HTML mapper from the parse context
        HtmlMapper mapper = context.get(HtmlMapper.class, new DefaultHtmlMapper());

        TagSet tagSet = new TagSet(SELF_CLOSEABLE_TAGS);
        /* TODO -- when we upgrade jsoup to 1.21.1
                .onNewTag(tag -> {
            if (!tag.isKnownTag())
                tag.set(Tag.SelfClose);
        });
        */

        //do better with baseUri?
<<<<<<< HEAD
        Document document = Jsoup.parse(CloseShieldInputStream.wrap(tis), charset.name(), "",
                Parser.htmlParser().tagSet(tagSet));
=======
        tis.setCloseShield();
        Document document;
        try {
            document = Jsoup.parse(tis, charset.name(), "",
                    Parser.htmlParser().tagSet(tagSet));
        } finally {
            tis.removeCloseShield();
        }
>>>>>>> 25cb0e93
        document.quirksMode(Document.QuirksMode.quirks);
        ContentHandler xhtml = new XHTMLDowngradeHandler(
                new HtmlHandler(mapper, handler, metadata, context, extractScripts));
        xhtml.startDocument();
        try {
            NodeTraversor.filter(new TikaNodeFilter(xhtml), document);
        } catch (RuntimeSAXException e) {
            throw e.getWrapped();
        } finally {
            xhtml.endDocument();
        }
    }

    public void parseString(String html, ContentHandler handler, Metadata metadata, ParseContext context) throws SAXException {
        // Get the HTML mapper from the parse context
        HtmlMapper mapper = context.get(HtmlMapper.class, new DefaultHtmlMapper());

        //do better with baseUri?
        Document document = Jsoup.parse(html, Parser.htmlParser().tagSet(SELF_CLOSEABLE_TAGS));
        document.quirksMode(Document.QuirksMode.quirks);
        ContentHandler xhtml = new XHTMLDowngradeHandler(
                new HtmlHandler(mapper, handler, metadata, context, extractScripts));
        xhtml.startDocument();
        try {
            NodeTraversor.filter(new TikaNodeFilter(xhtml), document);
        } catch (RuntimeSAXException e) {
            throw e.getWrapped();
        } finally {
            xhtml.endDocument();
        }
    }

    private class TikaNodeFilter implements NodeFilter {
        ContentHandler handler;

        private TikaNodeFilter(ContentHandler handler) {
            this.handler = handler;
        }

        @Override
        public NodeFilter.FilterResult head(Node node, int i) {

            if (node instanceof TextNode) {
                String txt = ((TextNode) node).getWholeText();
                if (txt != null) {
                    char[] chars = txt.toCharArray();
                    try {
                        if (chars.length > 0) {
                            handler.characters(chars, 0, chars.length);
                        }
                    } catch (SAXException e) {
                        throw new RuntimeSAXException(e);
                    }
                }
                return FilterResult.CONTINUE;
            } else if (node instanceof DataNode) {
                //maybe handle script data directly here instead of
                //passing it through to the HTMLHandler?
                String txt = ((DataNode) node).getWholeData();
                if (txt != null) {
                    char[] chars = txt.toCharArray();
                    try {
                        if (chars.length > 0) {
                            handler.characters(chars, 0, chars.length);
                        }
                    } catch (SAXException e) {
                        throw new RuntimeSAXException(e);
                    }
                }
                return FilterResult.CONTINUE;
            }
            AttributesImpl attributes = new AttributesImpl();
            Iterator<Attribute> jsoupAttrs = node.attributes().iterator();
            while (jsoupAttrs.hasNext()) {
                Attribute jsoupAttr = jsoupAttrs.next();
                attributes.addAttribute("", jsoupAttr.getKey(), jsoupAttr.getKey(), "",
                        jsoupAttr.getValue());
            }
            try {
                handler.startElement(XMLConstants.NULL_NS_URI, node.nodeName(), node.nodeName(),
                        attributes);
            } catch (SAXException e) {
                throw new RuntimeSAXException(e);
            }
            return FilterResult.CONTINUE;
        }

        @Override
        public NodeFilter.FilterResult tail(Node node, int i) {
            if (node instanceof TextNode || node instanceof DataNode) {
                return FilterResult.CONTINUE;
            }
            try {
                handler.endElement(XMLConstants.NULL_NS_URI, node.nodeName(), node.nodeName());
            } catch (SAXException e) {
                throw new RuntimeSAXException(e);
            }
            return FilterResult.CONTINUE;
        }
    }

    private static class RuntimeSAXException extends RuntimeException {
        private SAXException wrapped;

        private RuntimeSAXException(SAXException e) {
            this.wrapped = e;
        }

        SAXException getWrapped() {
            return wrapped;
        }
    }

    /**
     * Look for an EncodingDetetor in the ParseContext.  If it hasn't been
     * passed in, use the original EncodingDetector from initialization.
     *
     * @param parseContext
     * @return
     */
    protected EncodingDetector getEncodingDetector(ParseContext parseContext) {

        EncodingDetector fromParseContext = parseContext.get(EncodingDetector.class);
        if (fromParseContext != null) {
            return fromParseContext;
        }

        return getEncodingDetector();
    }

}<|MERGE_RESOLUTION|>--- conflicted
+++ resolved
@@ -158,11 +158,7 @@
                       ParseContext context) throws IOException, SAXException, TikaException {
 
         EncodingDetector encodingDetector = getEncodingDetector(context);
-<<<<<<< HEAD
         Charset charset = encodingDetector.detect(tis, metadata, context);
-=======
-        Charset charset = encodingDetector.detect(tis, metadata);
->>>>>>> 25cb0e93
         charset = charset == null ? DEFAULT_CHARSET : charset;
         String previous = metadata.get(Metadata.CONTENT_TYPE);
         MediaType contentType = null;
@@ -193,10 +189,6 @@
         */
 
         //do better with baseUri?
-<<<<<<< HEAD
-        Document document = Jsoup.parse(CloseShieldInputStream.wrap(tis), charset.name(), "",
-                Parser.htmlParser().tagSet(tagSet));
-=======
         tis.setCloseShield();
         Document document;
         try {
@@ -205,7 +197,6 @@
         } finally {
             tis.removeCloseShield();
         }
->>>>>>> 25cb0e93
         document.quirksMode(Document.QuirksMode.quirks);
         ContentHandler xhtml = new XHTMLDowngradeHandler(
                 new HtmlHandler(mapper, handler, metadata, context, extractScripts));
