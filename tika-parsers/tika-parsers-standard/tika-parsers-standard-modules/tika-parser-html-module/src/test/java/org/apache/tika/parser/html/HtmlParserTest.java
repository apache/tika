--- conflicted
+++ resolved
@@ -161,15 +161,10 @@
     @Test
     public void testParseEmpty() throws Exception {
         ContentHandler handler = new BodyContentHandler();
-<<<<<<< HEAD
-        new JSoupParser().parse(TikaInputStream.get(new byte[0]), handler, new Metadata(),
-                new ParseContext());
-=======
         try (TikaInputStream tis = TikaInputStream.get(new byte[0])) {
             new JSoupParser().parse(tis, handler, new Metadata(),
                     new ParseContext());
         }
->>>>>>> 25cb0e93
         assertEquals("", handler.toString());
     }
 
@@ -181,14 +176,10 @@
     @Test
     public void testCharactersDirectlyUnderBodyElement() throws Exception {
         String test = "<html><body>test</body></html>";
-<<<<<<< HEAD
-        String content = new Tika().parseToString(TikaInputStream.get(test.getBytes(UTF_8)));
-=======
         String content;
         try (TikaInputStream tis = TikaInputStream.get(test.getBytes(UTF_8))) {
             content = new Tika().parseToString(tis);
         }
->>>>>>> 25cb0e93
         assertEquals("test", content);
     }
 
@@ -228,14 +219,6 @@
                 "<html><head><base href=\"" + base + "\"></head>" + "<body><a href=\"" + relative +
                         "\">test</a></body></html>";
         final List<String> links = new ArrayList<>();
-<<<<<<< HEAD
-        new JSoupParser()
-                .parse(TikaInputStream.get(test.getBytes(UTF_8)), new DefaultHandler() {
-                    @Override
-                    public void startElement(String u, String l, String name, Attributes atts) {
-                        if (name.equals("a") && atts.getValue("", "href") != null) {
-                            links.add(atts.getValue("", "href"));
-=======
         try (TikaInputStream tis = TikaInputStream.get(test.getBytes(UTF_8))) {
             new JSoupParser()
                     .parse(tis, new DefaultHandler() {
@@ -244,7 +227,6 @@
                             if (name.equals("a") && atts.getValue("", "href") != null) {
                                 links.add(atts.getValue("", "href"));
                             }
->>>>>>> 25cb0e93
                         }
                     }, new Metadata(), new ParseContext());
         }
@@ -260,14 +242,10 @@
     @Test
     public void testWhitespaceBetweenTableCells() throws Exception {
         String test = "<html><body><table><tr><td>a</td><td>b</td></table></body></html>";
-<<<<<<< HEAD
-        String content = new Tika().parseToString(TikaInputStream.get(test.getBytes(UTF_8)));
-=======
         String content;
         try (TikaInputStream tis = TikaInputStream.get(test.getBytes(UTF_8))) {
             content = new Tika().parseToString(tis);
         }
->>>>>>> 25cb0e93
         assertContains("a", content);
         assertContains("b", content);
         assertFalse(content.contains("ab"));
@@ -284,15 +262,10 @@
                 " content=\"text/html; charset=ISO-8859-1\" />" +
                 "<title>the name is \u00e1ndre</title>" + "</head><body></body></html>";
         Metadata metadata = new Metadata();
-<<<<<<< HEAD
-        new JSoupParser().parse(TikaInputStream.get(test.getBytes(ISO_8859_1)),
-                new BodyContentHandler(), metadata, new ParseContext());
-=======
         try (TikaInputStream tis = TikaInputStream.get(test.getBytes(ISO_8859_1))) {
             new JSoupParser().parse(tis,
                     new BodyContentHandler(), metadata, new ParseContext());
         }
->>>>>>> 25cb0e93
         assertEquals("ISO-8859-1", metadata.get(Metadata.CONTENT_ENCODING));
     }
 
@@ -306,15 +279,10 @@
         String test = "<html><head><meta charset=\"ISO-8859-15\" />" +
                 "<title>the name is \u00e1ndre</title>" + "</head><body></body></html>";
         Metadata metadata = new Metadata();
-<<<<<<< HEAD
-        new JSoupParser().parse(TikaInputStream.get(test.getBytes(ISO_8859_1)),
-                new BodyContentHandler(), metadata, new ParseContext());
-=======
         try (TikaInputStream tis = TikaInputStream.get(test.getBytes(ISO_8859_1))) {
             new JSoupParser().parse(tis,
                     new BodyContentHandler(), metadata, new ParseContext());
         }
->>>>>>> 25cb0e93
         assertEquals("ISO-8859-15", metadata.get(Metadata.CONTENT_ENCODING));
     }
 
@@ -327,17 +295,11 @@
     public void testDetectOfCharset() throws Exception {
         String test = "<html><head><title>\u017d</title></head><body></body></html>";
         Metadata metadata = new Metadata();
-<<<<<<< HEAD
-        new JSoupParser()
-                .parse(TikaInputStream.get(test.getBytes(UTF_8)), new BodyContentHandler(),
-                        metadata, new ParseContext());
-=======
         try (TikaInputStream tis = TikaInputStream.get(test.getBytes(UTF_8))) {
             new JSoupParser()
                     .parse(tis, new BodyContentHandler(),
                             metadata, new ParseContext());
         }
->>>>>>> 25cb0e93
         assertEquals("\u017d", metadata.get(TikaCoreProperties.TITLE));
     }
 
@@ -352,30 +314,19 @@
                 "<html><head><title>the name is \u00e1ndre</title></head>" + "<body></body></html>";
 
         Metadata metadata = new Metadata();
-<<<<<<< HEAD
-        new JSoupParser()
-                .parse(TikaInputStream.get(test.getBytes(UTF_8)), new BodyContentHandler(),
-                        metadata, new ParseContext());
-=======
         try (TikaInputStream tis = TikaInputStream.get(test.getBytes(UTF_8))) {
             new JSoupParser()
                     .parse(tis, new BodyContentHandler(),
                             metadata, new ParseContext());
         }
->>>>>>> 25cb0e93
         assertEquals("UTF-8", metadata.get(Metadata.CONTENT_ENCODING));
 
         metadata = new Metadata();
         metadata.set(Metadata.CONTENT_TYPE, "text/html; charset=ISO-8859-1");
-<<<<<<< HEAD
-        new JSoupParser().parse(TikaInputStream.get(test.getBytes(ISO_8859_1)),
-                new BodyContentHandler(), metadata, new ParseContext());
-=======
         try (TikaInputStream tis = TikaInputStream.get(test.getBytes(ISO_8859_1))) {
             new JSoupParser().parse(tis,
                     new BodyContentHandler(), metadata, new ParseContext());
         }
->>>>>>> 25cb0e93
         assertEquals("ISO-8859-1", metadata.get(Metadata.CONTENT_ENCODING));
     }
 
@@ -390,14 +341,10 @@
     @Test
     public void testLineBreak() throws Exception {
         String test = "<html><body><div>foo<br>bar</div>baz</body></html>";
-<<<<<<< HEAD
-        String text = new Tika().parseToString(TikaInputStream.get(test.getBytes(US_ASCII)));
-=======
         String text;
         try (TikaInputStream tis = TikaInputStream.get(test.getBytes(US_ASCII))) {
             text = new Tika().parseToString(tis);
         }
->>>>>>> 25cb0e93
         String[] parts = text.trim().split("\\s+");
         assertEquals(3, parts.length);
         assertEquals("foo", parts[0]);
@@ -415,17 +362,11 @@
         String test = "<html><title>Simple Content</title><body></body></html>";
         Metadata metadata = new Metadata();
         metadata.add(Metadata.CONTENT_LANGUAGE, "en");
-<<<<<<< HEAD
-        new JSoupParser()
-                .parse(TikaInputStream.get(test.getBytes(UTF_8)), new BodyContentHandler(),
-                        metadata, new ParseContext());
-=======
         try (TikaInputStream tis = TikaInputStream.get(test.getBytes(UTF_8))) {
             new JSoupParser()
                     .parse(tis, new BodyContentHandler(),
                             metadata, new ParseContext());
         }
->>>>>>> 25cb0e93
 
         assertEquals("en", metadata.get(Metadata.CONTENT_LANGUAGE));
     }
@@ -441,15 +382,10 @@
                 " content=\"text/html; charset=ISO-8859-15; charset=iso-8859-15\" />" +
                 "<title>the name is \u00e1ndre</title>" + "</head><body></body></html>";
         Metadata metadata = new Metadata();
-<<<<<<< HEAD
-        new JSoupParser().parse(TikaInputStream.get(test1.getBytes(ISO_8859_1)),
-                new BodyContentHandler(), metadata, new ParseContext());
-=======
         try (TikaInputStream tis = TikaInputStream.get(test1.getBytes(ISO_8859_1))) {
             new JSoupParser().parse(tis,
                     new BodyContentHandler(), metadata, new ParseContext());
         }
->>>>>>> 25cb0e93
         assertEquals("ISO-8859-15", metadata.get(Metadata.CONTENT_ENCODING));
 
         // Some HTML pages have errors like ';;' versus '; ' as separator
@@ -457,15 +393,10 @@
                 " content=\"text/html;;charset=ISO-8859-15\" />" +
                 "<title>the name is \u00e1ndre</title>" + "</head><body></body></html>";
         metadata = new Metadata();
-<<<<<<< HEAD
-        new JSoupParser().parse(TikaInputStream.get(test2.getBytes(ISO_8859_1)),
-                new BodyContentHandler(), metadata, new ParseContext());
-=======
         try (TikaInputStream tis = TikaInputStream.get(test2.getBytes(ISO_8859_1))) {
             new JSoupParser().parse(tis,
                     new BodyContentHandler(), metadata, new ParseContext());
         }
->>>>>>> 25cb0e93
         assertEquals("ISO-8859-15", metadata.get(Metadata.CONTENT_ENCODING));
     }
 
@@ -480,30 +411,19 @@
                 "<html><head><title>the name is \u00e1ndre</title></head>" + "<body></body></html>";
 
         Metadata metadata = new Metadata();
-<<<<<<< HEAD
-        new JSoupParser()
-                .parse(TikaInputStream.get(test.getBytes(UTF_8)), new BodyContentHandler(),
-                        metadata, new ParseContext());
-=======
         try (TikaInputStream tis = TikaInputStream.get(test.getBytes(UTF_8))) {
             new JSoupParser()
                     .parse(tis, new BodyContentHandler(),
                             metadata, new ParseContext());
         }
->>>>>>> 25cb0e93
         assertEquals("UTF-8", metadata.get(Metadata.CONTENT_ENCODING));
 
         metadata = new Metadata();
         metadata.set(Metadata.CONTENT_TYPE, "charset=ISO-8859-1;text/html");
-<<<<<<< HEAD
-        new JSoupParser().parse(TikaInputStream.get(test.getBytes(ISO_8859_1)),
-                new BodyContentHandler(), metadata, new ParseContext());
-=======
         try (TikaInputStream tis = TikaInputStream.get(test.getBytes(ISO_8859_1))) {
             new JSoupParser().parse(tis,
                     new BodyContentHandler(), metadata, new ParseContext());
         }
->>>>>>> 25cb0e93
         assertEquals("ISO-8859-1", metadata.get(Metadata.CONTENT_ENCODING));
     }
 
@@ -536,17 +456,11 @@
                 "</head><body><p>Simple Content</p></body></html>";
 
         StringWriter sw = new StringWriter();
-<<<<<<< HEAD
-        new JSoupParser()
-                .parse(TikaInputStream.get(test.getBytes(UTF_8)), makeHtmlTransformer(sw),
-                        new Metadata(), new ParseContext());
-=======
         try (TikaInputStream tis = TikaInputStream.get(test.getBytes(UTF_8))) {
             new JSoupParser()
                     .parse(tis, makeHtmlTransformer(sw),
                             new Metadata(), new ParseContext());
         }
->>>>>>> 25cb0e93
 
         String result = sw.toString();
 
@@ -582,17 +496,11 @@
                         "</head><body><img src=\"image.jpg\" /></body></html>";
 
         StringWriter sw = new StringWriter();
-<<<<<<< HEAD
-        new JSoupParser()
-                .parse(TikaInputStream.get(test.getBytes(UTF_8)), makeHtmlTransformer(sw),
-                        new Metadata(), new ParseContext());
-=======
         try (TikaInputStream tis = TikaInputStream.get(test.getBytes(UTF_8))) {
             new JSoupParser()
                     .parse(tis, makeHtmlTransformer(sw),
                             new Metadata(), new ParseContext());
         }
->>>>>>> 25cb0e93
 
         String result = sw.toString();
 
@@ -612,17 +520,11 @@
                         "</head><frameset><frame src=\"frame.html\" /></frameset></html>";
 
         StringWriter sw = new StringWriter();
-<<<<<<< HEAD
-        new JSoupParser()
-                .parse(TikaInputStream.get(test.getBytes(UTF_8)), makeHtmlTransformer(sw),
-                        new Metadata(), new ParseContext());
-=======
         try (TikaInputStream tis = TikaInputStream.get(test.getBytes(UTF_8))) {
             new JSoupParser()
                     .parse(tis, makeHtmlTransformer(sw),
                             new Metadata(), new ParseContext());
         }
->>>>>>> 25cb0e93
 
         String result = sw.toString();
         // <frame> tag should exist, with fully resolved URL
@@ -643,17 +545,11 @@
                         "<p>Your browser doesn't support iframes!</p></body></html>";
 
         StringWriter sw = new StringWriter();
-<<<<<<< HEAD
-        new JSoupParser()
-                .parse(TikaInputStream.get(test.getBytes(UTF_8)), makeHtmlTransformer(sw),
-                        new Metadata(), new ParseContext());
-=======
         try (TikaInputStream tis = TikaInputStream.get(test.getBytes(UTF_8))) {
             new JSoupParser()
                     .parse(tis, makeHtmlTransformer(sw),
                             new Metadata(), new ParseContext());
         }
->>>>>>> 25cb0e93
 
         String result = sw.toString();
 
@@ -676,17 +572,11 @@
                         "</map></p></body></html>";
 
         StringWriter sw = new StringWriter();
-<<<<<<< HEAD
-        new JSoupParser()
-                .parse(TikaInputStream.get(test.getBytes(UTF_8)), makeHtmlTransformer(sw),
-                        new Metadata(), new ParseContext());
-=======
         try (TikaInputStream tis = TikaInputStream.get(test.getBytes(UTF_8))) {
             new JSoupParser()
                     .parse(tis, makeHtmlTransformer(sw),
                             new Metadata(), new ParseContext());
         }
->>>>>>> 25cb0e93
 
         String result = sw.toString();
 
@@ -708,17 +598,11 @@
                         "<param name=\"name\" value=\"value\" />" + "</object></p></body></html>";
 
         StringWriter sw = new StringWriter();
-<<<<<<< HEAD
-        new JSoupParser()
-                .parse(TikaInputStream.get(test.getBytes(UTF_8)), makeHtmlTransformer(sw),
-                        new Metadata(), new ParseContext());
-=======
         try (TikaInputStream tis = TikaInputStream.get(test.getBytes(UTF_8))) {
             new JSoupParser()
                     .parse(tis, makeHtmlTransformer(sw),
                             new Metadata(), new ParseContext());
         }
->>>>>>> 25cb0e93
 
         String result = sw.toString();
 
@@ -743,17 +627,11 @@
         metadata.add("Language", null);
 
         StringWriter sw = new StringWriter();
-<<<<<<< HEAD
-        new JSoupParser()
-                .parse(TikaInputStream.get(test.getBytes(UTF_8)), makeHtmlTransformer(sw),
-                        metadata, new ParseContext());
-=======
         try (TikaInputStream tis = TikaInputStream.get(test.getBytes(UTF_8))) {
             new JSoupParser()
                     .parse(tis, makeHtmlTransformer(sw),
                             metadata, new ParseContext());
         }
->>>>>>> 25cb0e93
 
         String result = sw.toString();
 
@@ -778,17 +656,11 @@
                         "</frameset></body></html>";
 
         StringWriter sw1 = new StringWriter();
-<<<<<<< HEAD
-        new JSoupParser()
-                .parse(TikaInputStream.get(test1.getBytes(UTF_8)), makeHtmlTransformer(sw1),
-                        new Metadata(), new ParseContext());
-=======
         try (TikaInputStream tis = TikaInputStream.get(test1.getBytes(UTF_8))) {
             new JSoupParser()
                     .parse(tis, makeHtmlTransformer(sw1),
                             new Metadata(), new ParseContext());
         }
->>>>>>> 25cb0e93
 
         String result = sw1.toString();
 
@@ -808,17 +680,11 @@
                 "</frameset></frameset></body></html>";
 
         StringWriter sw2 = new StringWriter();
-<<<<<<< HEAD
-        new JSoupParser()
-                .parse(TikaInputStream.get(test2.getBytes(UTF_8)), makeHtmlTransformer(sw2),
-                        new Metadata(), new ParseContext());
-=======
         try (TikaInputStream tis = TikaInputStream.get(test2.getBytes(UTF_8))) {
             new JSoupParser()
                     .parse(tis, makeHtmlTransformer(sw2),
                             new Metadata(), new ParseContext());
         }
->>>>>>> 25cb0e93
 
         result = sw2.toString();
 
@@ -870,17 +736,11 @@
                         "<link rel=\"next\" href=\"next.html\" />" + "</head><body></body></html>";
 
         StringWriter sw = new StringWriter();
-<<<<<<< HEAD
-        new JSoupParser()
-                .parse(TikaInputStream.get(test.getBytes(UTF_8)), makeHtmlTransformer(sw),
-                        new Metadata(), new ParseContext());
-=======
         try (TikaInputStream tis = TikaInputStream.get(test.getBytes(UTF_8))) {
             new JSoupParser()
                     .parse(tis, makeHtmlTransformer(sw),
                             new Metadata(), new ParseContext());
         }
->>>>>>> 25cb0e93
 
         String result = sw.toString();
 
@@ -934,17 +794,11 @@
 
         StringWriter sw = new StringWriter();
 
-<<<<<<< HEAD
-        new JSoupParser()
-                .parse(TikaInputStream.get(html.getBytes(UTF_8)), makeHtmlTransformer(sw),
-                        metadata, parseContext);
-=======
         try (TikaInputStream tis = TikaInputStream.get(html.getBytes(UTF_8))) {
             new JSoupParser()
                     .parse(tis, makeHtmlTransformer(sw),
                             metadata, parseContext);
         }
->>>>>>> 25cb0e93
 
         String result = sw.toString();
         // Make sure we don't get <body><BODY/></body>
@@ -963,17 +817,11 @@
                 "<body><ul><li>one</li></ul></body></html>";
 
         BodyContentHandler handler = new BodyContentHandler();
-<<<<<<< HEAD
-        new JSoupParser()
-                .parse(TikaInputStream.get(html.getBytes(UTF_8)), handler, new Metadata(),
-                        new ParseContext());
-=======
         try (TikaInputStream tis = TikaInputStream.get(html.getBytes(UTF_8))) {
             new JSoupParser()
                     .parse(tis, handler, new Metadata(),
                             new ParseContext());
         }
->>>>>>> 25cb0e93
 
         // Make sure we get <tab>, "one", newline, newline
         String result = handler.toString();
@@ -992,17 +840,11 @@
 
         StringWriter sw = new StringWriter();
         Metadata metadata = new Metadata();
-<<<<<<< HEAD
-        new JSoupParser()
-                .parse(TikaInputStream.get(html.getBytes(UTF_8)), makeHtmlTransformer(sw),
-                        metadata, new ParseContext());
-=======
         try (TikaInputStream tis = TikaInputStream.get(html.getBytes(UTF_8))) {
             new JSoupParser()
                     .parse(tis, makeHtmlTransformer(sw),
                             metadata, new ParseContext());
         }
->>>>>>> 25cb0e93
 
         assertEquals("fr", metadata.get(Metadata.CONTENT_LANGUAGE));
         assertTrue(Pattern.matches("(?s)<html[^>]* lang=\"fr\".*", sw.toString()),
@@ -1023,15 +865,10 @@
                 "<meta property=\"og:image\" content=\"http://example.com/image2.jpg\" />" +
                 "<title>hello</title>" + "</head><body></body></html>";
         Metadata metadata = new Metadata();
-<<<<<<< HEAD
-        new JSoupParser().parse(TikaInputStream.get(test1.getBytes(ISO_8859_1)),
-                new BodyContentHandler(), metadata, new ParseContext());
-=======
         try (TikaInputStream tis = TikaInputStream.get(test1.getBytes(ISO_8859_1))) {
             new JSoupParser().parse(tis,
                     new BodyContentHandler(), metadata, new ParseContext());
         }
->>>>>>> 25cb0e93
         assertEquals("some description", metadata.get(HTML.PREFIX_HTML_META + "og:description"));
         assertTrue(metadata.isMultiValued(HTML.PREFIX_HTML_META + "og:image"));
     }
@@ -1137,17 +974,11 @@
                 "<title>TitleToIgnore</title></body></html>";
         Metadata metadata = new Metadata();
 
-<<<<<<< HEAD
-        new JSoupParser()
-                .parse(TikaInputStream.get(test.getBytes(UTF_8)), new BodyContentHandler(),
-                        metadata, new ParseContext());
-=======
         try (TikaInputStream tis = TikaInputStream.get(test.getBytes(UTF_8))) {
             new JSoupParser()
                     .parse(tis, new BodyContentHandler(),
                             metadata, new ParseContext());
         }
->>>>>>> 25cb0e93
 
         //Expecting first title to be set in meta data and second one to be ignored.
         assertEquals("Simple Content", metadata.get(TikaCoreProperties.TITLE));
@@ -1163,17 +994,11 @@
                         "</head><title>title</title><body>body</body></html>";
         Metadata metadata = new Metadata();
 
-<<<<<<< HEAD
-        new JSoupParser()
-                .parse(TikaInputStream.get(test.getBytes(UTF_8)), new BodyContentHandler(),
-                        metadata, new ParseContext());
-=======
         try (TikaInputStream tis = TikaInputStream.get(test.getBytes(UTF_8))) {
             new JSoupParser()
                     .parse(tis, new BodyContentHandler(),
                             metadata, new ParseContext());
         }
->>>>>>> 25cb0e93
         assertEquals("text/html; charset=UTF-ELEVEN",
                 metadata.get(TikaCoreProperties.CONTENT_TYPE_HINT));
         assertEquals("text/html; charset=ISO-8859-1", metadata.get(Metadata.CONTENT_TYPE));
@@ -1182,17 +1007,11 @@
                 "</head><title>title</title><body>body</body></html>";
         metadata = new Metadata();
 
-<<<<<<< HEAD
-        new JSoupParser()
-                .parse(TikaInputStream.get(test.getBytes(UTF_8)), new BodyContentHandler(),
-                        metadata, new ParseContext());
-=======
         try (TikaInputStream tis = TikaInputStream.get(test.getBytes(UTF_8))) {
             new JSoupParser()
                     .parse(tis, new BodyContentHandler(),
                             metadata, new ParseContext());
         }
->>>>>>> 25cb0e93
         assertEquals("application/pdf", metadata.get(TikaCoreProperties.CONTENT_TYPE_HINT));
         assertEquals("text/html; charset=ISO-8859-1", metadata.get(Metadata.CONTENT_TYPE));
 
@@ -1203,17 +1022,11 @@
                         "</head><title>title</title><body>body</body></html>";
         metadata = new Metadata();
 
-<<<<<<< HEAD
-        new JSoupParser()
-                .parse(TikaInputStream.get(test.getBytes(UTF_8)), new BodyContentHandler(),
-                        metadata, new ParseContext());
-=======
         try (TikaInputStream tis = TikaInputStream.get(test.getBytes(UTF_8))) {
             new JSoupParser()
                     .parse(tis, new BodyContentHandler(),
                             metadata, new ParseContext());
         }
->>>>>>> 25cb0e93
         assertEquals("application/pdf", metadata.get(TikaCoreProperties.CONTENT_TYPE_HINT));
         assertEquals("text/html; charset=ISO-8859-1", metadata.get(Metadata.CONTENT_TYPE));
     }
@@ -1227,17 +1040,11 @@
                 "<meta http-equiv=\"Content-Type\" content=\"text/html; charset=iso-8859-1\" />\n" +
                 "<title>title</title></head><body>body</body></html>";
         Metadata metadata = new Metadata();
-<<<<<<< HEAD
-        AUTO_DETECT_PARSER
-                .parse(TikaInputStream.get(test.getBytes(UTF_8)), new BodyContentHandler(),
-                        metadata, new ParseContext());
-=======
         try (TikaInputStream tis = TikaInputStream.get(test.getBytes(UTF_8))) {
             AUTO_DETECT_PARSER
                     .parse(tis, new BodyContentHandler(),
                             metadata, new ParseContext());
         }
->>>>>>> 25cb0e93
 
         assertEquals("text/html; charset=iso-8859-1",
                 metadata.get(TikaCoreProperties.CONTENT_TYPE_HINT));
@@ -1252,17 +1059,11 @@
                 "charset=iso-NUMBER_SEVEN\" />\n" +
                 "<title>title</title></head><body>body</body></html>";
         metadata = new Metadata();
-<<<<<<< HEAD
-        AUTO_DETECT_PARSER
-                .parse(TikaInputStream.get(test.getBytes(UTF_8)), new BodyContentHandler(),
-                        metadata, new ParseContext());
-=======
         try (TikaInputStream tis = TikaInputStream.get(test.getBytes(UTF_8))) {
             AUTO_DETECT_PARSER
                     .parse(tis, new BodyContentHandler(),
                             metadata, new ParseContext());
         }
->>>>>>> 25cb0e93
 
         assertEquals("text/html; charset=iso-NUMBER_SEVEN",
                 metadata.get(TikaCoreProperties.CONTENT_TYPE_HINT));
@@ -1289,14 +1090,6 @@
         metadata.set(Metadata.CONTENT_TYPE, "text/html");
 
         final List<String> links = new ArrayList<>();
-<<<<<<< HEAD
-        new JSoupParser()
-                .parse(TikaInputStream.get(html.getBytes(UTF_8)), new DefaultHandler() {
-                    @Override
-                    public void startElement(String u, String l, String name, Attributes atts) {
-                        if (name.equals("script") && atts.getValue("", "src") != null) {
-                            links.add(atts.getValue("", "src"));
-=======
         try (TikaInputStream tis = TikaInputStream.get(html.getBytes(UTF_8))) {
             new JSoupParser()
                     .parse(tis, new DefaultHandler() {
@@ -1305,7 +1098,6 @@
                             if (name.equals("script") && atts.getValue("", "src") != null) {
                                 links.add(atts.getValue("", "src"));
                             }
->>>>>>> 25cb0e93
                         }
                     }, metadata, context);
         }
@@ -1356,14 +1148,10 @@
                 "   <meta http-equiv=\"Content-Type\" content=\"text/html; charset=utf-8\" />" +
                 "</head>" + sb.toString() + "<body>" + "有什么需要我帮你的" + "</body></html>")
                 .getBytes(StandardCharsets.UTF_8);
-<<<<<<< HEAD
-        XMLResult r = getXML(TikaInputStream.get(bytes), AUTO_DETECT_PARSER, new Metadata());
-=======
         XMLResult r;
         try (TikaInputStream tis = TikaInputStream.get(bytes)) {
             r = getXML(tis, AUTO_DETECT_PARSER, new Metadata());
         }
->>>>>>> 25cb0e93
         assertContains("有什么需要我帮你的", r.xml);
     }
 
@@ -1464,11 +1252,7 @@
 
     public String getEncoding(EncodingDetector detector, Path p) throws IOException {
         try (TikaInputStream tis = TikaInputStream.get(p)) {
-<<<<<<< HEAD
-            Charset charset = detector.detect(tis, new Metadata(), new ParseContext());
-=======
             Charset charset = detector.detect(tis, new Metadata());
->>>>>>> 25cb0e93
             if (charset == null) {
                 return "NULL";
             } else {
@@ -1579,15 +1363,10 @@
     public void testJsoupKnownSelfCloseableTags() throws Exception {
         //https://github.com/jhy/jsoup/issues/2329
         String html = "<html><head><script src=\"blah\"/></head><body>this is content</body></html";
-<<<<<<< HEAD
-        String xml = getXML(TikaInputStream.get(html.getBytes(UTF_8)),
-                TikaTest.AUTO_DETECT_PARSER, new Metadata()).xml;
-=======
         String xml;
         try (TikaInputStream tis = TikaInputStream.get(html.getBytes(UTF_8))) {
             xml = getXML(tis, TikaTest.AUTO_DETECT_PARSER, new Metadata()).xml;
         }
->>>>>>> 25cb0e93
         assertContains("this is content", xml);
     }
 
