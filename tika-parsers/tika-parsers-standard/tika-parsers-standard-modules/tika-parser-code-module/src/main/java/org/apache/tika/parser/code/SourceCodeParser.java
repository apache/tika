/*
 * Licensed to the Apache Software Foundation (ASF) under one or more
 * contributor license agreements.  See the NOTICE file distributed with
 * this work for additional information regarding copyright ownership.
 * The ASF licenses this file to You under the Apache License, Version 2.0
 * (the "License"); you may not use this file except in compliance with
 * the License.  You may obtain a copy of the License at
 *
 *     http://www.apache.org/licenses/LICENSE-2.0
 *
 * Unless required by applicable law or agreed to in writing, software
 * distributed under the License is distributed on an "AS IS" BASIS,
 * WITHOUT WARRANTIES OR CONDITIONS OF ANY KIND, either express or implied.
 * See the License for the specific language governing permissions and
 * limitations under the License.
 */
package org.apache.tika.parser.code;

import static org.codelibs.jhighlight.renderer.XhtmlRendererFactory.CPP;
import static org.codelibs.jhighlight.renderer.XhtmlRendererFactory.GROOVY;
import static org.codelibs.jhighlight.renderer.XhtmlRendererFactory.JAVA;

import java.io.IOException;
import java.nio.charset.Charset;
import java.util.HashMap;
import java.util.Iterator;
import java.util.Map;
import java.util.Set;
import java.util.regex.Matcher;
import java.util.regex.Pattern;
import javax.xml.XMLConstants;

import org.codelibs.jhighlight.renderer.Renderer;
import org.codelibs.jhighlight.renderer.XhtmlRendererFactory;
import org.jsoup.Jsoup;
import org.jsoup.nodes.Attribute;
import org.jsoup.nodes.DataNode;
import org.jsoup.nodes.Document;
import org.jsoup.nodes.Node;
import org.jsoup.nodes.TextNode;
import org.jsoup.select.NodeFilter;
import org.jsoup.select.NodeTraversor;
import org.xml.sax.ContentHandler;
import org.xml.sax.SAXException;
import org.xml.sax.helpers.AttributesImpl;

import org.apache.tika.config.TikaComponent;
import org.apache.tika.detect.AutoDetectReader;
import org.apache.tika.detect.EncodingDetector;
import org.apache.tika.exception.TikaException;
import org.apache.tika.io.TikaInputStream;
import org.apache.tika.metadata.Metadata;
import org.apache.tika.metadata.TikaCoreProperties;
import org.apache.tika.mime.MediaType;
import org.apache.tika.parser.AbstractEncodingDetectorParser;
import org.apache.tika.parser.ParseContext;
import org.apache.tika.sax.XHTMLContentHandler;

/**
 * Generic Source code parser for Java, Groovy, C++.
 * Aware: This parser uses JHightlight library (https://github.com/codelibs/jhighlight) under CDDL/LGPL dual license
 *
 * @author Hong-Thai.Nguyen
 * @since 1.6
 */
@TikaComponent
public class SourceCodeParser extends AbstractEncodingDetectorParser {

    private static final long serialVersionUID = -4543476498190054160L;

    private static final Pattern AUTHORPATTERN = Pattern.compile("(?im)@author (.*) *$");

    private static final Map<MediaType, String> TYPES_TO_RENDERER = new HashMap<MediaType, String>() {
        private static final long serialVersionUID = -741976157563751152L;

        {
            put(MediaType.text("x-c++src"), CPP);
            put(MediaType.text("x-java-source"), JAVA);
            put(MediaType.text("x-groovy"), GROOVY);
        }
    };

    public SourceCodeParser() {
        super();
    }

    public SourceCodeParser(EncodingDetector encodingDetector) {
        super(encodingDetector);
    }

    @Override
    public Set<MediaType> getSupportedTypes(ParseContext context) {
        return TYPES_TO_RENDERER.keySet();
    }

    @Override
    public void parse(TikaInputStream tis, ContentHandler handler, Metadata metadata, ParseContext context)
            throws IOException, SAXException, TikaException {
<<<<<<< HEAD
        try (AutoDetectReader reader = new AutoDetectReader(CloseShieldInputStream.wrap(tis),
=======
        tis.setCloseShield();
        try (AutoDetectReader reader = new AutoDetectReader(tis,
>>>>>>> 25cb0e93
                metadata, getEncodingDetector(context))) {
            Charset charset = reader.getCharset();
            String mediaType = metadata.get(Metadata.CONTENT_TYPE);
            String name = metadata.get(TikaCoreProperties.RESOURCE_NAME_KEY);
            MediaType type = null;
            if (mediaType != null) {
                type = MediaType.parse(mediaType);
                metadata.set(Metadata.CONTENT_TYPE, type.toString());
                metadata.set(Metadata.CONTENT_ENCODING, charset.name());
            } else {
                throw new TikaException("media type must be set in metadata before parse");
            }
            StringBuilder out = new StringBuilder();
            String line;
            int nbLines = 0;
            while ((line = reader.readLine()) != null) {
                out
                        .append(line)
                        .append(System.getProperty("line.separator"));
                String author = parserAuthor(line);
                if (author != null) {
                    metadata.add(TikaCoreProperties.CREATOR, author);
                }
                nbLines++;
            }
            metadata.set("LoC", String.valueOf(nbLines));
            Renderer renderer = getRenderer(type.toString());

            String codeAsHtml = renderer.highlight(name, out.toString(), charset.name(), false);
            Document document = Jsoup.parse(codeAsHtml);
            document.quirksMode(Document.QuirksMode.quirks);
            XHTMLContentHandler xhtml = new XHTMLContentHandler(handler, metadata);
            xhtml.startDocument();
            try {
                NodeTraversor.filter(new TikaNodeFilter(xhtml), document);
            } catch (RuntimeSAXException e) {
                throw e.getWrapped();
            } finally {
                xhtml.endDocument();
            }
        } finally {
            tis.removeCloseShield();
        }
    }

    private Renderer getRenderer(String mimeType) throws TikaException {
        MediaType mt = MediaType.parse(mimeType);
        String type = TYPES_TO_RENDERER.get(mt);
        if (type == null) {
            throw new TikaException("unparseable content type " + mimeType);
        }
        return XhtmlRendererFactory.getRenderer(type);
    }


    private String parserAuthor(String line) {
        Matcher m = AUTHORPATTERN.matcher(line);
        if (m.find()) {
            return m
                    .group(1)
                    .trim();
        }

        return null;
    }

    private static class TikaNodeFilter implements NodeFilter {
        boolean ignore = true;
        ContentHandler handler;

        private TikaNodeFilter(ContentHandler handler) {
            this.handler = handler;
        }

        @Override
        public NodeFilter.FilterResult head(Node node, int i) {
            //skip document fragment
            if ("html".equals(node.nodeName())) {
                ignore = false;
            }
            if (ignore) {
                return FilterResult.CONTINUE;
            }
            if (node instanceof TextNode) {
                String txt = ((TextNode) node).getWholeText();
                if (txt != null) {
                    char[] chars = txt.toCharArray();
                    try {
                        if (chars.length > 0) {
                            handler.characters(chars, 0, chars.length);
                        }
                    } catch (SAXException e) {
                        throw new RuntimeSAXException(e);
                    }
                }
                return NodeFilter.FilterResult.CONTINUE;
            } else if (node instanceof DataNode) {
                //maybe handle script data directly here instead of
                //passing it through to the HTMLHandler?
                String txt = ((DataNode) node).getWholeData();
                if (txt != null) {
                    char[] chars = txt.toCharArray();
                    try {
                        if (chars.length > 0) {
                            handler.characters(chars, 0, chars.length);
                        }
                    } catch (SAXException e) {
                        throw new RuntimeSAXException(e);
                    }
                }
                return NodeFilter.FilterResult.CONTINUE;
            }
            AttributesImpl attributes = new AttributesImpl();
            Iterator<Attribute> jsoupAttrs = node
                    .attributes()
                    .iterator();
            while (jsoupAttrs.hasNext()) {
                Attribute jsoupAttr = jsoupAttrs.next();
                attributes.addAttribute("", jsoupAttr.getKey(), jsoupAttr.getKey(), "", jsoupAttr.getValue());
            }
            try {
                handler.startElement("", node.nodeName(), node.nodeName(), attributes);
            } catch (SAXException e) {
                throw new RuntimeSAXException(e);
            }
            return NodeFilter.FilterResult.CONTINUE;
        }

        @Override
        public NodeFilter.FilterResult tail(Node node, int i) {
            if ("html".equals(node.nodeName())) {
                ignore = true;
            }
            if (ignore) {
                return FilterResult.CONTINUE;
            }
            if (node instanceof TextNode || node instanceof DataNode) {
                return NodeFilter.FilterResult.CONTINUE;
            }

            try {
                handler.endElement(XMLConstants.NULL_NS_URI, node.nodeName(), node.nodeName());
            } catch (SAXException e) {
                throw new RuntimeSAXException(e);
            }
            return NodeFilter.FilterResult.CONTINUE;
        }
    }

    private static class RuntimeSAXException extends RuntimeException {
        private SAXException wrapped;

        private RuntimeSAXException(SAXException e) {
            this.wrapped = e;
        }

        SAXException getWrapped() {
            return wrapped;
        }
    }
}<|MERGE_RESOLUTION|>--- conflicted
+++ resolved
@@ -96,12 +96,8 @@
     @Override
     public void parse(TikaInputStream tis, ContentHandler handler, Metadata metadata, ParseContext context)
             throws IOException, SAXException, TikaException {
-<<<<<<< HEAD
-        try (AutoDetectReader reader = new AutoDetectReader(CloseShieldInputStream.wrap(tis),
-=======
         tis.setCloseShield();
         try (AutoDetectReader reader = new AutoDetectReader(tis,
->>>>>>> 25cb0e93
                 metadata, getEncodingDetector(context))) {
             Charset charset = reader.getCharset();
             String mediaType = metadata.get(Metadata.CONTENT_TYPE);
