/*
 * Licensed to the Apache Software Foundation (ASF) under one or more
 * contributor license agreements.  See the NOTICE file distributed with
 * this work for additional information regarding copyright ownership.
 * The ASF licenses this file to You under the Apache License, Version 2.0
 * (the "License"); you may not use this file except in compliance with
 * the License.  You may obtain a copy of the License at
 *
 *     http://www.apache.org/licenses/LICENSE-2.0
 *
 * Unless required by applicable law or agreed to in writing, software
 * distributed under the License is distributed on an "AS IS" BASIS,
 * WITHOUT WARRANTIES OR CONDITIONS OF ANY KIND, either express or implied.
 * See the License for the specific language governing permissions and
 * limitations under the License.
 */
package org.apache.tika.parser.pkg;

import static org.apache.tika.detect.zip.CompressorConstants.BROTLI;
import static org.apache.tika.detect.zip.CompressorConstants.BZIP;
import static org.apache.tika.detect.zip.CompressorConstants.BZIP2;
import static org.apache.tika.detect.zip.CompressorConstants.COMPRESS;
import static org.apache.tika.detect.zip.CompressorConstants.DEFLATE64;
import static org.apache.tika.detect.zip.CompressorConstants.GZIP;
import static org.apache.tika.detect.zip.CompressorConstants.GZIP_ALT;
import static org.apache.tika.detect.zip.CompressorConstants.LZ4_BLOCK;
import static org.apache.tika.detect.zip.CompressorConstants.LZ4_FRAMED;
import static org.apache.tika.detect.zip.CompressorConstants.LZMA;
import static org.apache.tika.detect.zip.CompressorConstants.PACK;
import static org.apache.tika.detect.zip.CompressorConstants.SNAPPY_FRAMED;
import static org.apache.tika.detect.zip.CompressorConstants.XZ;
import static org.apache.tika.detect.zip.CompressorConstants.ZLIB;
import static org.apache.tika.detect.zip.CompressorConstants.ZSTD;
import static org.apache.tika.metadata.HttpHeaders.CONTENT_TYPE;

import java.io.IOException;
import java.util.Collections;
import java.util.HashMap;
import java.util.HashSet;
import java.util.Map;
import java.util.Set;

import org.apache.commons.compress.MemoryLimitException;
import org.apache.commons.compress.compressors.CompressorException;
import org.apache.commons.compress.compressors.CompressorInputStream;
import org.apache.commons.compress.compressors.CompressorStreamFactory;
import org.apache.commons.compress.compressors.bzip2.BZip2CompressorInputStream;
import org.apache.commons.compress.compressors.deflate.DeflateCompressorInputStream;
import org.apache.commons.compress.compressors.gzip.GzipCompressorInputStream;
import org.apache.commons.compress.compressors.gzip.GzipUtils;
import org.apache.commons.compress.compressors.lzma.LZMACompressorInputStream;
import org.apache.commons.compress.compressors.pack200.Pack200CompressorInputStream;
import org.apache.commons.compress.compressors.snappy.FramedSnappyCompressorInputStream;
import org.apache.commons.compress.compressors.snappy.SnappyCompressorInputStream;
import org.apache.commons.compress.compressors.xz.XZCompressorInputStream;
import org.apache.commons.compress.compressors.z.ZCompressorInputStream;
import org.xml.sax.ContentHandler;
import org.xml.sax.SAXException;

import org.apache.tika.config.ConfigDeserializer;
import org.apache.tika.config.JsonConfig;
import org.apache.tika.config.TikaComponent;
import org.apache.tika.exception.TikaException;
import org.apache.tika.exception.TikaMemoryLimitException;
import org.apache.tika.extractor.EmbeddedDocumentExtractor;
import org.apache.tika.extractor.EmbeddedDocumentUtil;
import org.apache.tika.io.TikaInputStream;
import org.apache.tika.metadata.Metadata;
import org.apache.tika.metadata.TikaCoreProperties;
import org.apache.tika.mime.MediaType;
import org.apache.tika.parser.ParseContext;
import org.apache.tika.parser.Parser;
import org.apache.tika.sax.XHTMLContentHandler;

/**
 * Parser for various compression formats.
 */
@TikaComponent
public class CompressorParser implements Parser {

    /**
     * Serial version UID
     */
    private static final long serialVersionUID = 2793565792967222459L;

    /**
     * Configuration class for JSON deserialization.
     */
    public static class Config {
        public int memoryLimitInKb = 100000;
        public boolean decompressConcatenated = false;
    }

    private static Set<MediaType> SUPPORTED_TYPES;
    private static Map<String, String> MIMES_TO_NAME;

    private boolean decompressConcatenated = false;

    static {
        Set<MediaType> TMP_SET = new HashSet<>(MediaType
                .set(BZIP, BZIP2, DEFLATE64, GZIP, GZIP_ALT, LZ4_FRAMED, COMPRESS, XZ, PACK,
                        SNAPPY_FRAMED, ZLIB, LZMA));
        try {
            Class.forName("org.brotli.dec.BrotliInputStream");
            TMP_SET.add(BROTLI);
        } catch (NoClassDefFoundError | ClassNotFoundException e) {
            //swallow
        }
        try {
            Class.forName("com.github.luben.zstd.ZstdInputStream");
            TMP_SET.add(ZSTD);
        } catch (NoClassDefFoundError | ClassNotFoundException e) {
            //swallow
        }
        SUPPORTED_TYPES = Collections.unmodifiableSet(TMP_SET);
    }

    static {
        //map the mime type strings to the compressor stream names
        Map<String, String> tmpMimesToName = new HashMap<>();
        tmpMimesToName.put(BZIP2.toString(), CompressorStreamFactory.BZIP2);
        tmpMimesToName.put(GZIP.toString(), CompressorStreamFactory.GZIP);
        tmpMimesToName.put(LZ4_FRAMED.toString(), CompressorStreamFactory.LZ4_FRAMED);
        tmpMimesToName.put(LZ4_BLOCK.toString(), CompressorStreamFactory.LZ4_BLOCK);
        tmpMimesToName.put(XZ.toString(), CompressorStreamFactory.XZ);
        tmpMimesToName.put(PACK.toString(), CompressorStreamFactory.PACK200);
        tmpMimesToName.put(SNAPPY_FRAMED.toString(), CompressorStreamFactory.SNAPPY_FRAMED);
        tmpMimesToName.put(ZLIB.toString(), CompressorStreamFactory.DEFLATE);
        tmpMimesToName.put(COMPRESS.toString(), CompressorStreamFactory.Z);
        tmpMimesToName.put(LZMA.toString(), CompressorStreamFactory.LZMA);
        tmpMimesToName.put(BROTLI.toString(), CompressorStreamFactory.BROTLI);
        tmpMimesToName.put(ZSTD.toString(), CompressorStreamFactory.ZSTANDARD);
        MIMES_TO_NAME = Collections.unmodifiableMap(tmpMimesToName);
    }


    private int memoryLimitInKb = 100000;//100MB

    public CompressorParser() {
    }

    /**
     * Constructor with explicit Config object.
     *
     * @param config the configuration
     */
    public CompressorParser(Config config) {
        this.memoryLimitInKb = config.memoryLimitInKb;
        this.decompressConcatenated = config.decompressConcatenated;
    }

    /**
     * Constructor for JSON configuration.
     * Requires Jackson on the classpath.
     *
     * @param jsonConfig JSON configuration
     */
    public CompressorParser(JsonConfig jsonConfig) {
        this(ConfigDeserializer.buildConfig(jsonConfig, Config.class));
    }

    /**
     * @param stream stream
     * @return MediaType
     */
    private static MediaType getMediaType(CompressorInputStream stream) {
        // TODO Add support for the remaining CompressorInputStream formats:
        //   LZ4
        //   LZWInputStream -> UnshrinkingInputStream
        if (stream instanceof BZip2CompressorInputStream) {
            return BZIP2;
        } else if (stream instanceof GzipCompressorInputStream) {
            return GZIP;
        } else if (stream instanceof XZCompressorInputStream) {
            return XZ;
        } else if (stream instanceof DeflateCompressorInputStream) {
            return ZLIB;
        } else if (stream instanceof ZCompressorInputStream) {
            return COMPRESS;
        } else if (stream instanceof Pack200CompressorInputStream) {
            return PACK;
        } else if (stream instanceof FramedSnappyCompressorInputStream ||
                stream instanceof SnappyCompressorInputStream) {
            // TODO Add unit tests for this format
            return SNAPPY_FRAMED;
        } else if (stream instanceof LZMACompressorInputStream) {
            return LZMA;
        } else {
            return MediaType.OCTET_STREAM;
        }
    }


    @Override
    public Set<MediaType> getSupportedTypes(ParseContext context) {
        return SUPPORTED_TYPES;
    }

    @Override
    public void parse(TikaInputStream tis, ContentHandler handler, Metadata metadata,
                      ParseContext context) throws IOException, SAXException, TikaException {
        // At the end we want to close the compression stream to release
        // any associated resources, but the underlying document stream
        // should not be closed
        // TikaInputStream always supports mark
<<<<<<< HEAD
        InputStream wrappedStream = CloseShieldInputStream.wrap(tis);
=======
        tis.setCloseShield();
>>>>>>> 25cb0e93

        CompressorInputStream cis;
        try {
            CompressorParserOptions options =
                    context.get(CompressorParserOptions.class, metadata1 -> decompressConcatenated);
            CompressorStreamFactory factory =
                    new CompressorStreamFactory(options.decompressConcatenated(metadata),
                            memoryLimitInKb);
            //if we've already identified it via autodetect
            //trust that and go with the appropriate name
            //to avoid calling CompressorStreamFactory.detect() twice
            String name = getStreamName(metadata);
            if (name != null) {
<<<<<<< HEAD
                cis = factory.createCompressorInputStream(name, wrappedStream);
            } else {
                cis = factory.createCompressorInputStream(wrappedStream);
=======
                cis = factory.createCompressorInputStream(name, tis);
            } else {
                cis = factory.createCompressorInputStream(tis);
>>>>>>> 25cb0e93
                MediaType type = getMediaType(cis);
                if (!type.equals(MediaType.OCTET_STREAM)) {
                    metadata.set(CONTENT_TYPE, type.toString());
                }
            }
        } catch (CompressorException e) {
            tis.removeCloseShield();
            if (e.getCause() instanceof MemoryLimitException) {
                throw new TikaMemoryLimitException(e.getMessage());
            }
            throw new TikaException("Unable to uncompress document stream", e);
        }


        XHTMLContentHandler xhtml = new XHTMLContentHandler(handler, metadata);
        xhtml.startDocument();

        try {
            Metadata entrydata = new Metadata();
            String name = metadata.get(TikaCoreProperties.RESOURCE_NAME_KEY);
            if (name != null) {
                if (name.endsWith(".tbz") || name.endsWith(".tbz2")) {
                    name = name.substring(0, name.lastIndexOf(".")) + ".tar";
                } else if (name.endsWith(".bz") || name.endsWith(".bz2") || name.endsWith(".xz") ||
                        name.endsWith(".zlib") || name.endsWith(".pack") || name.endsWith(".br")) {
                    name = name.substring(0, name.lastIndexOf("."));
                } else if (name.length() > 0) {
                    name = GzipUtils.getUncompressedFileName(name);
                }
                entrydata.set(TikaCoreProperties.RESOURCE_NAME_KEY, name);
            }

            // Use the delegate parser to parse the compressed document
            EmbeddedDocumentExtractor extractor =
                    EmbeddedDocumentUtil.getEmbeddedDocumentExtractor(context);
            if (extractor.shouldParseEmbedded(entrydata)) {
                try (TikaInputStream inner = TikaInputStream.get(cis)) {
<<<<<<< HEAD
                    extractor.parseEmbedded(inner, xhtml, entrydata, true, context);
=======
                    extractor.parseEmbedded(inner, xhtml, entrydata, true);
>>>>>>> 25cb0e93
                }
            }
        } finally {
            cis.close();
            tis.removeCloseShield();
        }

        xhtml.endDocument();
    }

    /**
     * @param metadata
     * @return CompressorStream name based on the content-type value
     * in metadata or <code>null</code> if not found
     * ind
     */
    private String getStreamName(Metadata metadata) {
        String mimeString = metadata.get(Metadata.CONTENT_TYPE);
        if (mimeString == null) {
            return null;
        }
        return MIMES_TO_NAME.get(mimeString);
    }

    public void setMemoryLimitInKb(int memoryLimitInKb) {
        this.memoryLimitInKb = memoryLimitInKb;
    }

    public int getMemoryLimitInKb() {
        return this.memoryLimitInKb;
    }

    public void setDecompressConcatenated(boolean decompressConcatenated) {
        this.decompressConcatenated = decompressConcatenated;
    }

    public boolean isDecompressConcatenated() {
        return this.decompressConcatenated;
    }

}<|MERGE_RESOLUTION|>--- conflicted
+++ resolved
@@ -203,11 +203,7 @@
         // any associated resources, but the underlying document stream
         // should not be closed
         // TikaInputStream always supports mark
-<<<<<<< HEAD
-        InputStream wrappedStream = CloseShieldInputStream.wrap(tis);
-=======
         tis.setCloseShield();
->>>>>>> 25cb0e93
 
         CompressorInputStream cis;
         try {
@@ -221,15 +217,9 @@
             //to avoid calling CompressorStreamFactory.detect() twice
             String name = getStreamName(metadata);
             if (name != null) {
-<<<<<<< HEAD
-                cis = factory.createCompressorInputStream(name, wrappedStream);
-            } else {
-                cis = factory.createCompressorInputStream(wrappedStream);
-=======
                 cis = factory.createCompressorInputStream(name, tis);
             } else {
                 cis = factory.createCompressorInputStream(tis);
->>>>>>> 25cb0e93
                 MediaType type = getMediaType(cis);
                 if (!type.equals(MediaType.OCTET_STREAM)) {
                     metadata.set(CONTENT_TYPE, type.toString());
@@ -267,11 +257,7 @@
                     EmbeddedDocumentUtil.getEmbeddedDocumentExtractor(context);
             if (extractor.shouldParseEmbedded(entrydata)) {
                 try (TikaInputStream inner = TikaInputStream.get(cis)) {
-<<<<<<< HEAD
                     extractor.parseEmbedded(inner, xhtml, entrydata, true, context);
-=======
-                    extractor.parseEmbedded(inner, xhtml, entrydata, true);
->>>>>>> 25cb0e93
                 }
             }
         } finally {
