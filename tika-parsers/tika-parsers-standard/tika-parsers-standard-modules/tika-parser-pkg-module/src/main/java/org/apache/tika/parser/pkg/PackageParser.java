/*
 * Licensed to the Apache Software Foundation (ASF) under one or more
 * contributor license agreements.  See the NOTICE file distributed with
 * this work for additional information regarding copyright ownership.
 * The ASF licenses this file to You under the Apache License, Version 2.0
 * (the "License"); you may not use this file except in compliance with
 * the License.  You may obtain a copy of the License at
 *
 *     http://www.apache.org/licenses/LICENSE-2.0
 *
 * Unless required by applicable law or agreed to in writing, software
 * distributed under the License is distributed on an "AS IS" BASIS,
 * WITHOUT WARRANTIES OR CONDITIONS OF ANY KIND, either express or implied.
 * See the License for the specific language governing permissions and
 * limitations under the License.
 */
package org.apache.tika.parser.pkg;


import static org.apache.tika.detect.zip.PackageConstants.AR;
import static org.apache.tika.detect.zip.PackageConstants.ARJ;
import static org.apache.tika.detect.zip.PackageConstants.CPIO;
import static org.apache.tika.detect.zip.PackageConstants.DUMP;
import static org.apache.tika.detect.zip.PackageConstants.JAR;
import static org.apache.tika.detect.zip.PackageConstants.SEVENZ;
import static org.apache.tika.detect.zip.PackageConstants.TAR;
import static org.apache.tika.detect.zip.PackageConstants.ZIP;

import java.io.IOException;
import java.nio.charset.Charset;
import java.util.Collections;
import java.util.Date;
import java.util.HashSet;
import java.util.Set;
import java.util.concurrent.atomic.AtomicInteger;
import java.util.zip.ZipEntry;

import org.apache.commons.compress.PasswordRequiredException;
import org.apache.commons.compress.archivers.ArchiveEntry;
import org.apache.commons.compress.archivers.ArchiveException;
import org.apache.commons.compress.archivers.ArchiveInputStream;
import org.apache.commons.compress.archivers.ArchiveStreamFactory;
import org.apache.commons.compress.archivers.StreamingNotSupportedException;
import org.apache.commons.compress.archivers.ar.ArArchiveInputStream;
import org.apache.commons.compress.archivers.cpio.CpioArchiveInputStream;
import org.apache.commons.compress.archivers.dump.DumpArchiveInputStream;
import org.apache.commons.compress.archivers.jar.JarArchiveInputStream;
import org.apache.commons.compress.archivers.sevenz.SevenZFile;
import org.apache.commons.compress.archivers.tar.TarArchiveInputStream;
import org.apache.commons.compress.archivers.zip.UnsupportedZipFeatureException;
import org.apache.commons.compress.archivers.zip.UnsupportedZipFeatureException.Feature;
import org.apache.commons.compress.archivers.zip.ZipArchiveEntry;
import org.apache.commons.compress.archivers.zip.ZipArchiveInputStream;
import org.apache.commons.io.input.UnsynchronizedByteArrayInputStream;
import org.xml.sax.ContentHandler;
import org.xml.sax.SAXException;
import org.xml.sax.helpers.AttributesImpl;

import org.apache.tika.config.TikaComponent;
import org.apache.tika.detect.EncodingDetector;
import org.apache.tika.exception.EncryptedDocumentException;
import org.apache.tika.exception.TikaException;
import org.apache.tika.extractor.EmbeddedDocumentExtractor;
import org.apache.tika.extractor.EmbeddedDocumentUtil;
import org.apache.tika.io.TemporaryResources;
import org.apache.tika.io.TikaInputStream;
import org.apache.tika.metadata.Metadata;
import org.apache.tika.metadata.TikaCoreProperties;
import org.apache.tika.mime.MediaType;
import org.apache.tika.parser.AbstractEncodingDetectorParser;
import org.apache.tika.parser.ParseContext;
import org.apache.tika.parser.PasswordProvider;
import org.apache.tika.sax.XHTMLContentHandler;

/**
 * Parser for various packaging formats. Package entries will be written to
 * the XHTML event stream as &lt;div class="package-entry"&gt; elements that
 * contain the (optional) entry name as a &lt;h1&gt; element and the full
 * structured body content of the parsed entry.
 * <p>
 * User must have JCE Unlimited Strength jars installed for encryption to
 * work with 7Z files (see: COMPRESS-299 and TIKA-1521).  If the jars
 * are not installed, an IOException will be thrown, and potentially
 * wrapped in a TikaException.
 */
@TikaComponent
public class PackageParser extends AbstractEncodingDetectorParser {

    //We used to avoid overwriting file types if the file type
    //was a specialization of zip/tar.  We determined specialization of zip
    //via TikaConfig at parse time.
    //However, TIKA-2483 showed that TikaConfig is not serializable
    //and this causes an exception in the ForkParser.
    //The following is an inelegant hack, but until we can serialize TikaConfig,
    //or dramatically rework the ForkParser to avoid serialization
    //of parsers, this is what we have.
    //There is at least a test in PackageParserTest that makes sure that we
    //keep this list updated.
    static final Set<MediaType> PACKAGE_SPECIALIZATIONS = loadPackageSpecializations();
    /**
     * Serial version UID
     */
    private static final long serialVersionUID = -5331043266963888708L;
    private static final Set<MediaType> SUPPORTED_TYPES =
            MediaType.set(ZIP, JAR, AR, ARJ, CPIO, DUMP, TAR, SEVENZ);
    // the mark limit used for stream
    private static final int MARK_LIMIT = 100 * 1024 * 1024; // 100M
    // The number of bytes of entry name to detect charset properly
    private static final int MIN_BYTES_FOR_DETECTING_CHARSET = 100;


    static final Set<MediaType> loadPackageSpecializations() {
        Set<MediaType> zipSpecializations = new HashSet<>();
        for (String mediaTypeString : new String[]{
                //specializations of ZIP
                "application/bizagi-modeler", "application/epub+zip",
                "application/hwp+zip",
                "application/java-archive",
                "application/vnd.adobe.air-application-installer-package+zip",
                "application/vnd.android.package-archive", "application/vnd.apple.iwork",
                "application/vnd.apple.keynote", "application/vnd.apple.numbers",
                "application/vnd.apple.pages", "application/vnd.apple.unknown.13",
                "application/vnd.etsi.asic-e+zip", "application/vnd.etsi.asic-s+zip",
                "application/vnd.google-earth.kmz", "application/vnd.mindjet.mindmanager",
                "application/vnd.ms-excel.addin.macroenabled.12",
                "application/vnd.ms-excel.sheet.binary.macroenabled.12",
                "application/vnd.ms-excel.sheet.macroenabled.12",
                "application/vnd.ms-excel.template.macroenabled.12",
                "application/vnd.ms-powerpoint.addin.macroenabled.12",
                "application/vnd.ms-powerpoint.presentation.macroenabled.12",
                "application/vnd.ms-powerpoint.slide.macroenabled.12",
                "application/vnd.ms-powerpoint.slideshow.macroenabled.12",
                "application/vnd.ms-powerpoint.template.macroenabled.12",
                "application/vnd.ms-visio.drawing",
                "application/vnd.ms-visio.drawing.macroenabled.12",
                "application/vnd.ms-visio.stencil",
                "application/vnd.ms-visio.stencil.macroenabled.12",
                "application/vnd.ms-visio.template",
                "application/vnd.ms-visio.template.macroenabled.12",
                "application/vnd.ms-word.document.macroenabled.12",
                "application/vnd.ms-word.template.macroenabled.12",
                "application/vnd.ms-xpsdocument", "application/vnd.oasis.opendocument.formula",
                "application/vnd.openxmlformats-officedocument.presentationml.presentation",
                "application/vnd.openxmlformats-officedocument.presentationml.slide",
                "application/vnd.openxmlformats-officedocument.presentationml.slideshow",
                "application/vnd.openxmlformats-officedocument.presentationml.template",
                "application/vnd.openxmlformats-officedocument.spreadsheetml.sheet",
                "application/vnd.openxmlformats-officedocument.spreadsheetml.template",
                "application/vnd.openxmlformats-officedocument.wordprocessingml.document",
                "application/vnd.openxmlformats-officedocument.wordprocessingml.template",
                "application/x-ibooks+zip", "application/x-itunes-ipa",
                "application/x-tika-iworks-protected", "application/x-tika-java-enterprise-archive",
                "application/x-tika-java-web-archive", "application/x-tika-ooxml",
                "application/x-tika-visio-ooxml", "application/x-xliff+zip", "application/x-xmind",
                "model/vnd.dwfx+xps", "application/vnd.sun.xml.calc",
                "application/vnd.sun.xml.writer", "application/vnd.sun.xml.writer.template",
                "application/vnd.sun.xml.draw", "application/vnd.sun.xml.impress",
                "application/vnd.openofficeorg.autotext",
                "application/vnd.oasis.opendocument.graphics-template",
                "application/vnd.oasis.opendocument.text-web",
                "application/vnd.oasis.opendocument.spreadsheet-template",
                "application/vnd.oasis.opendocument.graphics",
                "application/vnd.oasis.opendocument.image-template",
                "application/vnd.oasis.opendocument.text",
                "application/vnd.oasis.opendocument.text-template",
                "application/vnd.oasis.opendocument.presentation",
                "application/vnd.oasis.opendocument.chart",
                "application/vnd.openofficeorg.extension",
                "application/vnd.oasis.opendocument.spreadsheet",
                "application/vnd.oasis.opendocument.image",
                "application/vnd.oasis.opendocument.formula-template",
                "application/vnd.oasis.opendocument.presentation-template",
                "application/vnd.oasis.opendocument.chart-template",
                "application/vnd.oasis.opendocument.text-master",
                "application/vnd.adobe.indesign-idml-package",
                "application/x-gtar", //specialization of tar
                "application/x-wacz", "application/x-vnd.datapackage+zip"
        }) {
            zipSpecializations.add(MediaType.parse(mediaTypeString));
        }
        return Collections.unmodifiableSet(zipSpecializations);
    }

    //not clear what we should use instead?
    @Deprecated
    static MediaType getMediaType(ArchiveInputStream stream) {
        if (stream instanceof JarArchiveInputStream) {
            return JAR;
        } else if (stream instanceof ZipArchiveInputStream) {
            return ZIP;
        } else if (stream instanceof ArArchiveInputStream) {
            return AR;
        } else if (stream instanceof CpioArchiveInputStream) {
            return CPIO;
        } else if (stream instanceof DumpArchiveInputStream) {
            return DUMP;
        } else if (stream instanceof TarArchiveInputStream) {
            return TAR;
        } else if (stream instanceof SevenZWrapper) {
            return SEVENZ;
        } else {
            return MediaType.OCTET_STREAM;
        }
    }

    protected static Metadata handleEntryMetadata(String name, Date createAt, Date modifiedAt,
                                                  Long size, XHTMLContentHandler xhtml)
            throws SAXException, IOException, TikaException {
        Metadata entrydata = new Metadata();
        if (createAt != null) {
            entrydata.set(TikaCoreProperties.CREATED, createAt);
        }
        if (modifiedAt != null) {
            entrydata.set(TikaCoreProperties.MODIFIED, modifiedAt);
        }
        if (size != null) {
            entrydata.set(Metadata.CONTENT_LENGTH, Long.toString(size));
        }
        if (name != null && name.length() > 0) {
            name = name.replace("\\", "/");
            entrydata.set(TikaCoreProperties.RESOURCE_NAME_KEY, name);
            AttributesImpl attributes = new AttributesImpl();
            attributes.addAttribute("", "class", "class", "CDATA", "embedded");
            attributes.addAttribute("", "id", "id", "CDATA", name);
            xhtml.startElement("div", attributes);
            xhtml.endElement("div");

            entrydata.set(TikaCoreProperties.EMBEDDED_RELATIONSHIP_ID, name);
        }
        return entrydata;
    }

    private boolean detectCharsetsInEntryNames = true;

    public PackageParser() {
        super();
    }

    public PackageParser(EncodingDetector encodingDetector) {
        super(encodingDetector);
    }

    public Set<MediaType> getSupportedTypes(ParseContext context) {
        return SUPPORTED_TYPES;
    }

<<<<<<< HEAD
    public void parse(TikaInputStream tis, ContentHandler handler, Metadata metadata,
                      ParseContext context) throws IOException, SAXException, TikaException {

        // TikaInputStream always supports mark

        TemporaryResources tmp = new TemporaryResources();
        try {
            _parse(tis, handler, metadata, context, tmp);
=======

    public void parse(TikaInputStream tis, ContentHandler handler, Metadata metadata,
                ParseContext context)
            throws TikaException, IOException, SAXException {
        tis.setCloseShield();
        try {
            _parseInternal(tis, handler, metadata, context);
>>>>>>> 25cb0e93
        } finally {
            tis.removeCloseShield();
        }
    }

<<<<<<< HEAD
    private void _parse(TikaInputStream tis, ContentHandler handler, Metadata metadata,
                ParseContext context, TemporaryResources tmp)
=======
    private void _parseInternal(TikaInputStream tis, ContentHandler handler, Metadata metadata,
                ParseContext context)
>>>>>>> 25cb0e93
            throws TikaException, IOException, SAXException {
        ArchiveInputStream ais = null;
        String encoding = null;
        try {
            ArchiveStreamFactory factory =
                    context.get(ArchiveStreamFactory.class, new ArchiveStreamFactory());
            encoding = factory.getEntryEncoding();
            // At the end we want to close the archive stream to release
            // any associated resources, but the underlying document stream
            // should not be closed
            //TODO -- we've probably already detected the stream by here. We should
            //rely on that detection and not re-detect.
            encoding = factory.getEntryEncoding();
                // At the end we want to close the archive stream to release
                // any associated resources, but the underlying document stream
                // should not be closed
<<<<<<< HEAD
            ais = factory.createArchiveInputStream(CloseShieldInputStream.wrap(tis));
=======
            ais = factory.createArchiveInputStream(tis);
>>>>>>> 25cb0e93

        } catch (StreamingNotSupportedException sne) {
            // Most archive formats work on streams, but a few need files
            if (sne.getFormat().equals(ArchiveStreamFactory.SEVEN_Z)) {
                // Rework as a file, and wrap
                tis.reset();
<<<<<<< HEAD
                TikaInputStream tstream = TikaInputStream.get(tis, tmp, metadata);
=======
>>>>>>> 25cb0e93

                // Seven Zip suports passwords, was one given?
                String password = null;
                PasswordProvider provider = context.get(PasswordProvider.class);
                if (provider != null) {
                    password = provider.getPassword(metadata);
                }

                SevenZFile sevenz;
                try {
                    SevenZFile.Builder builder = new SevenZFile.Builder().setFile(tis.getFile());
                    if (password == null) {
                        sevenz = builder.get();
                    } else {
                        sevenz = builder.setPassword(password.toCharArray()).get();
                    }
                } catch (PasswordRequiredException e) {
                    throw new EncryptedDocumentException(e);
                }

                // Pending a fix for COMPRESS-269 / TIKA-1525, this bit is a little nasty
                ais = new SevenZWrapper(sevenz);
            } else {
                throw new TikaException("Unknown non-streaming format " + sne.getFormat(), sne);
            }
        } catch (ArchiveException e) {
            throw new TikaException("Unable to unpack document stream", e);
        }

        updateMediaType(ais, metadata);
        // Use the delegate parser to parse the contained document
        EmbeddedDocumentExtractor extractor =
                EmbeddedDocumentUtil.getEmbeddedDocumentExtractor(context);

        XHTMLContentHandler xhtml = new XHTMLContentHandler(handler, metadata);
        xhtml.startDocument();

        // mark before we start parsing entries for potential reset
        tis.mark(MARK_LIMIT);
        //needed for mutable int by ref, not for thread safety.
        //this keeps track of how many entries were processed.
        AtomicInteger entryCnt = new AtomicInteger();
        try {
            parseEntries(ais, metadata, extractor, xhtml, false, entryCnt, context);
        } catch (UnsupportedZipFeatureException zfe) {
            // If this is a zip archive which requires a data descriptor, parse it again
            if (zfe.getFeature() == Feature.DATA_DESCRIPTOR) {
                // Close archive input stream and create a new one that could handle data descriptor
                ais.close();
                // An exception would be thrown if MARK_LIMIT is not big enough
                tis.reset();
<<<<<<< HEAD
                ais = new ZipArchiveInputStream(CloseShieldInputStream.wrap(tis), encoding, true,
=======
                ais = new ZipArchiveInputStream(tis, encoding, true,
>>>>>>> 25cb0e93
                        true);
                parseEntries(ais, metadata, extractor, xhtml, true, entryCnt, context);
            }
        } finally {
            ais.close();
            xhtml.endDocument();
        }
    }

    /**
     * Parse the entries of the zip archive
     *
     * @param ais                     archive input stream
     * @param metadata                document metadata (input and output)
     * @param extractor               the delegate parser
     * @param xhtml                   the xhtml handler
     * @param shouldUseDataDescriptor indicates if a data descriptor is required or not
     * @param entryCnt                index of the entry
     * @throws TikaException if the document could not be parsed
     * @throws IOException   if a UnsupportedZipFeatureException is met
     * @throws SAXException  if the SAX events could not be processed
     */
    private void parseEntries(ArchiveInputStream ais, Metadata metadata,
                              EmbeddedDocumentExtractor extractor, XHTMLContentHandler xhtml,
                              boolean shouldUseDataDescriptor, AtomicInteger entryCnt,
                              ParseContext context)
            throws TikaException, IOException, SAXException {
        try {
            ArchiveEntry entry = ais.getNextEntry();
            while (entry != null) {
                if (shouldUseDataDescriptor && entryCnt.get() > 0) {
                    // With shouldUseDataDescriptor being true, we are reading
                    // the zip once again. The number of entryCnt entries have
                    // already been parsed in the last time, so we can just
                    // skip these entries.
                    entryCnt.decrementAndGet();
                    entry = ais.getNextEntry();
                    continue;
                }

                if (!entry.isDirectory()) {
                    parseEntry(ais, entry, extractor, metadata, xhtml, context);
                }

                if (!shouldUseDataDescriptor) {
                    // Record the number of entries we have read, this is used
                    // for zip archives using Data Descriptor. It's used for
                    // skipping the entries we have already read
                    entryCnt.incrementAndGet();
                }

                entry = ais.getNextEntry();
            }
        } catch (UnsupportedZipFeatureException zfe) {

            // If it's an encrypted document of unknown password, report as such
            if (zfe.getFeature() == Feature.ENCRYPTION) {
                throw new EncryptedDocumentException(zfe);
            }

            if (zfe.getFeature() == Feature.DATA_DESCRIPTOR) {
                throw zfe;
            }
            // Otherwise throw the exception
            throw new TikaException("UnsupportedZipFeature", zfe);
        } catch (PasswordRequiredException pre) {
            throw new EncryptedDocumentException(pre);
        }
    }

    private void updateMediaType(ArchiveInputStream ais, Metadata metadata) {
        MediaType type = getMediaType(ais);
        if (type.equals(MediaType.OCTET_STREAM)) {
            return;
        }

        //now see if the user or an earlier step has passed in a content type
        String incomingContentTypeString = metadata.get(Metadata.CONTENT_TYPE);
        if (incomingContentTypeString == null) {
            metadata.set(Metadata.CONTENT_TYPE, type.toString());
            return;
        }


        MediaType incomingMediaType = MediaType.parse(incomingContentTypeString);
        if (incomingMediaType == null) {
            metadata.set(Metadata.CONTENT_TYPE, type.toString());
            return;
        }

        if (!PACKAGE_SPECIALIZATIONS.contains(incomingMediaType)) {
            metadata.set(Metadata.CONTENT_TYPE, type.toString());
        }
    }

    private void parseEntry(ArchiveInputStream archive, ArchiveEntry entry,
                            EmbeddedDocumentExtractor extractor, Metadata parentMetadata,
                            XHTMLContentHandler xhtml, ParseContext context)
            throws SAXException, IOException, TikaException {
        String name = entry.getName();
        
        //Try to detect charset of archive entry in case of non-unicode filename is used
        if (detectCharsetsInEntryNames && entry instanceof ZipArchiveEntry) {
            // Extend short entry name to improve accuracy of charset detection
            byte[] entryName = ((ZipArchiveEntry) entry).getRawName();
            byte[] extendedEntryName = entryName;
            if (0 < entryName.length && entryName.length < MIN_BYTES_FOR_DETECTING_CHARSET) {
                int len = entryName.length * (MIN_BYTES_FOR_DETECTING_CHARSET / entryName.length);
                extendedEntryName = new byte[len];
                for (int i = 0; i < len; i++) {
                    extendedEntryName[i] = entryName[i % entryName.length];
                }
            }

            Charset candidate =
                    getEncodingDetector().detect(
                            TikaInputStream.get(UnsynchronizedByteArrayInputStream.builder().setByteArray(extendedEntryName).get()),
<<<<<<< HEAD
                            parentMetadata, context);
=======
                            parentMetadata);
>>>>>>> 25cb0e93
            if (candidate != null) {
                name = new String(((ZipArchiveEntry) entry).getRawName(), candidate);
            }
        }
        
        if (archive.canReadEntryData(entry)) {
            // Fetch the metadata on the entry contained in the archive
            Metadata entrydata =
                    handleEntryMetadata(name, null, entry.getLastModifiedDate(), entry.getSize(),
                            xhtml);

            // Recurse into the entry if desired
            if (extractor.shouldParseEmbedded(entrydata)) {
                // For detectors to work, we need a mark/reset supporting
                // InputStream, which ArchiveInputStream isn't, so wrap
                TemporaryResources tmp = new TemporaryResources();
                try {
                    TikaInputStream tis = TikaInputStream.get(archive, tmp, entrydata);
                    extractor.parseEmbedded(tis, xhtml, entrydata, true, new ParseContext());
                } finally {
                    tmp.dispose();
                }
            }
        } else {
            name = (name == null) ? "" : name;
            if (entry instanceof ZipArchiveEntry) {
                ZipArchiveEntry zipArchiveEntry = (ZipArchiveEntry) entry;
                boolean usesEncryption = zipArchiveEntry.getGeneralPurposeBit().usesEncryption();
                if (usesEncryption) {
                    EmbeddedDocumentUtil.recordEmbeddedStreamException(
                            new EncryptedDocumentException("stream (" + name + ") is encrypted"),
                            parentMetadata);
                }

                // do not write to the handler if
                // UnsupportedZipFeatureException.Feature.DATA_DESCRIPTOR
                // is met, we will catch this exception and read the zip archive once again
                boolean usesDataDescriptor =
                        zipArchiveEntry.getGeneralPurposeBit().usesDataDescriptor();
                if (usesDataDescriptor && zipArchiveEntry.getMethod() == ZipEntry.STORED) {
                    throw new UnsupportedZipFeatureException(
                            UnsupportedZipFeatureException.Feature.DATA_DESCRIPTOR,
                            zipArchiveEntry);
                }
            } else {
                EmbeddedDocumentUtil.recordEmbeddedStreamException(
                        new TikaException("Can't read archive stream (" + name + ")"),
                        parentMetadata);
            }
            if (name.length() > 0) {
                xhtml.element("p", name);
            }
        }
    }

    // Pending a fix for COMPRESS-269, we have to wrap ourselves
    private static class SevenZWrapper extends ArchiveInputStream {
        private SevenZFile file;

        private SevenZWrapper(SevenZFile file) {
            this.file = file;
        }

        @Override
        public int read() throws IOException {
            return file.read();
        }

        @Override
        public int read(byte[] b) throws IOException {
            return file.read(b);
        }

        @Override
        public int read(byte[] b, int off, int len) throws IOException {
            return file.read(b, off, len);
        }

        @Override
        public ArchiveEntry getNextEntry() throws IOException {
            return file.getNextEntry();
        }

        @Override
        public void close() throws IOException {
            file.close();
        }
    }

    /**
     * Whether or not to run the default charset detector against entry
     * names in ZipFiles. The default is <code>true</code>.
     *
     * @param detectCharsetsInEntryNames
     */
    public void setDetectCharsetsInEntryNames(boolean detectCharsetsInEntryNames) {
        this.detectCharsetsInEntryNames = detectCharsetsInEntryNames;
    }

    public boolean isDetectCharsetsInEntryNames() {
        return detectCharsetsInEntryNames;
    }
}<|MERGE_RESOLUTION|>--- conflicted
+++ resolved
@@ -244,7 +244,6 @@
         return SUPPORTED_TYPES;
     }
 
-<<<<<<< HEAD
     public void parse(TikaInputStream tis, ContentHandler handler, Metadata metadata,
                       ParseContext context) throws IOException, SAXException, TikaException {
 
@@ -253,27 +252,13 @@
         TemporaryResources tmp = new TemporaryResources();
         try {
             _parse(tis, handler, metadata, context, tmp);
-=======
-
-    public void parse(TikaInputStream tis, ContentHandler handler, Metadata metadata,
-                ParseContext context)
-            throws TikaException, IOException, SAXException {
-        tis.setCloseShield();
-        try {
-            _parseInternal(tis, handler, metadata, context);
->>>>>>> 25cb0e93
         } finally {
             tis.removeCloseShield();
         }
     }
 
-<<<<<<< HEAD
     private void _parse(TikaInputStream tis, ContentHandler handler, Metadata metadata,
                 ParseContext context, TemporaryResources tmp)
-=======
-    private void _parseInternal(TikaInputStream tis, ContentHandler handler, Metadata metadata,
-                ParseContext context)
->>>>>>> 25cb0e93
             throws TikaException, IOException, SAXException {
         ArchiveInputStream ais = null;
         String encoding = null;
@@ -290,21 +275,13 @@
                 // At the end we want to close the archive stream to release
                 // any associated resources, but the underlying document stream
                 // should not be closed
-<<<<<<< HEAD
-            ais = factory.createArchiveInputStream(CloseShieldInputStream.wrap(tis));
-=======
             ais = factory.createArchiveInputStream(tis);
->>>>>>> 25cb0e93
 
         } catch (StreamingNotSupportedException sne) {
             // Most archive formats work on streams, but a few need files
             if (sne.getFormat().equals(ArchiveStreamFactory.SEVEN_Z)) {
                 // Rework as a file, and wrap
                 tis.reset();
-<<<<<<< HEAD
-                TikaInputStream tstream = TikaInputStream.get(tis, tmp, metadata);
-=======
->>>>>>> 25cb0e93
 
                 // Seven Zip suports passwords, was one given?
                 String password = null;
@@ -356,12 +333,7 @@
                 ais.close();
                 // An exception would be thrown if MARK_LIMIT is not big enough
                 tis.reset();
-<<<<<<< HEAD
-                ais = new ZipArchiveInputStream(CloseShieldInputStream.wrap(tis), encoding, true,
-=======
-                ais = new ZipArchiveInputStream(tis, encoding, true,
->>>>>>> 25cb0e93
-                        true);
+                ais = new ZipArchiveInputStream(tis, encoding, true, true);
                 parseEntries(ais, metadata, extractor, xhtml, true, entryCnt, context);
             }
         } finally {
@@ -475,16 +447,11 @@
                 }
             }
 
-            Charset candidate =
-                    getEncodingDetector().detect(
-                            TikaInputStream.get(UnsynchronizedByteArrayInputStream.builder().setByteArray(extendedEntryName).get()),
-<<<<<<< HEAD
-                            parentMetadata, context);
-=======
-                            parentMetadata);
->>>>>>> 25cb0e93
-            if (candidate != null) {
-                name = new String(((ZipArchiveEntry) entry).getRawName(), candidate);
+            try (TikaInputStream tis = TikaInputStream.get(extendedEntryName)) {
+                Charset candidate = getEncodingDetector().detect(tis, parentMetadata, context);
+                if (candidate != null) {
+                    name = new String(((ZipArchiveEntry) entry).getRawName(), candidate);
+                }
             }
         }
         
