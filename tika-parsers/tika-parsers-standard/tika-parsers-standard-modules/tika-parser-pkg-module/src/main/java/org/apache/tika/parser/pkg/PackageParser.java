/*
 * Licensed to the Apache Software Foundation (ASF) under one or more
 * contributor license agreements.  See the NOTICE file distributed with
 * this work for additional information regarding copyright ownership.
 * The ASF licenses this file to You under the Apache License, Version 2.0
 * (the "License"); you may not use this file except in compliance with
 * the License.  You may obtain a copy of the License at
 *
 *     http://www.apache.org/licenses/LICENSE-2.0
 *
 * Unless required by applicable law or agreed to in writing, software
 * distributed under the License is distributed on an "AS IS" BASIS,
 * WITHOUT WARRANTIES OR CONDITIONS OF ANY KIND, either express or implied.
 * See the License for the specific language governing permissions and
 * limitations under the License.
 */
package org.apache.tika.parser.pkg;


import static org.apache.tika.detect.zip.PackageConstants.AR;
import static org.apache.tika.detect.zip.PackageConstants.ARJ;
import static org.apache.tika.detect.zip.PackageConstants.CPIO;
import static org.apache.tika.detect.zip.PackageConstants.DUMP;
import static org.apache.tika.detect.zip.PackageConstants.JAR;
import static org.apache.tika.detect.zip.PackageConstants.SEVENZ;
import static org.apache.tika.detect.zip.PackageConstants.TAR;
import static org.apache.tika.detect.zip.PackageConstants.ZIP;

import java.io.BufferedInputStream;
import java.io.IOException;
import java.io.InputStream;
import java.nio.charset.Charset;
import java.util.Collections;
import java.util.Date;
import java.util.HashSet;
import java.util.Set;
import java.util.concurrent.atomic.AtomicInteger;
import java.util.zip.ZipEntry;

import org.apache.commons.compress.PasswordRequiredException;
import org.apache.commons.compress.archivers.ArchiveEntry;
import org.apache.commons.compress.archivers.ArchiveException;
import org.apache.commons.compress.archivers.ArchiveInputStream;
import org.apache.commons.compress.archivers.ArchiveStreamFactory;
import org.apache.commons.compress.archivers.StreamingNotSupportedException;
import org.apache.commons.compress.archivers.ar.ArArchiveInputStream;
import org.apache.commons.compress.archivers.cpio.CpioArchiveInputStream;
import org.apache.commons.compress.archivers.dump.DumpArchiveInputStream;
import org.apache.commons.compress.archivers.jar.JarArchiveInputStream;
import org.apache.commons.compress.archivers.sevenz.SevenZFile;
import org.apache.commons.compress.archivers.tar.TarArchiveInputStream;
import org.apache.commons.compress.archivers.zip.UnsupportedZipFeatureException;
import org.apache.commons.compress.archivers.zip.UnsupportedZipFeatureException.Feature;
import org.apache.commons.compress.archivers.zip.ZipArchiveEntry;
import org.apache.commons.compress.archivers.zip.ZipArchiveInputStream;
import org.apache.commons.io.input.CloseShieldInputStream;
import org.apache.commons.io.input.UnsynchronizedByteArrayInputStream;
import org.xml.sax.ContentHandler;
import org.xml.sax.SAXException;
import org.xml.sax.helpers.AttributesImpl;

import org.apache.tika.config.Field;
import org.apache.tika.detect.EncodingDetector;
import org.apache.tika.exception.EncryptedDocumentException;
import org.apache.tika.exception.TikaException;
import org.apache.tika.extractor.EmbeddedDocumentExtractor;
import org.apache.tika.extractor.EmbeddedDocumentUtil;
import org.apache.tika.io.TemporaryResources;
import org.apache.tika.io.TikaInputStream;
import org.apache.tika.metadata.Metadata;
import org.apache.tika.metadata.TikaCoreProperties;
import org.apache.tika.mime.MediaType;
import org.apache.tika.parser.AbstractEncodingDetectorParser;
import org.apache.tika.parser.ParseContext;
import org.apache.tika.parser.PasswordProvider;
import org.apache.tika.sax.XHTMLContentHandler;

/**
 * Parser for various packaging formats. Package entries will be written to
 * the XHTML event stream as &lt;div class="package-entry"&gt; elements that
 * contain the (optional) entry name as a &lt;h1&gt; element and the full
 * structured body content of the parsed entry.
 * <p>
 * User must have JCE Unlimited Strength jars installed for encryption to
 * work with 7Z files (see: COMPRESS-299 and TIKA-1521).  If the jars
 * are not installed, an IOException will be thrown, and potentially
 * wrapped in a TikaException.
 */
public class PackageParser extends AbstractEncodingDetectorParser {

    //We used to avoid overwriting file types if the file type
    //was a specialization of zip/tar.  We determined specialization of zip
    //via TikaConfig at parse time.
    //However, TIKA-2483 showed that TikaConfig is not serializable
    //and this causes an exception in the ForkParser.
    //The following is an inelegant hack, but until we can serialize TikaConfig,
    //or dramatically rework the ForkParser to avoid serialization
    //of parsers, this is what we have.
    //There is at least a test in PackageParserTest that makes sure that we
    //keep this list updated.
    static final Set<MediaType> PACKAGE_SPECIALIZATIONS = loadPackageSpecializations();
    /**
     * Serial version UID
     */
    private static final long serialVersionUID = -5331043266963888708L;
    private static final Set<MediaType> SUPPORTED_TYPES =
            MediaType.set(ZIP, JAR, AR, ARJ, CPIO, DUMP, TAR, SEVENZ);
    // the mark limit used for stream
    private static final int MARK_LIMIT = 100 * 1024 * 1024; // 100M
    // The number of bytes of entry name to detect charset properly
    private static final int MIN_BYTES_FOR_DETECTING_CHARSET = 100;


    static final Set<MediaType> loadPackageSpecializations() {
        Set<MediaType> zipSpecializations = new HashSet<>();
        for (String mediaTypeString : new String[]{
                //specializations of ZIP
                "application/bizagi-modeler", "application/epub+zip",
                "application/hwp+zip",
                "application/java-archive",
                "application/vnd.adobe.air-application-installer-package+zip",
                "application/vnd.android.package-archive", "application/vnd.apple.iwork",
                "application/vnd.apple.keynote", "application/vnd.apple.numbers",
                "application/vnd.apple.pages", "application/vnd.apple.unknown.13",
                "application/vnd.etsi.asic-e+zip", "application/vnd.etsi.asic-s+zip",
                "application/vnd.google-earth.kmz", "application/vnd.mindjet.mindmanager",
                "application/vnd.ms-excel.addin.macroenabled.12",
                "application/vnd.ms-excel.sheet.binary.macroenabled.12",
                "application/vnd.ms-excel.sheet.macroenabled.12",
                "application/vnd.ms-excel.template.macroenabled.12",
                "application/vnd.ms-powerpoint.addin.macroenabled.12",
                "application/vnd.ms-powerpoint.presentation.macroenabled.12",
                "application/vnd.ms-powerpoint.slide.macroenabled.12",
                "application/vnd.ms-powerpoint.slideshow.macroenabled.12",
                "application/vnd.ms-powerpoint.template.macroenabled.12",
                "application/vnd.ms-visio.drawing",
                "application/vnd.ms-visio.drawing.macroenabled.12",
                "application/vnd.ms-visio.stencil",
                "application/vnd.ms-visio.stencil.macroenabled.12",
                "application/vnd.ms-visio.template",
                "application/vnd.ms-visio.template.macroenabled.12",
                "application/vnd.ms-word.document.macroenabled.12",
                "application/vnd.ms-word.template.macroenabled.12",
                "application/vnd.ms-xpsdocument", "application/vnd.oasis.opendocument.formula",
                "application/vnd.openxmlformats-officedocument.presentationml.presentation",
                "application/vnd.openxmlformats-officedocument.presentationml.slide",
                "application/vnd.openxmlformats-officedocument.presentationml.slideshow",
                "application/vnd.openxmlformats-officedocument.presentationml.template",
                "application/vnd.openxmlformats-officedocument.spreadsheetml.sheet",
                "application/vnd.openxmlformats-officedocument.spreadsheetml.template",
                "application/vnd.openxmlformats-officedocument.wordprocessingml.document",
                "application/vnd.openxmlformats-officedocument.wordprocessingml.template",
                "application/x-ibooks+zip", "application/x-itunes-ipa",
                "application/x-tika-iworks-protected", "application/x-tika-java-enterprise-archive",
                "application/x-tika-java-web-archive", "application/x-tika-ooxml",
                "application/x-tika-visio-ooxml", "application/x-xliff+zip", "application/x-xmind",
                "model/vnd.dwfx+xps", "application/vnd.sun.xml.calc",
                "application/vnd.sun.xml.writer", "application/vnd.sun.xml.writer.template",
                "application/vnd.sun.xml.draw", "application/vnd.sun.xml.impress",
                "application/vnd.openofficeorg.autotext",
                "application/vnd.oasis.opendocument.graphics-template",
                "application/vnd.oasis.opendocument.text-web",
                "application/vnd.oasis.opendocument.spreadsheet-template",
                "application/vnd.oasis.opendocument.graphics",
                "application/vnd.oasis.opendocument.image-template",
                "application/vnd.oasis.opendocument.text",
                "application/vnd.oasis.opendocument.text-template",
                "application/vnd.oasis.opendocument.presentation",
                "application/vnd.oasis.opendocument.chart",
                "application/vnd.openofficeorg.extension",
                "application/vnd.oasis.opendocument.spreadsheet",
                "application/vnd.oasis.opendocument.image",
                "application/vnd.oasis.opendocument.formula-template",
                "application/vnd.oasis.opendocument.presentation-template",
                "application/vnd.oasis.opendocument.chart-template",
                "application/vnd.oasis.opendocument.text-master",
                "application/vnd.adobe.indesign-idml-package",
                "application/x-gtar", //specialization of tar
                "application/x-wacz", "application/x-vnd.datapackage+zip"
        }) {
            zipSpecializations.add(MediaType.parse(mediaTypeString));
        }
        return Collections.unmodifiableSet(zipSpecializations);
    }

    //not clear what we should use instead?
    @Deprecated
    static MediaType getMediaType(ArchiveInputStream stream) {
        if (stream instanceof JarArchiveInputStream) {
            return JAR;
        } else if (stream instanceof ZipArchiveInputStream) {
            return ZIP;
        } else if (stream instanceof ArArchiveInputStream) {
            return AR;
        } else if (stream instanceof CpioArchiveInputStream) {
            return CPIO;
        } else if (stream instanceof DumpArchiveInputStream) {
            return DUMP;
        } else if (stream instanceof TarArchiveInputStream) {
            return TAR;
        } else if (stream instanceof SevenZWrapper) {
            return SEVENZ;
        } else {
            return MediaType.OCTET_STREAM;
        }
    }

    protected static Metadata handleEntryMetadata(String name, Date createAt, Date modifiedAt,
                                                  Long size, XHTMLContentHandler xhtml)
            throws SAXException, IOException, TikaException {
        Metadata entrydata = new Metadata();
        if (createAt != null) {
            entrydata.set(TikaCoreProperties.CREATED, createAt);
        }
        if (modifiedAt != null) {
            entrydata.set(TikaCoreProperties.MODIFIED, modifiedAt);
        }
        if (size != null) {
            entrydata.set(Metadata.CONTENT_LENGTH, Long.toString(size));
        }
        if (name != null && name.length() > 0) {
            name = name.replace("\\", "/");
            entrydata.set(TikaCoreProperties.RESOURCE_NAME_KEY, name);
            AttributesImpl attributes = new AttributesImpl();
            attributes.addAttribute("", "class", "class", "CDATA", "embedded");
            attributes.addAttribute("", "id", "id", "CDATA", name);
            xhtml.startElement("div", attributes);
            xhtml.endElement("div");

            entrydata.set(TikaCoreProperties.EMBEDDED_RELATIONSHIP_ID, name);
        }
        return entrydata;
    }

    private boolean detectCharsetsInEntryNames = true;

    public PackageParser() {
        super();
    }

    public PackageParser(EncodingDetector encodingDetector) {
        super(encodingDetector);
    }

    public Set<MediaType> getSupportedTypes(ParseContext context) {
        return SUPPORTED_TYPES;
    }

    public void parse(InputStream stream, ContentHandler handler, Metadata metadata,
                      ParseContext context) throws IOException, SAXException, TikaException {

        // Ensure that the stream supports the mark feature
        if (!stream.markSupported()) {
            stream = new BufferedInputStream(stream);
        }

        TemporaryResources tmp = new TemporaryResources();
        try {
            _parse(stream, handler, metadata, context, tmp);
        } finally {
            tmp.close();
        }
    }

    private void _parse(InputStream stream, ContentHandler handler, Metadata metadata,
                ParseContext context, TemporaryResources tmp)
            throws TikaException, IOException, SAXException {
        ArchiveInputStream ais = null;
        String encoding = null;
        try {
            ArchiveStreamFactory factory =
                    context.get(ArchiveStreamFactory.class, new ArchiveStreamFactory());
            encoding = factory.getEntryEncoding();
            // At the end we want to close the archive stream to release
            // any associated resources, but the underlying document stream
            // should not be closed
            //TODO -- we've probably already detected the stream by here. We should
            //rely on that detection and not re-detect.
            encoding = factory.getEntryEncoding();
                // At the end we want to close the archive stream to release
                // any associated resources, but the underlying document stream
                // should not be closed
            ais = factory.createArchiveInputStream(CloseShieldInputStream.wrap(stream));

        } catch (StreamingNotSupportedException sne) {
            // Most archive formats work on streams, but a few need files
            if (sne.getFormat().equals(ArchiveStreamFactory.SEVEN_Z)) {
                // Rework as a file, and wrap
                stream.reset();
                TikaInputStream tstream = TikaInputStream.get(stream, tmp, metadata);

                // Seven Zip suports passwords, was one given?
                String password = null;
                PasswordProvider provider = context.get(PasswordProvider.class);
                if (provider != null) {
                    password = provider.getPassword(metadata);
                }

                SevenZFile sevenz;
                try {
                    SevenZFile.Builder builder = new SevenZFile.Builder().setFile(tstream.getFile());
                    if (password == null) {
                        sevenz = builder.get();
                    } else {
                        sevenz = builder.setPassword(password.toCharArray()).get();
                    }
                } catch (PasswordRequiredException e) {
                    throw new EncryptedDocumentException(e);
                }

                // Pending a fix for COMPRESS-269 / TIKA-1525, this bit is a little nasty
                ais = new SevenZWrapper(sevenz);
            } else {
                tmp.close();
                throw new TikaException("Unknown non-streaming format " + sne.getFormat(), sne);
            }
        } catch (ArchiveException e) {
            tmp .close();
            throw new TikaException("Unable to unpack document stream", e);
        }

        updateMediaType(ais, metadata);
        // Use the delegate parser to parse the contained document
        EmbeddedDocumentExtractor extractor =
                EmbeddedDocumentUtil.getEmbeddedDocumentExtractor(context);

        XHTMLContentHandler xhtml = new XHTMLContentHandler(handler, metadata);
        xhtml.startDocument();

        // mark before we start parsing entries for potential reset
        stream.mark(MARK_LIMIT);
        //needed for mutable int by ref, not for thread safety.
        //this keeps track of how many entries were processed.
        AtomicInteger entryCnt = new AtomicInteger();
        try {
            parseEntries(ais, metadata, extractor, xhtml, false, entryCnt);
        } catch (UnsupportedZipFeatureException zfe) {
            // If this is a zip archive which requires a data descriptor, parse it again
            if (zfe.getFeature() == Feature.DATA_DESCRIPTOR) {
                // Close archive input stream and create a new one that could handle data descriptor
                ais.close();
                // An exception would be thrown if MARK_LIMIT is not big enough
                stream.reset();
                ais = new ZipArchiveInputStream(CloseShieldInputStream.wrap(stream), encoding, true,
                        true);
                parseEntries(ais, metadata, extractor, xhtml, true, entryCnt);
            }
        } finally {
            ais.close();
            tmp.close();
            xhtml.endDocument();
        }
    }

    /**
     * Parse the entries of the zip archive
     *
     * @param ais                     archive input stream
     * @param metadata                document metadata (input and output)
     * @param extractor               the delegate parser
     * @param xhtml                   the xhtml handler
     * @param shouldUseDataDescriptor indicates if a data descriptor is required or not
     * @param entryCnt                index of the entry
     * @throws TikaException if the document could not be parsed
     * @throws IOException   if a UnsupportedZipFeatureException is met
     * @throws SAXException  if the SAX events could not be processed
     */
    private void parseEntries(ArchiveInputStream ais, Metadata metadata,
                              EmbeddedDocumentExtractor extractor, XHTMLContentHandler xhtml,
                              boolean shouldUseDataDescriptor, AtomicInteger entryCnt)
            throws TikaException, IOException, SAXException {
        try {
            ArchiveEntry entry = ais.getNextEntry();
            while (entry != null) {
                if (shouldUseDataDescriptor && entryCnt.get() > 0) {
                    // With shouldUseDataDescriptor being true, we are reading
                    // the zip once again. The number of entryCnt entries have
                    // already been parsed in the last time, so we can just
                    // skip these entries.
                    entryCnt.decrementAndGet();
                    entry = ais.getNextEntry();
                    continue;
                }

                if (!entry.isDirectory()) {
                    parseEntry(ais, entry, extractor, metadata, xhtml);
                }

                if (!shouldUseDataDescriptor) {
                    // Record the number of entries we have read, this is used
                    // for zip archives using Data Descriptor. It's used for
                    // skipping the entries we have already read
                    entryCnt.incrementAndGet();
                }

                entry = ais.getNextEntry();
            }
        } catch (UnsupportedZipFeatureException zfe) {

            // If it's an encrypted document of unknown password, report as such
            if (zfe.getFeature() == Feature.ENCRYPTION) {
                throw new EncryptedDocumentException(zfe);
            }

            if (zfe.getFeature() == Feature.DATA_DESCRIPTOR) {
                throw zfe;
            }
            // Otherwise throw the exception
            throw new TikaException("UnsupportedZipFeature", zfe);
        } catch (PasswordRequiredException pre) {
            throw new EncryptedDocumentException(pre);
        }
    }

    private void updateMediaType(ArchiveInputStream ais, Metadata metadata) {
        MediaType type = getMediaType(ais);
        if (type.equals(MediaType.OCTET_STREAM)) {
            return;
        }

        //now see if the user or an earlier step has passed in a content type
        String incomingContentTypeString = metadata.get(Metadata.CONTENT_TYPE);
        if (incomingContentTypeString == null) {
            metadata.set(Metadata.CONTENT_TYPE, type.toString());
            return;
        }


        MediaType incomingMediaType = MediaType.parse(incomingContentTypeString);
        if (incomingMediaType == null) {
            metadata.set(Metadata.CONTENT_TYPE, type.toString());
            return;
        }

        if (!PACKAGE_SPECIALIZATIONS.contains(incomingMediaType)) {
            metadata.set(Metadata.CONTENT_TYPE, type.toString());
        }
    }

    private void parseEntry(ArchiveInputStream archive, ArchiveEntry entry,
                            EmbeddedDocumentExtractor extractor, Metadata parentMetadata,
                            XHTMLContentHandler xhtml)
            throws SAXException, IOException, TikaException {
        String name = entry.getName();
        
        //Try to detect charset of archive entry in case of non-unicode filename is used
        if (detectCharsetsInEntryNames && entry instanceof ZipArchiveEntry) {
            // Extend short entry name to improve accuracy of charset detection
            byte[] entryName = ((ZipArchiveEntry) entry).getRawName();
            byte[] extendedEntryName = entryName;
            if (0 < entryName.length && entryName.length < MIN_BYTES_FOR_DETECTING_CHARSET) {
                int len = entryName.length * (MIN_BYTES_FOR_DETECTING_CHARSET / entryName.length);
                extendedEntryName = new byte[len];
                for (int i = 0; i < len; i++) {
                    extendedEntryName[i] = entryName[i % entryName.length];
                }
            }

            Charset candidate =
                    getEncodingDetector().detect(
<<<<<<< HEAD
                            new UnsynchronizedByteArrayInputStream(extendedEntryName),
=======
                            UnsynchronizedByteArrayInputStream.builder().setByteArray(((ZipArchiveEntry) entry).getRawName()).get(),
>>>>>>> 519290b5
                            parentMetadata);
            if (candidate != null) {
                name = new String(((ZipArchiveEntry) entry).getRawName(), candidate);
            }
        }
        
        if (archive.canReadEntryData(entry)) {
            // Fetch the metadata on the entry contained in the archive
            Metadata entrydata =
                    handleEntryMetadata(name, null, entry.getLastModifiedDate(), entry.getSize(),
                            xhtml);

            // Recurse into the entry if desired
            if (extractor.shouldParseEmbedded(entrydata)) {
                // For detectors to work, we need a mark/reset supporting
                // InputStream, which ArchiveInputStream isn't, so wrap
                TemporaryResources tmp = new TemporaryResources();
                try {
                    TikaInputStream tis = TikaInputStream.get(archive, tmp, entrydata);
                    extractor.parseEmbedded(tis, xhtml, entrydata, true);
                } finally {
                    tmp.dispose();
                }
            }
        } else {
            name = (name == null) ? "" : name;
            if (entry instanceof ZipArchiveEntry) {
                ZipArchiveEntry zipArchiveEntry = (ZipArchiveEntry) entry;
                boolean usesEncryption = zipArchiveEntry.getGeneralPurposeBit().usesEncryption();
                if (usesEncryption) {
                    EmbeddedDocumentUtil.recordEmbeddedStreamException(
                            new EncryptedDocumentException("stream (" + name + ") is encrypted"),
                            parentMetadata);
                }

                // do not write to the handler if
                // UnsupportedZipFeatureException.Feature.DATA_DESCRIPTOR
                // is met, we will catch this exception and read the zip archive once again
                boolean usesDataDescriptor =
                        zipArchiveEntry.getGeneralPurposeBit().usesDataDescriptor();
                if (usesDataDescriptor && zipArchiveEntry.getMethod() == ZipEntry.STORED) {
                    throw new UnsupportedZipFeatureException(
                            UnsupportedZipFeatureException.Feature.DATA_DESCRIPTOR,
                            zipArchiveEntry);
                }
            } else {
                EmbeddedDocumentUtil.recordEmbeddedStreamException(
                        new TikaException("Can't read archive stream (" + name + ")"),
                        parentMetadata);
            }
            if (name.length() > 0) {
                xhtml.element("p", name);
            }
        }
    }

    // Pending a fix for COMPRESS-269, we have to wrap ourselves
    private static class SevenZWrapper extends ArchiveInputStream {
        private SevenZFile file;

        private SevenZWrapper(SevenZFile file) {
            this.file = file;
        }

        @Override
        public int read() throws IOException {
            return file.read();
        }

        @Override
        public int read(byte[] b) throws IOException {
            return file.read(b);
        }

        @Override
        public int read(byte[] b, int off, int len) throws IOException {
            return file.read(b, off, len);
        }

        @Override
        public ArchiveEntry getNextEntry() throws IOException {
            return file.getNextEntry();
        }

        @Override
        public void close() throws IOException {
            file.close();
        }
    }

    /**
     * Whether or not to run the default charset detector against entry
     * names in ZipFiles. The default is <code>true</code>.
     *
     * @param detectCharsetsInEntryNames
     */
    @Field
    public void setDetectCharsetsInEntryNames(boolean detectCharsetsInEntryNames) {
        this.detectCharsetsInEntryNames = detectCharsetsInEntryNames;
    }

    public boolean isDetectCharsetsInEntryNames() {
        return detectCharsetsInEntryNames;
    }
}<|MERGE_RESOLUTION|>--- conflicted
+++ resolved
@@ -458,11 +458,7 @@
 
             Charset candidate =
                     getEncodingDetector().detect(
-<<<<<<< HEAD
-                            new UnsynchronizedByteArrayInputStream(extendedEntryName),
-=======
-                            UnsynchronizedByteArrayInputStream.builder().setByteArray(((ZipArchiveEntry) entry).getRawName()).get(),
->>>>>>> 519290b5
+                            UnsynchronizedByteArrayInputStream.builder().setByteArray(extendedEntryName).get(),
                             parentMetadata);
             if (candidate != null) {
                 name = new String(((ZipArchiveEntry) entry).getRawName(), candidate);
