/*
 * Licensed to the Apache Software Foundation (ASF) under one or more
 * contributor license agreements.  See the NOTICE file distributed with
 * this work for additional information regarding copyright ownership.
 * The ASF licenses this file to You under the Apache License, Version 2.0
 * (the "License"); you may not use this file except in compliance with
 * the License.  You may obtain a copy of the License at
 *
 *     http://www.apache.org/licenses/LICENSE-2.0
 *
 * Unless required by applicable law or agreed to in writing, software
 * distributed under the License is distributed on an "AS IS" BASIS,
 * WITHOUT WARRANTIES OR CONDITIONS OF ANY KIND, either express or implied.
 * See the License for the specific language governing permissions and
 * limitations under the License.
 */
package org.apache.tika.parser.image;

import java.io.IOException;
import java.util.Collections;
import java.util.Set;

import org.xml.sax.ContentHandler;
import org.xml.sax.SAXException;

import org.apache.tika.config.TikaComponent;
import org.apache.tika.exception.TikaException;
import org.apache.tika.io.TikaInputStream;
import org.apache.tika.metadata.Metadata;
import org.apache.tika.mime.MediaType;
import org.apache.tika.parser.ParseContext;
import org.apache.tika.parser.Parser;
import org.apache.tika.sax.XHTMLContentHandler;

@TikaComponent
public class WebPParser implements Parser {

    /**
     * Serial version UID
     */
    private static final long serialVersionUID = -3941143576535464926L;

    private static final Set<MediaType> SUPPORTED_TYPES =
            Collections.singleton(MediaType.image("webp"));

    public Set<MediaType> getSupportedTypes(ParseContext context) {
        return SUPPORTED_TYPES;
    }

    public void parse(TikaInputStream tis, ContentHandler handler, Metadata metadata,
                      ParseContext context) throws IOException, SAXException, TikaException {
<<<<<<< HEAD
        TemporaryResources tmp = new TemporaryResources();
        try {
            TikaInputStream inner = TikaInputStream.get(tis, tmp, metadata);
            new ImageMetadataExtractor(metadata).parseWebP(inner.getFile());
        } finally {
            tmp.dispose();
        }
=======
        new ImageMetadataExtractor(metadata).parseWebP(tis.getFile());
>>>>>>> 25cb0e93

        XHTMLContentHandler xhtml = new XHTMLContentHandler(handler, metadata);
        xhtml.startDocument();
        xhtml.endDocument();
    }
}<|MERGE_RESOLUTION|>--- conflicted
+++ resolved
@@ -49,17 +49,7 @@
 
     public void parse(TikaInputStream tis, ContentHandler handler, Metadata metadata,
                       ParseContext context) throws IOException, SAXException, TikaException {
-<<<<<<< HEAD
-        TemporaryResources tmp = new TemporaryResources();
-        try {
-            TikaInputStream inner = TikaInputStream.get(tis, tmp, metadata);
-            new ImageMetadataExtractor(metadata).parseWebP(inner.getFile());
-        } finally {
-            tmp.dispose();
-        }
-=======
         new ImageMetadataExtractor(metadata).parseWebP(tis.getFile());
->>>>>>> 25cb0e93
 
         XHTMLContentHandler xhtml = new XHTMLContentHandler(handler, metadata);
         xhtml.startDocument();
