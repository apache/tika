--- conflicted
+++ resolved
@@ -69,13 +69,9 @@
             ContentHandler output = new BodyContentHandler();
             InputStream stream = getResourceAsStream("/test-documents/testTXT.txt");
             ParseContext context = new ParseContext();
-<<<<<<< HEAD
-            parser.parse(TikaInputStream.get(stream), output, new Metadata(), context);
-=======
-            try (TikaInputStream tis = TikaInputStream.get(stream)) {
-                parser.parse(tis, output, new Metadata(), context);
-            }
->>>>>>> 25cb0e93
+            try (TikaInputStream tis = TikaInputStream.get(stream)) {
+                parser.parse(tis, output, new Metadata(), context);
+            }
 
             String content = output.toString();
             assertContains("Test d'indexation", content);
@@ -97,13 +93,9 @@
         try {
             ContentHandler output = new BodyContentHandler();
             ParseContext context = new ParseContext();
-<<<<<<< HEAD
-            parser.parse(TikaInputStream.get(stream), output, new Metadata(), context);
-=======
-            try (TikaInputStream tis = TikaInputStream.get(stream)) {
-                parser.parse(tis, output, new Metadata(), context);
-            }
->>>>>>> 25cb0e93
+            try (TikaInputStream tis = TikaInputStream.get(stream)) {
+                parser.parse(tis, output, new Metadata(), context);
+            }
             fail("Expected TikaException caused by Error");
         } catch (TikaException e) {
             assertEquals(brokenParser.err, e.getCause());
@@ -139,11 +131,7 @@
 
         ParseContext context = new ParseContext();
         context.set(Detector.class, new Detector() {
-<<<<<<< HEAD
-            public MediaType detect(TikaInputStream input, Metadata metadata, ParseContext parseContext) {
-=======
-            public MediaType detect(TikaInputStream input, Metadata metadata) {
->>>>>>> 25cb0e93
+            public MediaType detect(TikaInputStream tis, Metadata metadata, ParseContext parseContext) {
                 return MediaType.OCTET_STREAM;
             }
         });
@@ -151,13 +139,9 @@
         try {
             ContentHandler output = new BodyContentHandler();
             InputStream stream = getResourceAsStream("/test-documents/testTXT.txt");
-<<<<<<< HEAD
-            parser.parse(TikaInputStream.get(stream), output, new Metadata(), context);
-=======
-            try (TikaInputStream tis = TikaInputStream.get(stream)) {
-                parser.parse(tis, output, new Metadata(), context);
-            }
->>>>>>> 25cb0e93
+            try (TikaInputStream tis = TikaInputStream.get(stream)) {
+                parser.parse(tis, output, new Metadata(), context);
+            }
             fail("Should have blown up with a non serializable ParseContext");
         } catch (TikaException e) {
             // Check the right details
@@ -192,13 +176,9 @@
         try {
             ContentHandler body = new BodyContentHandler();
             InputStream stream = getResourceAsStream("/test-documents/testTXT.txt");
-<<<<<<< HEAD
-            parser.parse(TikaInputStream.get(stream), body, new Metadata(), context);
-=======
             try (TikaInputStream tis = TikaInputStream.get(stream)) {
                 parser.parse(tis, body, new Metadata(), context);
             }
->>>>>>> 25cb0e93
             String content = body.toString();
             assertContains("Test d'indexation", content);
             assertContains("http://www.apache.org", content);
@@ -219,13 +199,9 @@
             InputStream stream = getResourceAsStream("/test-documents/testPDF.pdf");
             ParseContext context = new ParseContext();
             context.set(Parser.class, new EmptyParser());
-<<<<<<< HEAD
-            parser.parse(TikaInputStream.get(stream), output, new Metadata(), context);
-=======
-            try (TikaInputStream tis = TikaInputStream.get(stream)) {
-                parser.parse(tis, output, new Metadata(), context);
-            }
->>>>>>> 25cb0e93
+            try (TikaInputStream tis = TikaInputStream.get(stream)) {
+                parser.parse(tis, output, new Metadata(), context);
+            }
 
             String content = output.toString();
             assertContains("Apache Tika", content);
@@ -242,13 +218,9 @@
             ContentHandler output = new BodyContentHandler();
             InputStream stream = getResourceAsStream("/test-documents/moby.zip");
             ParseContext context = new ParseContext();
-<<<<<<< HEAD
-            parser.parse(TikaInputStream.get(stream), output, new Metadata(), context);
-=======
-            try (TikaInputStream tis = TikaInputStream.get(stream)) {
-                parser.parse(tis, output, new Metadata(), context);
-            }
->>>>>>> 25cb0e93
+            try (TikaInputStream tis = TikaInputStream.get(stream)) {
+                parser.parse(tis, output, new Metadata(), context);
+            }
             assertContains("Moby Dick", output.toString());
         }
     }
@@ -264,13 +236,9 @@
             ContentHandler output = new BodyContentHandler();
             InputStream stream = getResourceAsStream("/test-documents/testPST.pst");
             ParseContext context = new ParseContext();
-<<<<<<< HEAD
-            parser.parse(TikaInputStream.get(stream), output, new Metadata(), context);
-=======
-            try (TikaInputStream tis = TikaInputStream.get(stream)) {
-                parser.parse(tis, output, new Metadata(), context);
-            }
->>>>>>> 25cb0e93
+            try (TikaInputStream tis = TikaInputStream.get(stream)) {
+                parser.parse(tis, output, new Metadata(), context);
+            }
             assertContains("Barry Olddog", output.toString());
         }
     }
