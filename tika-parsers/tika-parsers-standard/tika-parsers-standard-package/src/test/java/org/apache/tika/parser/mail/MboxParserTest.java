--- conflicted
+++ resolved
@@ -58,14 +58,8 @@
         Metadata metadata = new Metadata();
         ParseContext context = new ParseContext();
 
-<<<<<<< HEAD
-        try (InputStream stream = getResourceAsStream("/test-documents/single_mail.mbox")) {
-            mboxParser.parse(TikaInputStream.get(stream), handler, metadata, context);
-=======
-        try (InputStream stream = getResourceAsStream("/test-documents/single_mail.mbox");
-             TikaInputStream tis = TikaInputStream.get(stream)) {
+        try (TikaInputStream tis = getResourceAsStream("/test-documents/single_mail.mbox")) {
             mboxParser.parse(tis, handler, metadata, context);
->>>>>>> 25cb0e93
         }
 
         Metadata firstMail = mboxParser.getTrackingMetadata().get(0);
