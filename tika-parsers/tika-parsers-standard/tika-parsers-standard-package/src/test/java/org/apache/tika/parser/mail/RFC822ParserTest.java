--- conflicted
+++ resolved
@@ -66,13 +66,9 @@
         context.set(Parser.class, EXTRACT_ALL_ALTERNATIVES_PARSER);
         InputStream stream = getStream("test-documents/testRFC822_normal_zip");
         ContentHandler handler = new BodyContentHandler();
-<<<<<<< HEAD
-        EXTRACT_ALL_ALTERNATIVES_PARSER.parse(TikaInputStream.get(stream), handler, metadata, context);
-=======
         try (TikaInputStream tis = TikaInputStream.get(stream)) {
             EXTRACT_ALL_ALTERNATIVES_PARSER.parse(tis, handler, metadata, context);
         }
->>>>>>> 25cb0e93
 
         // Check we go the metadata
         assertEquals("Juha Haaga <juha.haaga@gmail.com>", metadata.get(Metadata.MESSAGE_FROM));
@@ -103,13 +99,9 @@
         context.set(Parser.class, EXTRACT_ALL_ALTERNATIVES_PARSER);
         InputStream stream = getStream("test-documents/testRFC822_encrypted_zip");
         ContentHandler handler = new BodyContentHandler();
-<<<<<<< HEAD
-        EXTRACT_ALL_ALTERNATIVES_PARSER.parse(TikaInputStream.get(stream), handler, metadata, context);
-=======
         try (TikaInputStream tis = TikaInputStream.get(stream)) {
             EXTRACT_ALL_ALTERNATIVES_PARSER.parse(tis, handler, metadata, context);
         }
->>>>>>> 25cb0e93
 
         // Check we go the metadata
         assertEquals("Juha Haaga <juha.haaga@gmail.com>", metadata.get(Metadata.MESSAGE_FROM));
@@ -130,13 +122,9 @@
         context.set(PasswordProvider.class, metadata1 -> "test");
         stream = getStream("test-documents/testRFC822_encrypted_zip");
         handler = new BodyContentHandler();
-<<<<<<< HEAD
-        EXTRACT_ALL_ALTERNATIVES_PARSER.parse(TikaInputStream.get(stream), handler, metadata, context);
-=======
         try (TikaInputStream tis2 = TikaInputStream.get(stream)) {
             EXTRACT_ALL_ALTERNATIVES_PARSER.parse(tis2, handler, metadata, context);
         }
->>>>>>> 25cb0e93
 
         assertContains("Includes encrypted zip file", handler.toString());
         assertContains("password is \"test\".", handler.toString());
