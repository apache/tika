/*
 * Licensed to the Apache Software Foundation (ASF) under one or more
 * contributor license agreements.  See the NOTICE file distributed with
 * this work for additional information regarding copyright ownership.
 * The ASF licenses this file to You under the Apache License, Version 2.0
 * (the "License"); you may not use this file except in compliance with
 * the License.  You may obtain a copy of the License at
 *
 *     http://www.apache.org/licenses/LICENSE-2.0
 *
 * Unless required by applicable law or agreed to in writing, software
 * distributed under the License is distributed on an "AS IS" BASIS,
 * WITHOUT WARRANTIES OR CONDITIONS OF ANY KIND, either express or implied.
 * See the License for the specific language governing permissions and
 * limitations under the License.
 */
package org.apache.tika.mime;

import static java.nio.charset.StandardCharsets.UTF_16BE;
import static java.nio.charset.StandardCharsets.UTF_16LE;
import static java.nio.charset.StandardCharsets.UTF_8;
import static org.junit.jupiter.api.Assertions.assertEquals;
import static org.junit.jupiter.api.Assertions.assertNotNull;
import static org.junit.jupiter.api.Assertions.assertNotSame;

import java.io.File;
import java.io.IOException;
import java.net.URI;
import java.net.URL;

import org.junit.jupiter.api.BeforeEach;
import org.junit.jupiter.api.Test;

import org.apache.tika.Tika;
import org.apache.tika.config.loader.TikaLoader;
import org.apache.tika.io.TikaInputStream;
import org.apache.tika.metadata.Metadata;
import org.apache.tika.metadata.TikaCoreProperties;
import org.apache.tika.parser.ParseContext;

/**
 * Test Suite for the {@link MimeTypes} repository.
 */
public class TestMimeTypes {

    private static final File f = new File("/a/b/c/x.pdf");
    private Tika tika;
    private MimeTypes repo;
    private URL u;

    @BeforeEach
    public void setUp() throws Exception {
        TikaLoader tikaLoader = TikaLoader.loadDefault();
        repo = TikaLoader.getMimeTypes();
        tika = new Tika(tikaLoader.loadDetectors(), tikaLoader.loadAutoDetectParser());
        u = new URI("http://mydomain.com/x.pdf?x=y").toURL();
    }

    @Test
    public void testCaseSensitivity() {
        String type = tika.detect("test.PDF");
        assertNotNull(type);
        assertEquals(type, tika.detect("test.pdf"));
        assertEquals(type, tika.detect("test.PdF"));
        assertEquals(type, tika.detect("test.pdF"));
    }

    @Test
    public void testLoadMimeTypes() throws MimeTypeException {
        assertNotNull(repo.forName("application/octet-stream"));
        assertNotNull(repo.forName("text/x-tex"));
    }

    @Test
    public void testTextNotMarc() throws Exception {
        //TIKA-3769
        String md5 = "89148cea02eff4bb856183b4506bb9d8";
        assertTypeByData("text/plain", md5.getBytes(UTF_8));
    }

    /**
     * Tests MIME type determination based solely on the URL's extension.
     */
    @Test
    public void testGuessMimeTypes() throws Exception {
        assertTypeByName("application/pdf", "x.pdf");
        assertEquals("application/pdf", tika.detect(u.toExternalForm()));
        assertEquals("application/pdf", tika.detect(f.getPath()));
        assertTypeByName("text/plain", "x.txt");
        assertTypeByName("text/html", "x.htm");
        assertTypeByName("text/html", "x.html");
        assertTypeByName("application/xhtml+xml", "x.xhtml");
        assertTypeByName("application/xml", "x.xml");
        assertTypeByName("application/zip", "x.zip");
        assertTypeByName("application/vnd.oasis.opendocument.text", "x.odt");
        assertTypeByName("application/octet-stream", "x.unknown");

        // Test for the MS Office media types and file extensions listed in
        // http://blogs.msdn.com/vsofficedeveloper/pages/Office-2007-Open-XML-MIME-Types.aspx
        assertTypeByName("application/msword", "x.doc");
        assertTypeByName("application/msword", "x.dot");
        assertTypeByName("application/vnd.openxmlformats-officedocument.wordprocessingml.document",
                "x.docx");
        assertTypeByName("application/vnd.openxmlformats-officedocument.wordprocessingml.template",
                "x.dotx");
        assertTypeByName("application/vnd.ms-word.document.macroenabled.12", "x.docm");
        assertTypeByName("application/vnd.ms-word.template.macroenabled.12", "x.dotm");
        assertTypeByName("application/vnd.ms-excel", "x.xls");
        assertTypeByName("application/vnd.ms-excel", "x.xlt");
        assertTypeByName("application/vnd.ms-excel", "x.xla");
        assertTypeByName("application/vnd.openxmlformats-officedocument.spreadsheetml.sheet",
                "x.xlsx");
        assertTypeByName("application/vnd.openxmlformats-officedocument.spreadsheetml.template",
                "x.xltx");
        assertTypeByName("application/vnd.ms-excel.sheet.macroenabled.12", "x.xlsm");
        assertTypeByName("application/vnd.ms-excel.template.macroenabled.12", "x.xltm");
        assertTypeByName("application/vnd.ms-excel.addin.macroenabled.12", "x.xlam");
        assertTypeByName("application/vnd.ms-excel.sheet.binary.macroenabled.12", "x.xlsb");
        assertTypeByName("application/vnd.ms-powerpoint", "x.ppt");
        assertTypeByName("application/vnd.ms-powerpoint", "x.pot");
        assertTypeByName("application/vnd.ms-powerpoint", "x.pps");
        assertTypeByName("application/vnd.ms-powerpoint", "x.ppa");
        assertTypeByName(
                "application/vnd.openxmlformats-officedocument.presentationml.presentation",
                "x.pptx");
        assertTypeByName("application/vnd.openxmlformats-officedocument.presentationml.template",
                "x.potx");
        assertTypeByName("application/vnd.openxmlformats-officedocument.presentationml.slideshow",
                "x.ppsx");
        assertTypeByName("application/vnd.ms-powerpoint.addin.macroenabled.12", "x.ppam");
        assertTypeByName("application/vnd.ms-powerpoint.presentation.macroenabled.12", "x.pptm");
        assertTypeByName("application/vnd.ms-powerpoint.template.macroenabled.12", "x.potm");
        assertTypeByName("application/vnd.ms-powerpoint.slideshow.macroenabled.12", "x.ppsm");
    }

    /**
     * Note - detecting container formats by mime magic is very very
     * iffy, as we can't be sure where things will end up.
     * People really ought to use the container aware detection...
     */
    @Test
    public void testOLE2Detection() throws Exception {
        // These have the properties block near the start, so our mime
        //  magic will spot them
        assertTypeByData("application/vnd.ms-excel", "testEXCEL.xls");

        // This one quite legitimately doesn't have its properties block
        //  as one of the first couple of entries
        // As such, our mime magic can't figure it out...
        assertTypeByData("application/x-tika-msoffice", "testWORD.doc");
        assertTypeByData("application/x-tika-msoffice", "testPPT.ppt");


        // By name + data:

        // Those we got right to start with are fine
        assertTypeByNameAndData("application/vnd.ms-excel", "testEXCEL.xls");

        // And the name lets us specialise the generic OOXML
        //  ones to their actual type
        assertTypeByNameAndData("application/vnd.ms-powerpoint", "testPPT.ppt");
        assertTypeByNameAndData("application/msword", "testWORD.doc");
    }

    /**
     * Files generated by Works 7.0 Spreadsheet application use the OLE2
     * structure and resemble Excel files (they contain a "Workbook"). They are
     * not Excel though. They are distinguished from Excel files with an
     * additional top-level entry in below the root of the POI filesystem.
     *
     * @throws Exception
     */
    @Test
    public void testWorksSpreadsheetDetection() throws Exception {
        assertTypeDetection("testWORKSSpreadsheet7.0.xlr",
                // with name-only, everything should be all right 
                "application/x-tika-msworks-spreadsheet",
                // this is possible due to MimeTypes guessing the type
                // based on the WksSSWorkBook near the beginning of the
                // file
                "application/x-tika-msworks-spreadsheet",
                // this is right, the magic-based detection works, there is
                // no need for the name-based detection to refine it
                "application/x-tika-msworks-spreadsheet");
    }

    @Test
    public void testPostscriptBasedIllustrator() throws Exception {
        //if all we have is the name, default to pdf based illustrator
        assertTypeByName("application/illustrator", "testAI_PS.ai");
        //if we have bytes, get it right
        assertTypeByData("application/illustrator+ps", "testAI_PS.ai");
        //if we have name and bytes, get it right
        assertTypeByNameAndData("application/illustrator+ps", "testAI_PS.ai");

    }
    @Test
    public void testDigiliteFDF() throws Exception {
        //not to be confused with Adobe's .fdf!
        assertTypeByData("application/vnd.digilite.prolights", "testDigilite.fdf");
        assertTypeByNameAndData("application/vnd.digilite.prolights", "testDigilite.fdf");
    }

    @Test
    public void testXDP() throws Exception {
        assertTypeDetection("testXDP.xdp", "application/vnd.adobe.xdp+xml");
    }

    @Test
    public void testSRT() throws Exception {
        assertTypeByData("application/x-subrip", "test_subrip.srt");
        assertTypeByNameAndData("application/x-subrip", "test_subrip.srt");
    }

    @Test
    public void testSTL() throws Exception {
        assertTypeByNameAndData("model/x.stl-binary", "testSTL-binary.stl");
        assertTypeByNameAndData("model/x.stl-ascii", "testSTL-ascii.stl");
    }

    @Test
    public void testTTML() throws Exception {
        assertTypeByData("application/ttml+xml", "test_ttml.ttml");
        assertTypeByNameAndData("application/ttml+xml", "test_ttml.ttml");
    }

    @Test
    public void testXFDF() throws Exception {
        //for an example: https://docs.appligent.com/fdfmerge/fdfmerge-form-data-format/
        assertTypeDetection("testXFDF.xfdf", "application/vnd.adobe.xfdf");
    }

    @Test
    public void testHFATypes() throws Exception {
        assertTypeByData("application/x-erdas-hfa", "testHFA.hfa");
    }

    @Test
    public void testStarOfficeDetection() throws Exception {
        assertTypeDetection("testVORCalcTemplate.vor", "application/x-staroffice-template",
                "application/vnd.stardivision.calc", "application/vnd.stardivision.calc");
        assertTypeDetection("testVORDrawTemplate.vor", "application/x-staroffice-template",
                "application/vnd.stardivision.draw", "application/vnd.stardivision.draw");
        assertTypeDetection("testVORImpressTemplate.vor", "application/x-staroffice-template",
                "application/vnd.stardivision.impress", "application/vnd.stardivision.impress");
        assertTypeDetection("testVORWriterTemplate.vor", "application/x-staroffice-template",
                "application/vnd.stardivision.writer", "application/vnd.stardivision.writer");

        assertTypeDetection("testStarOffice-5.2-calc.sdc", "application/vnd.stardivision.calc",
                "application/vnd.stardivision.calc", "application/vnd.stardivision.calc");
        assertTypeDetection("testStarOffice-5.2-draw.sda", "application/vnd.stardivision.draw",
                "application/vnd.stardivision.draw", "application/vnd.stardivision.draw");
        assertTypeDetection("testStarOffice-5.2-impress.sdd",
                "application/vnd.stardivision.impress", "application/vnd.stardivision.impress",
                "application/vnd.stardivision.impress");
        assertTypeDetection("testStarOffice-5.2-writer.sdw", "application/vnd.stardivision.writer",
                "application/vnd.stardivision.writer", "application/vnd.stardivision.writer");
    }

    /**
     * Files generated by Works Word Processor versions 3.0 and 4.0 use the
     * OLE2 structure. They don't resemble Word though.
     *
     * @throws Exception
     */
    @Test
    public void testOldWorksWordProcessorDetection() throws Exception {
        assertTypeDetection("testWORKSWordProcessor3.0.wps",
                // .wps is just like any other works extension
                "application/vnd.ms-works",
                // this is due to MatOST substring
                "application/vnd.ms-works",
                // magic-based detection works, no need to refine it
                "application/vnd.ms-works");

        // files in version 4.0 are no different from those in version 3.0
        assertTypeDetection("testWORKSWordProcessor4.0.wps", "application/vnd.ms-works",
                "application/vnd.ms-works", "application/vnd.ms-works");
    }

    /**
     * Files from Excel 2 through 4 are based on the BIFF record
     * structure, but without a wrapping OLE2 structure.
     * Excel 5 and Excel 95+ work on OLE2
     */
    @Test
    public void testOldExcel() throws Exception {
        // With just a name, we'll think everything's a new Excel file
        assertTypeByName("application/vnd.ms-excel", "testEXCEL_4.xls");
        assertTypeByName("application/vnd.ms-excel", "testEXCEL_5.xls");
        assertTypeByName("application/vnd.ms-excel", "testEXCEL_95.xls");

        // With data, we can work out if it's old or new style
        assertTypeByData("application/vnd.ms-excel.sheet.4", "testEXCEL_4.xls");
        assertTypeByData("application/x-tika-msoffice", "testEXCEL_5.xls");
        assertTypeByData("application/x-tika-msoffice", "testEXCEL_95.xls");

        assertTypeByNameAndData("application/vnd.ms-excel.sheet.4", "testEXCEL_4.xls");
        assertTypeByNameAndData("application/vnd.ms-excel", "testEXCEL_5.xls");
        assertTypeByNameAndData("application/vnd.ms-excel", "testEXCEL_95.xls");
    }

    /**
     * Note - detecting container formats by mime magic is very very
     * iffy, as we can't be sure where things will end up.
     * People really ought to use the container aware detection...
     */
    @Test
    public void testOoxmlDetection() throws Exception {
        // These two do luckily have [Content_Types].xml near the start,
        //  so our mime magic will spot them
        assertTypeByData("application/x-tika-ooxml", "testEXCEL.xlsx");
        assertTypeByData("application/x-tika-ooxml", "testPPT.pptx");

        // This one quite legitimately doesn't have its [Content_Types].xml
        //  file as one of the first couple of entries
        // As such, our mime magic can't figure it out...
        assertTypeByData("application/zip", "testWORD.docx");

        // POI-generated files have the rels first not Content Types
        assertTypeByData("application/x-tika-ooxml", "testEXCEL_poi.xlsx");

        // If we give the filename as well as the data, we can
        //  specialise the ooxml generic one to the correct type
        assertTypeByNameAndData("application/vnd.openxmlformats-officedocument.spreadsheetml.sheet",
                "testEXCEL.xlsx");
        assertTypeByNameAndData(
                "application/vnd.openxmlformats-officedocument.presentationml.presentation",
                "testPPT.pptx");
        assertTypeByNameAndData(
                "application/vnd.openxmlformats-officedocument.wordprocessingml.document",
                "testWORD.docx");

        assertTypeByNameAndData("application/vnd.openxmlformats-officedocument.spreadsheetml.sheet",
                "testEXCEL_poi.xlsx");

        // Test a few of the less usual ones
        assertTypeByNameAndData("application/vnd.ms-excel.sheet.binary.macroenabled.12",
                "testEXCEL.xlsb");
        assertTypeByNameAndData("application/vnd.ms-powerpoint.presentation.macroenabled.12",
                "testPPT.pptm");
        assertTypeByNameAndData("application/vnd.ms-powerpoint.template.macroenabled.12",
                "testPPT.potm");
        assertTypeByNameAndData("application/vnd.ms-powerpoint.slideshow.macroenabled.12",
                "testPPT.ppsm");
    }

    /**
     * Note - container based formats, needs container detection
     * to be properly correct
     */
    @Test
    public void testVisioDetection() throws Exception {
        // By Name, should get it right
        assertTypeByName("application/vnd.visio", "testVISIO.vsd");
        assertTypeByName("application/vnd.ms-visio.drawing.macroenabled.12", "testVISIO.vsdm");
        assertTypeByName("application/vnd.ms-visio.drawing", "testVISIO.vsdx");
        assertTypeByName("application/vnd.ms-visio.stencil.macroenabled.12", "testVISIO.vssm");
        assertTypeByName("application/vnd.ms-visio.stencil", "testVISIO.vssx");
        assertTypeByName("application/vnd.ms-visio.template.macroenabled.12", "testVISIO.vstm");
        assertTypeByName("application/vnd.ms-visio.template", "testVISIO.vstx");

        // By Name and Data, should get it right
        assertTypeByNameAndData("application/vnd.visio", "testVISIO.vsd");
        assertTypeByNameAndData("application/vnd.ms-visio.drawing.macroenabled.12",
                "testVISIO.vsdm");
        assertTypeByNameAndData("application/vnd.ms-visio.drawing", "testVISIO.vsdx");
        assertTypeByNameAndData("application/vnd.ms-visio.stencil.macroenabled.12",
                "testVISIO.vssm");
        assertTypeByNameAndData("application/vnd.ms-visio.stencil", "testVISIO.vssx");
        assertTypeByNameAndData("application/vnd.ms-visio.template.macroenabled.12",
                "testVISIO.vstm");
        assertTypeByNameAndData("application/vnd.ms-visio.template", "testVISIO.vstx");

        // By Data only, will get the container parent
        assertTypeByData("application/x-tika-msoffice", "testVISIO.vsd");
        assertTypeByData("application/x-tika-ooxml", "testVISIO.vsdm");
        assertTypeByData("application/x-tika-ooxml", "testVISIO.vsdx");
        assertTypeByData("application/x-tika-ooxml", "testVISIO.vssm");
        assertTypeByData("application/x-tika-ooxml", "testVISIO.vssx");
        assertTypeByData("application/x-tika-ooxml", "testVISIO.vstm");
        assertTypeByData("application/x-tika-ooxml", "testVISIO.vstx");
    }

    /**
     * Note - detecting container formats by mime magic is very very
     * iffy, as we can't be sure where things will end up.
     * People really ought to use the container aware detection...
     */
    @Test
    public void testIWorkDetection() throws Exception {
        // By name is easy
        assertTypeByName("application/vnd.apple.keynote", "testKeynote.key");
        assertTypeByName("application/vnd.apple.numbers", "testNumbers.numbers");
        assertTypeByName("application/vnd.apple.pages", "testPages.pages");

        // We can't do it by data, as we'd need to unpack
        //  the zip file to check the XML
        assertTypeByData("application/zip", "testKeynote.key");

        assertTypeByNameAndData("application/vnd.apple.keynote", "testKeynote.key");
        assertTypeByNameAndData("application/vnd.apple.numbers", "testNumbers.numbers");
        assertTypeByNameAndData("application/vnd.apple.pages", "testPages.pages");
    }

    @Test
    public void testArchiveDetection() throws Exception {
        assertTypeByName("application/x-archive", "test.ar");
        assertTypeByName("application/zip", "test.zip");
        assertTypeByName("application/x-tar", "test.tar");
        assertTypeByName("application/gzip", "test.tgz"); // See GZIP, not tar contents of it
        assertTypeByName("application/x-cpio", "test.cpio");
        assertTypeByName("application/vnd.ms-cab-compressed", "test.cab");

        assertTypeByNameAndData("application/x-bzip2", "test-bz2.txt.bz2");
        assertTypeByName("application/x-bzip2", "test-bz2.txt.bz2");
        assertTypeByData("application/x-bzip2", "test-bz2.txt.bz2");
        // TODO Add an example .deb and .udeb, then check these

        // Check the mime magic patterns for them work too
        assertTypeByData("application/x-archive", "testARofText.ar");
        assertTypeByData("application/x-archive", "testARofSND.ar");
        assertTypeByData("application/zip", "test-documents.zip");
        assertTypeByData("application/x-gtar", "test-documents.tar"); // GNU TAR
        assertTypeByData("application/gzip",
                "test-documents.tgz"); // See GZIP, not tar contents of it
        assertTypeByData("application/x-cpio", "test-documents.cpio");
        assertTypeByData("application/vnd.ms-cab-compressed", "test-documents.cab");

        // For spanned zip files, the .zip file doesn't have the header, it's the other parts
        assertTypeByData("application/octet-stream", "test-documents-spanned.zip");
        assertTypeByData("application/zip", "test-documents-spanned.z01");

        assertTypeDetection("testZSTD.zst", "application/zstd");
    }

    @Test
    public void testFeedsDetection() throws Exception {
        assertType("application/rss+xml", "rsstest_091.rss");
        assertType("application/rss+xml", "rsstest_20.rss");
        assertType("application/atom+xml", "testATOM.atom");
        assertTypeByData("application/rss+xml", "rsstest_091.rss");
        assertTypeByName("application/rss+xml", "rsstest_091.rss");
        assertTypeByData("application/rss+xml", "rsstest_20.rss");
        assertTypeByName("application/rss+xml", "rsstest_20.rss");
        assertTypeByData("application/atom+xml", "testATOM.atom");
        assertTypeByName("application/atom+xml", "testATOM.atom");
    }

    @Test
    public void testFitsDetection() throws Exception {
        // FITS image created using imagemagick convert of testJPEG.jpg
        assertType("application/fits", "testFITS.fits");
        assertTypeByData("application/fits", "testFITS.fits");
        assertTypeByName("application/fits", "testFITS.fits");
        // Shorter Header pattern (16 rather than 20 spaces)
        assertTypeByData("application/fits", "testFITS_ShorterHeader.fits");
    }

    @Test
    public void testHeifDetection() throws Exception {
        // HEIF image using the HEVC Codec == HEIC
        //  created using https://compare.rokka.io/_compare on testJPEG_GEO.jpg
        assertType("image/heic", "testHEIF.heic");
        assertTypeByData("image/heic", "testHEIF.heic");
        assertTypeByName("image/heic", "testHEIF.heic");

        // TODO Create a HEIF using another codec, to test .heif data
        assertTypeByName("image/heif", "testHEIF.heif");
    }

    @Test
    public void testJxlDetection() throws Exception {
        //test file created by: https://github.com/surma/jxl-art/blob/main/LICENSE
        assertType("image/jxl", "testJXL.jxl");
        assertTypeByData("image/jxl", "testJXL.jxl");
        assertTypeByName("image/jxl", "testJXL.jxl");

        //test file contributed by Tyler Thorsted
        //testJXL_ISOBMFF.jxl
        assertType("image/jxl", "testJXL_ISOBMFF.jxl");
        assertTypeByData("image/jxl", "testJXL_ISOBMFF.jxl");
        assertTypeByName("image/jxl", "testJXL_ISOBMFF.jxl");
    }

    @Test
    public void testMARC() throws Exception {
        assertType("application/marc", "testMARC.mrc");
        assertTypeByData("application/marc", "testMARC.mrc");
        assertTypeByName("application/marc", "testMARC.mrc");
    }

    @Test
    public void testAVIFDetection() throws Exception {
        // The test file is an avif header fragment only, not a complete image.
        assertType("image/avif", "testAVIF.avif");
        assertTypeByData("image/avif", "testAVIF.avif");
        assertTypeByName("image/avif", "testAVIF.avif");
    }

    @Test
    public void testJpegDetection() throws Exception {
        assertType("image/jpeg", "testJPEG.jpg");
        assertTypeByData("image/jpeg", "testJPEG.jpg");
        assertTypeByName("image/jpeg", "x.jpg");
        assertTypeByName("image/jpeg", "x.JPG");
        assertTypeByName("image/jpeg", "x.jpeg");
        assertTypeByName("image/jpeg", "x.JPEG");
        assertTypeByName("image/jpeg", "x.jpe");
        assertTypeByName("image/jpeg", "x.jif");
        assertTypeByName("image/jpeg", "x.jfif");
        assertTypeByName("image/jpeg", "x.jfi");

        assertType("image/jp2", "testJPEG.jp2");
        assertTypeByData("image/jp2", "testJPEG.jp2");
        assertTypeByName("image/jp2", "x.jp2");
    }

    @Test
    public void testBpgDetection() throws Exception {
        assertType("image/x-bpg", "testBPG.bpg");
        assertTypeByData("image/x-bpg", "testBPG.bpg");
        assertTypeByData("image/x-bpg", "testBPG_commented.bpg");
        assertTypeByName("image/x-bpg", "x.bpg");
    }

    @Test
    public void testIcnsDetection() throws Exception {
        assertType("image/icns", "testICNS.icns");
        assertTypeByData("image/icns", "testICNS_basic.icns");
        assertTypeByData("image/icns", "testICNS.icns");
        assertTypeByName("image/icns", "testICNS.icns");
    }

    @Test
    public void testTiffDetection() throws Exception {
        assertType("image/tiff", "testTIFF.tif");
        assertTypeByData("image/tiff", "testTIFF.tif");
        assertTypeByName("image/tiff", "x.tiff");
        assertTypeByName("image/tiff", "x.tif");
        assertTypeByName("image/tiff", "x.TIF");
    }

    @Test
    public void testGifDetection() throws Exception {
        assertType("image/gif", "testGIF.gif");
        assertTypeByData("image/gif", "testGIF.gif");
        assertTypeByName("image/gif", "x.gif");
        assertTypeByName("image/gif", "x.GIF");
    }

    @Test
    public void testPngDetection() throws Exception {
        assertType("image/png", "testPNG.png");
        assertTypeByData("image/png", "testPNG.png");
        assertTypeByName("image/png", "x.png");
        assertTypeByName("image/png", "x.PNG");
    }

    @Test
    public void testWEBPDetection() throws Exception {
        assertType("image/webp", "testWEBP.webp");
        assertTypeByData("image/webp", "testWEBP.webp");
        assertTypeByName("image/webp", "x.webp");
        assertTypeByName("image/webp", "x.WEBP");
    }

    @Test
    public void testBmpDetection() throws Exception {
        assertType("image/bmp", "testBMP.bmp");
        assertTypeByData("image/bmp", "testBMP.bmp");
        assertTypeByName("image/bmp", "x.bmp");
        assertTypeByName("image/bmp", "x.BMP");
        assertTypeByName("image/bmp", "x.dib");
        assertTypeByName("image/bmp", "x.DIB");
        //false positive check -- contains part of BMP signature
        assertType("text/plain", "testBMPfp.txt");
    }

    @Test
    public void testOS2BitmapArray() throws Exception {
        assertTypeByData("image/x-os2-graphics; charset=binary", "testOS2BitmapArray");
    }

    @Test
    public void testPnmDetection() throws Exception {
        assertType("image/x-portable-bitmap", "testPBM.pbm");
        assertType("image/x-portable-graymap", "testPGM.pgm");
        assertType("image/x-portable-pixmap", "testPPM.ppm");
        assertTypeByData("image/x-portable-bitmap", "testPBM.pbm");
        assertTypeByData("image/x-portable-graymap", "testPGM.pgm");
        assertTypeByData("image/x-portable-pixmap", "testPPM.ppm");
        assertTypeByName("image/x-portable-anymap", "x.pnm");
        assertTypeByName("image/x-portable-anymap", "x.PNM");
        assertTypeByName("image/x-portable-bitmap", "x.pbm");
        assertTypeByName("image/x-portable-bitmap", "x.PBM");
        assertTypeByName("image/x-portable-graymap", "x.pgm");
        assertTypeByName("image/x-portable-graymap", "x.PGM");
        assertTypeByName("image/x-portable-pixmap", "x.ppm");
        assertTypeByName("image/x-portable-pixmap", "x.PPM");
    }

    @Test
    public void testPictDetection() throws Exception {
        assertType("image/x-pict", "testPICT.pct");
        assertTypeByData("image/x-pict", "testPICT.pct");
        assertTypeByName("image/x-pict", "x.pic");
        assertTypeByName("image/x-pict", "x.PCT");
    }

    @Test
    public void testPcxDetection() throws Exception {
        // Single PCX file
        assertType("image/vnd.zbrush.pcx", "testPCX.pcx");
        assertTypeByData("image/vnd.zbrush.pcx", "testPCX.pcx");
        assertTypeByName("image/vnd.zbrush.pcx", "x.pcx");

        // Multi-Page PCX = DCX
        assertType("image/vnd.zbrush.dcx", "testDCX.dcx");
        assertTypeByData("image/vnd.zbrush.dcx", "testDCX.dcx");
        assertTypeByName("image/vnd.zbrush.dcx", "x.dcx");
    }

    @Test
    public void testCgmDetection() throws Exception {
        // TODO: Need a test image file
        assertTypeByName("image/cgm", "x.cgm");
        assertTypeByName("image/cgm", "x.CGM");
    }

    @Test
    public void testRdfXmlDetection() throws Exception {
        assertTypeByName("application/rdf+xml", "x.rdf");
        assertTypeByName("application/rdf+xml", "x.owl");
    }

    @Test
    public void testSvgDetection() throws Exception {
        assertType("image/svg+xml", "testSVG.svg");
        assertTypeByData("image/svg+xml", "testSVG.svg");
        assertTypeByName("image/svg+xml", "x.svg");
        assertTypeByName("image/svg+xml", "x.SVG");
        assertTypeByData("image/svg+xml", "testSVG_no_xml_header.svg");

        // Should *.svgz be svg or gzip
        assertType("application/gzip", "testSVG.svgz");
        assertTypeByData("application/gzip", "testSVG.svgz");
        assertTypeByName("image/svg+xml", "x.svgz");
        assertTypeByName("image/svg+xml", "x.SVGZ");
    }

    @Test
    public void testPdfDetection() throws Exception {
        // PDF extension by name is enough
        assertTypeByName("application/pdf", "x.pdf");
        assertTypeByName("application/pdf", "x.PDF");

        // For normal PDFs, can get by name or data or both
        assertType("application/pdf", "testPDF.pdf");
        assertTypeByData("application/pdf", "testPDF.pdf");

        // PDF with a BoM works both ways too
        assertType("application/pdf", "testPDF_bom.pdf");
        assertTypeByData("application/pdf", "testPDF_bom.pdf");
    }

    @Test
    public void testSwfDetection() throws Exception {
        assertTypeByName("application/x-shockwave-flash", "x.swf");
        assertTypeByName("application/x-shockwave-flash", "x.SWF");
        assertTypeByName("application/x-shockwave-flash", "test1.swf");
        assertTypeByName("application/x-shockwave-flash", "test2.swf");
        assertTypeByName("application/x-shockwave-flash", "test3.swf");
    }

    @Test
    public void testAutoCADDetection() throws Exception {
        assertTypeByName("image/vnd.dwg", "x.dwg");
        assertTypeByData("image/vnd.dwg", "testDWG2004.dwg");
        assertTypeByData("image/vnd.dwg", "testDWG2007.dwg");
        assertTypeByData("image/vnd.dwg", "testDWG2010.dwg");

        // From name, gets the common parent type
        assertTypeByName("model/vnd.dwf", "x.dwf");
        // With the data, can work out it's the v6 zip-based flavour
        assertTypeByData("model/vnd.dwf; version=6", "testDWF2010.dwf");

        // From name, gets the common parent type
        assertTypeByName("image/vnd.dxf", "x.dxf");
        // With the data, can work out it's the ASCII flavour
        assertTypeByData("image/vnd.dxf; format=ascii", "testDXF_ascii.dxf");
        assertTypeByData("image/vnd.dxf; format=ascii", "testDXF_ascii_win_newlines.dxf");
        assertTypeByData("image/vnd.dxf; format=ascii", "testDXF_ascii_no_header.dxf");
        // TODO Get a sample Binary DXF file and test
    }

    @Test
    public void testDGN() throws Exception {
        assertTypeByName("image/vnd.dgn", "testDGN7.dgn");
        assertTypeByName("image/vnd.dgn", "testDGN8.dgn");
        assertTypeByData("image/vnd.dgn; version=7", "testDGN7.dgn");
    }

    @Test
    public void testprtDetection() throws Exception {
        assertTypeByName("application/x-prt", "x.prt");
        assertTypeByData("application/x-prt", "testCADKEY.prt");
    }

    /**
     * Formats which are based on plain text
     */
    @Test
    public void testTextBasedFormatsDetection() throws Exception {
        assertTypeByName("text/plain", "testTXT.txt");
        assertType("text/plain", "testTXT.txt");

        assertTypeByName("text/css", "testCSS.css");
        assertType("text/css", "testCSS.css");

        assertTypeByName("text/csv", "testCSV.csv");
        assertType("text/csv", "testCSV.csv");

        assertTypeByName("text/html", "testHTML.html");
        assertType("text/html", "testHTML.html");

        assertTypeByName("text/javascript", "testJS.js");
        assertType("text/javascript", "testJS.js");

        assertType("text/vnd.graphviz", "testGRAPHVIZd.dot");
        assertType("text/vnd.graphviz", "testGRAPHVIZg.dot");
        assertType("text/vnd.graphviz", "testGRAPHVIZdc.dot");

        assertTypeByName("application/x-bat", "testBAT.bat");
        assertTypeByName("application/x-bat", "testCMD.cmd");
        assertType("application/x-bat", "testBAT.bat");
        assertType("application/x-bat", "testBATUpper.bat");
    }

    @Test
    public void testJavaDetection() throws Exception {
        // TODO Classloader doesn't seem to find the .class file in test-documents
        //assertTypeDetection("AutoDetectParser.class", "application/java-vm");

        // OSX Native Extension
        assertTypeDetection("testJNILIB.jnilib",
                "application/x-java-jnilib",
                "application/x-mach-o-universal",
                "application/x-java-jnilib");
    }

    @Test
    public void testMachO() throws Exception {
        assertTypeDetection("testMacOS-x86_64-arm64",
                "application/octet-stream",
                "application/x-mach-o-universal",
                "application/x-mach-o-universal");
        assertTypeDetection("testMacOS-x86_64",
                "application/octet-stream",
                "application/x-mach-o-executable",
                "application/x-mach-o-executable");
        assertTypeDetection("testMacOS-arm64",
                "application/octet-stream",
                "application/x-mach-o-executable",
                "application/x-mach-o-executable");
    }

    @Test
    public void testXmlAndHtmlDetection() throws Exception {
        assertTypeByData("application/xml",
                "<?xml version=\"1.0\" encoding=\"UTF-8\"?><records><record/></records>"
                        .getBytes(UTF_8));
        assertTypeByData("application/xml",
                "\uFEFF<?xml version=\"1.0\" encoding=\"UTF-16\"?><records><record/></records>"
                        .getBytes(UTF_16LE));
        assertTypeByData("application/xml",
                "\uFEFF<?xml version=\"1.0\" encoding=\"UTF-16\"?><records><record/></records>"
                        .getBytes(UTF_16BE));
        assertTypeByData("application/xml",
                "<!-- XML without processing instructions --><records><record/></records>"
                        .getBytes(UTF_8));
        assertTypeByData("text/html", "<html><body>HTML</body></html>".getBytes(UTF_8));
        assertTypeByData("text/html",
                "<!-- HTML comment --><html><body>HTML</body></html>".getBytes(UTF_8));
    }

    @Test
    public void testWmfDetection() throws Exception {
        assertTypeByName("image/wmf", "x.wmf");
        assertTypeByData("image/wmf", "testWMF.wmf");
        assertTypeByName("image/wmf", "x.WMF");

        assertTypeByName("image/emf", "x.emf");
        assertTypeByData("image/emf", "testEMF.emf");
        assertTypeByName("image/emf", "x.EMF");

        // GZip Compressed WMF, get subtype by name only
        // TODO: Need a test wmz file
        assertTypeByName("application/x-ms-wmz", "x.wmz");
        assertTypeByName("application/x-ms-wmz", "x.WMZ");

        // GZip Compressed EMF, get subtype by name only
        // TODO: Need a test emz file
        assertTypeByName("image/x-emf-compressed", "x.emz");
        assertTypeByName("image/x-emf-compressed", "x.EMZ");
    }

    @Test
    public void testPsDetection() throws Exception {
        // TODO: Need a test postscript file
        assertTypeByName("application/postscript", "x.ps");
        assertTypeByName("application/postscript", "x.PS");
        assertTypeByName("application/postscript", "x.eps");
        assertTypeByName("application/postscript", "x.epsf");
        assertTypeByName("application/postscript", "x.epsi");
    }

    @Test
    public void testMicrosoftMultiMediaDetection() throws Exception {
        assertTypeByName("video/x-ms-asf", "x.asf");
        assertTypeByName("video/x-ms-wmv", "x.wmv");
        assertTypeByName("audio/x-ms-wma", "x.wma");

        assertTypeByData("video/x-ms-asf", "testASF.asf");
        assertTypeByData("video/x-ms-wmv", "testWMV.wmv");
        assertTypeByData("video/x-ms-wmv", "testWMV_WMV2.wmv");
        assertTypeByData("audio/x-ms-wma", "testWMA.wma");
    }

    /**
     * All 3 DITA types are in theory handled by the same mimetype,
     * but we specialise them
     */
    @Test
    public void testDITADetection() throws Exception {
        assertTypeByName("application/dita+xml; format=topic", "test.dita");
        assertTypeByName("application/dita+xml; format=map", "test.ditamap");
        assertTypeByName("application/dita+xml; format=val", "test.ditaval");

        assertTypeByData("application/dita+xml; format=task", "testDITA.dita");
        assertTypeByData("application/dita+xml; format=concept", "testDITA2.dita");
        assertTypeByData("application/dita+xml; format=map", "testDITA.ditamap");

        assertTypeByNameAndData("application/dita+xml; format=task", "testDITA.dita");
        assertTypeByNameAndData("application/dita+xml; format=concept", "testDITA2.dita");
        assertTypeByNameAndData("application/dita+xml; format=map", "testDITA.ditamap");

        // These are all children of the official type
        assertEquals("application/dita+xml",
                repo.getMediaTypeRegistry().getSupertype(getTypeByNameAndData("testDITA.ditamap"))
                        .toString());
        assertEquals("application/dita+xml",
                repo.getMediaTypeRegistry().getSupertype(getTypeByNameAndData("testDITA.dita"))
                        .toString());
        // Concept inherits from topic
        assertEquals("application/dita+xml; format=topic",
                repo.getMediaTypeRegistry().getSupertype(getTypeByNameAndData("testDITA2.dita"))
                        .toString());
    }

    /**
     * @since TIKA-194
     */
    @Test
    public void testJavaRegex() throws Exception {
        MimeType testType = new MimeType(MediaType.parse("foo/bar"));
        this.repo.add(testType);
        assertNotNull(repo.forName("foo/bar"));
        String pattern = "rtg_sst_grb_0\\.5\\.\\d{8}";
        this.repo.addPattern(testType, pattern, true);
        String testFileName = "rtg_sst_grb_0.5.12345678";
        assertEquals("foo/bar", tika.detect(testFileName));

        MimeType testType2 = new MimeType(MediaType.parse("foo/bar2"));
        this.repo.add(testType2);
        assertNotNull(repo.forName("foo/bar2"));
        this.repo.addPattern(testType2, pattern, false);
        assertNotSame("foo/bar2", tika.detect(testFileName));
    }

    @Test
    public void testRawDetection() throws Exception {
        assertTypeByName("image/x-raw-adobe", "x.dng");
        assertTypeByName("image/x-raw-adobe", "x.DNG");
        assertTypeByName("image/x-raw-hasselblad", "x.3fr");
        assertTypeByName("image/x-raw-fuji", "x.raf");
        assertTypeByName("image/x-raw-canon", "x.crw");
        assertTypeByName("image/x-canon-cr2", "x.cr2");
        assertTypeByName("image/x-canon-cr3", "x.cr3");
        assertTypeByName("image/x-raw-kodak", "x.k25");
        assertTypeByName("image/x-raw-kodak", "x.kdc");
        assertTypeByName("image/x-raw-kodak", "x.dcs");
        assertTypeByName("image/x-raw-kodak", "x.drf");
        assertTypeByName("image/x-raw-minolta", "x.mrw");
        assertTypeByName("image/x-raw-nikon", "x.nef");
        assertTypeByName("image/x-raw-nikon", "x.nrw");
        assertTypeByName("image/x-raw-olympus", "x.orf");
        assertTypeByName("image/x-raw-pentax", "x.ptx");
        assertTypeByName("image/x-raw-pentax", "x.pef");
        assertTypeByName("image/x-raw-sony", "x.arw");
        assertTypeByName("image/x-raw-sony", "x.srf");
        assertTypeByName("image/x-raw-sony", "x.sr2");
        assertTypeByName("image/x-raw-sigma", "x.x3f");
        assertTypeByName("image/x-raw-epson", "x.erf");
        assertTypeByName("image/x-raw-mamiya", "x.mef");
        assertTypeByName("image/x-raw-leaf", "x.mos");
        assertTypeByName("image/x-raw-panasonic", "x.raw");
        assertTypeByName("image/x-raw-panasonic", "x.rw2");
        assertTypeByName("image/x-raw-phaseone", "x.iiq");
        assertTypeByName("image/x-raw-red", "x.r3d");
        assertTypeByName("image/x-raw-imacon", "x.fff");
        assertTypeByName("image/x-raw-logitech", "x.pxn");
        assertTypeByName("image/x-raw-casio", "x.bay");
        assertTypeByName("image/x-raw-rawzor", "x.rwz");
    }

    /**
     * Tests that we correctly detect the font types
     */
    @Test
    public void testFontDetection() throws Exception {
        assertTypeByName("application/x-font-adobe-metric", "x.afm");
        assertTypeByData("application/x-font-adobe-metric", "testAFM.afm");

        assertTypeByName("application/x-font-printer-metric", "x.pfm");
        // TODO Get a sample .pfm file
        assertTypeByData("application/x-font-printer-metric",
                new byte[]{0x00, 0x01, 256 - 0xb1, 0x0a, 0x00, 0x00, 0x43, 0x6f, 0x70, 0x79, 0x72,
                        0x69, 0x67, 0x68, 0x74, 0x20});

        assertTypeByName("application/x-font-type1", "x.pfa");
        // TODO Get a sample .pfa file
        assertTypeByData("application/x-font-type1",
                new byte[]{0x25, 0x21, 0x50, 0x53, 0x2d, 0x41, 0x64, 0x6f, 0x62, 0x65, 0x46, 0x6f,
                        0x6e, 0x74, 0x2d, 0x31, 0x2e, 0x30, 0x20, 0x20, 0x2d, 0x2a, 0x2d, 0x20});

        assertTypeByName("application/x-font-type1", "x.pfb");
        // TODO Get a sample .pfm file
        assertTypeByData("application/x-font-type1",
                new byte[]{-0x80, 0x01, 0x09, 0x05, 0x00, 0x00, 0x25, 0x21, 0x50, 0x53, 0x2d, 0x41,
                        0x64, 0x6f, 0x62, 0x65, 0x46, 0x6f, 0x6e, 0x74, 0x2d, 0x31, 0x2e, 0x30});
    }

    /**
     * Tests MimeTypes.getMimeType(URL), which examines both the byte header
     * and, if necessary, the URL's extension.
     */
    @Test
    public void testMimeDeterminationForTestDocuments() throws Exception {
        assertType("text/html", "testHTML.html");
        assertType("application/zip", "test-documents.zip");

        assertType("text/html", "testHTML_utf8.html");
        assertType("application/vnd.oasis.opendocument.text", "testOpenOffice2.odt");
        assertType("application/pdf", "testPDF.pdf");
        assertType("application/rtf", "testRTF.rtf");
        assertType("text/plain", "testTXT.txt");
        assertType("application/xml", "testXML.xml");
        assertType("audio/basic", "testAU.au");
        assertType("audio/x-aiff", "testAIFF.aif");
        assertType("audio/vnd.wave", "testWAV.wav");
        assertType("audio/midi", "testMID.mid");
        assertType("application/x-msaccess", "testACCESS.mdb");
        assertType("application/x-font-ttf", "testTrueType3.ttf");
    }

    @Test
    public void test7ZipDetection() throws Exception {
        assertTypeByName("application/x-7z-compressed", "test-documents.7z");
        assertTypeByData("application/x-7z-compressed", "test-documents.7z");
        assertTypeByNameAndData("application/x-7z-compressed", "test-documents.7z");
    }

    @Test
    public void testWebArchiveDetection() throws Exception {
        assertTypeByName("application/x-webarchive", "x.webarchive");
        assertTypeByData("application/x-bplist", "testWEBARCHIVE.webarchive");
        assertTypeByNameAndData("application/x-webarchive", "testWEBARCHIVE.webarchive");
    }

    /**
     * KML, and KMZ (zipped KML)
     */
    @Test
    public void testKMLZDetection() throws Exception {
        assertTypeByName("application/vnd.google-earth.kml+xml", "testKML.kml");
        assertTypeByData("application/vnd.google-earth.kml+xml", "testKML.kml");
        assertTypeByNameAndData("application/vnd.google-earth.kml+xml", "testKML.kml");

        assertTypeByName("application/vnd.google-earth.kmz", "testKMZ.kmz");
        assertTypeByNameAndData("application/vnd.google-earth.kmz", "testKMZ.kmz");

        // By data only, mimetype magic only gets us to a .zip
        // We need to use the Zip Aware detector to get the full type
        assertTypeByData("application/zip", "testKMZ.kmz");
    }

    @Test
    public void testCreativeSuite() throws IOException {
        assertTypeDetection("testINDD.indd", "application/x-adobe-indesign");
        assertTypeDetection("testPSD.psd", "image/vnd.adobe.photoshop");
    }

    @Test
    public void testAMR() throws IOException {
        // AMR matches on name, data or both
        assertTypeDetection("testAMR.amr", "audio/amr");

        // AMR-WB subtype shares extension, so needs data to identify
        assertTypeDetection("testAMR-WB.amr", "audio/amr", "audio/amr-wb", "audio/amr-wb");

        // Ditto for the AMR-WB+ subtype, which we don't have a sample file of yet
        //assertTypeDetection("testAMR-WB+.amr", "audio/amr", "audio/amr-wb+", "audio/amr-wb+");
    }

    @Test
    public void testEmail() throws IOException {
        // EMLX
        assertTypeDetection("testEMLX.emlx", "message/x-emlx");

        // Groupwise
        assertTypeDetection("testGroupWiseEml.eml", "message/rfc822");

        // Lotus
        assertTypeDetection("testLotusEml.eml", "message/rfc822");

        // MBOX
        assertTypeDetection("headers.mbox", "application/mbox");

        // MBOX
        assertTypeDetection("testMBOX_lengthy_x-headers.mbox", "application/mbox");


        // Thunderbird
        assertTypeDetection("testThunderbirdEml.eml", "message/rfc822");

        //dkim header
        assertTypeDetection("testThunderbirdEml.eml", "message/rfc822");

        //x- custom header
        assertTypeDetection("testRFC822_x-.eml", "message/rfc822");

        //embedded xhtml and img
        assertTypeDetection("testEML_embedded_xhtml_and_img.eml", "message/rfc822");

    }

    @Test
    public void testRobots() throws Exception {
        assertTypeByData("text/x-robots", "testRobots.txt");
        assertTypeByData("text/x-robots", "testRobots2.txt");
    }

    @Test
    public void testMessageNews() throws Exception {
        assertTypeByData("message/news", "testMessageNews.txt");
    }

    @Test
    public void testAxCrypt() throws Exception {
        // test-TXT.txt encrypted with a key of "tika"
        assertTypeDetection("testTXT-tika.axx", "application/x-axcrypt");
    }

    @Test
    public void testWindowsEXE() throws Exception {
        assertTypeByName("application/x-msdownload", "x.dll");
        assertTypeByName("application/x-ms-installer", "x.msi");
        assertTypeByName("application/x-dosexec", "x.exe");

        assertTypeByData("application/x-msdownload; format=pe", "testTinyPE.exe");
        assertTypeByNameAndData("application/x-msdownload; format=pe", "testTinyPE.exe");

        // A jar file with part of a PE header, but not a full one
        //  should still be detected as a zip or jar (without/with name)
        assertTypeByData("application/zip", "testJAR_with_PEHDR.jar");
        assertTypeByNameAndData("application/java-archive", "testJAR_with_PEHDR.jar");
    }

    @Test
    public void testMatroskaDetection() throws Exception {
        assertType("video/x-matroska", "testMKV.mkv");
        // TODO: Need custom detector data detection, see TIKA-1180
        assertTypeByData("application/x-matroska", "testMKV.mkv");
        assertTypeByNameAndData("video/x-matroska", "testMKV.mkv");
        assertTypeByName("video/x-matroska", "x.mkv");
        assertTypeByName("video/x-matroska", "x.MKV");
        assertTypeByName("audio/x-matroska", "x.mka");
        assertTypeByName("audio/x-matroska", "x.MKA");
    }

    @Test
    public void testWebMDetection() throws Exception {
        assertType("video/webm", "testWEBM.webm");
        // TODO: Need custom detector data detection, see TIKA-1180
        assertTypeByData("application/x-matroska", "testWEBM.webm");
        assertTypeByNameAndData("video/webm", "testWEBM.webm");
        assertTypeByName("video/webm", "x.webm");
        assertTypeByName("video/webm", "x.WEBM");
    }

    /**
     * Test getMimeType(byte[])
     */
    @Test
    public void testGetMimeType_byteArray() throws IOException {
        // Plain text detection
        assertText(new byte[]{(byte) 0xFF, (byte) 0xFE});
        assertText(new byte[]{(byte) 0xFF, (byte) 0xFE});
        assertText(new byte[]{(byte) 0xEF, (byte) 0xBB, (byte) 0xBF});
        assertText(new byte[]{'a', 'b', 'c'});
        assertText(new byte[]{'\t', '\r', '\n', 0x0C, 0x1B});
        assertNotText(new byte[]{'\t', '\r', '\n', 0x0E, 0x1C});
    }

    @Test
    public void testBerkeleyDB() throws IOException {
        assertTypeByData("application/x-berkeley-db; format=btree; version=2",
                "testBDB_btree_2.db");
        assertTypeByData("application/x-berkeley-db; format=btree; version=3",
                "testBDB_btree_3.db");
        assertTypeByData("application/x-berkeley-db; format=btree; version=4",
                "testBDB_btree_4.db");
        // V4 and V5 share the same btree format
        assertTypeByData("application/x-berkeley-db; format=btree; version=4",
                "testBDB_btree_5.db");

        assertTypeByData("application/x-berkeley-db; format=hash; version=2", "testBDB_hash_2.db");
        assertTypeByData("application/x-berkeley-db; format=hash; version=3", "testBDB_hash_3.db");
        assertTypeByData("application/x-berkeley-db; format=hash; version=4", "testBDB_hash_4.db");
        assertTypeByData("application/x-berkeley-db; format=hash; version=5", "testBDB_hash_5.db");
    }

    /**
     * CBOR typically contains HTML
     */
    @Test
    public void testCBOR() throws IOException {
        assertTypeByNameAndData("application/cbor", "NUTCH-1997.cbor");
        assertTypeByData("application/cbor", "NUTCH-1997.cbor");
    }

    @Test
    public void testZLIB() throws IOException {
        // ZLIB encoded versions of testTXT.txt
        assertTypeByData("application/zlib", "testTXT.zlib");
        assertTypeByData("application/zlib", "testTXT.zlib0");
        assertTypeByData("application/zlib", "testTXT.zlib5");
        assertTypeByData("application/zlib", "testTXT.zlib9");
    }

    @Test
    public void testTextFormats() throws Exception {
        assertType("application/x-bibtex-text-file", "testBIBTEX.bib");
        assertTypeByData("application/x-bibtex-text-file", "testBIBTEX.bib");
    }

    @Test
    public void testCodeFormats() throws Exception {
        assertType("text/x-csrc", "testC.c");
        assertType("text/x-chdr", "testH.h");
        assertTypeByData("text/x-csrc", "testC.c");
        assertTypeByData("text/x-chdr", "testH.h");

        assertTypeByName("text/x-java-source", "testJAVA.java");
        assertType("text/x-java-properties", "testJAVAPROPS.properties");

        assertType("text/x-matlab", "testMATLAB.m");
        assertType("text/x-matlab", "testMATLAB_wtsgaus.m");
        assertType("text/x-matlab", "testMATLAB_barcast.m");
        assertTypeByData("text/x-matlab", "testMATLAB.m");
        assertTypeByData("text/x-matlab", "testMATLAB_wtsgaus.m");
        assertTypeByData("text/x-matlab", "testMATLAB_barcast.m");

        // By name, or by name+data, gets it as JS
        assertTypeByName("text/javascript", "testJS.js");
        assertTypeByName("text/javascript", "testJS_HTML.js");
        assertType("text/javascript", "testJS.js");
        assertType("text/javascript", "testJS_HTML.js");

        // With data only, because we have no JS file magic, can't be
        //  detected. One will come through as plain text, the other
        //  as HTML due to <html> in it. TODO Add JS magic. See TIKA-1141 
        //assertTypeByData("application/javascript", "testJS.js");
        //assertTypeByData("application/javascript", "testJS_HTML.js");
    }

    @Test
    public void testWebVTT() throws Exception {
        // With the most common text header
        assertType("text/vtt", "testWebVTT.vtt");
        assertTypeByData("text/vtt", "testWebVTT.vtt");

        // With no text header, just plain WebVTT one
        assertType("text/vtt", "testWebVTT_simple.vtt");
        assertTypeByData("text/vtt", "testWebVTT_simple.vtt");

        // With a custom text header
        assertType("text/vtt", "testWebVTT_header.vtt");
        assertTypeByData("text/vtt", "testWebVTT_header.vtt");

        // With a UTF-8 BOM before the header
        assertType("text/vtt", "testWebVTT_utf8.vtt");
        assertTypeByData("text/vtt", "testWebVTT_utf8.vtt");
    }

    @Test
    public void testMIF() throws Exception {
        assertType("application/vnd.mif", "testMIF.mif");
        assertTypeByData("application/vnd.mif", "testMIF.mif");
    }

    @Test
    public void testPKCSSignatures() throws Exception {
        // PKCS7 Signed XML files
        assertType("application/pkcs7-signature", "testPKCS17Sig.xml.p7m");
        assertType("application/pkcs7-signature", "testPKCS17Sig-v2.xml.p7m");
        assertType("application/pkcs7-signature", "testPKCS17Sig-v3.xml.p7m");
        assertType("application/pkcs7-signature", "testPKCS17Sig-v4.xml.p7m");
        assertTypeByData("application/pkcs7-signature", "testPKCS17Sig.xml.p7m");
        assertTypeByData("application/pkcs7-signature", "testPKCS17Sig-v2.xml.p7m");
        assertTypeByData("application/pkcs7-signature", "testPKCS17Sig-v3.xml.p7m");
        assertTypeByData("application/pkcs7-signature", "testPKCS17Sig-v4.xml.p7m");
    }

    @Test
    public void testCertificatesKeys() throws Exception {
        // Certificates can be identified by name alone, or with data
        assertType("application/x-x509-cert; format=pem", "testCERT.pem");
        assertType("application/x-x509-cert; format=der", "testCERT.der");
        assertTypeByData("application/x-x509-cert; format=pem", "testCERT.pem");
        assertTypeByData("application/x-x509-cert; format=der", "testCERT.der");
        // Keys need the data to identify, name isn't enough
        assertTypeByData("application/x-x509-key; format=pem", "testECKEY.pem");
        assertTypeByData("application/x-x509-key; format=der", "testECKEY.der");
        assertTypeByData("application/x-x509-key; format=pem", "testRSAKEY.pem");
        assertTypeByData("application/x-x509-key; format=der", "testRSAKEY.der");
        assertTypeByData("application/x-x509-key; format=pem", "testDSAKEY.pem");
        assertTypeByData("application/x-x509-key; format=der", "testDSAKEY.der");
        assertTypeByData("application/x-x509-key; format=pem", "testRSAKEYenc.pem"); // pass=tika
        assertTypeByData("application/x-x509-key; format=der", "testRSAKEYenc.der"); // pass=tika
        // Parameters only have PEM form, always need data
        assertTypeByData("application/x-x509-dsa-parameters", "testDSAPARAMS.pem");
        assertTypeByData("application/x-x509-ec-parameters", "testECPARAMS.pem");
        // PKCS12 wrappers of Certs+Keys cannot currently be identified
        // Once solved, see TIKA-3784, ought to work for name or data
        //assertType("application/x-pkcs12", "testRSAKEYandCERT.p12");
        //assertTypeByData("application/x-pkcs12", "testRSAKEYandCERT.p12"); // pass=tika
        assertTypeByData("application/x-java-keystore", "KeyStore.jks");
    }

    @Test
    public void testVandICalendars() throws Exception {
        assertType("text/calendar", "testICalendar.ics");
        assertType("text/x-vcalendar", "testVCalendar.vcs");
        assertTypeByData("text/calendar", "testICalendar.ics");
        assertTypeByData("text/x-vcalendar", "testVCalendar.vcs");
        //TIKA-4244
        //this tests detection with content intervening between the BEGIN:VCALENDAR and the VERSION:2.0 entry
        assertType("text/calendar", "testICalendar_w_prodId.ics");
        assertTypeByData("text/calendar", "testICalendar_w_prodId.ics");
    }

    @Test
    public void testASX() throws Exception {
        assertType("application/x-ms-asx", "testWindowsMediaMeta.asx");
        assertTypeByData("application/x-ms-asx", "testWindowsMediaMeta.asx");
    }

    @Test
    public void testMSOwner() throws Exception {
        assertType("application/x-ms-owner", "testMSOwnerFile");
    }

    @Test
    public void testDJVU() throws Exception {
        assertType("image/vnd.djvu", "testDJVU.djvu");
        assertTypeByData("image/vnd.djvu", "testDJVU.djvu");
    }

    @Test
    public void testEndNoteImport() throws Exception {
        assertType("application/x-endnote-refer", "testEndNoteImportFile.enw");
        assertTypeByData("application/x-endnote-refer", "testEndNoteImportFile.enw");
    }

    @Test
    public void testStataDTA() throws Exception {
        // Filename only gives base type
        assertTypeByName("application/x-stata-dta", "testStataDTA.dta");
        // With data too, can get specific version
        assertTypeByData("application/x-stata-dta; version=13", "testStataDTA.dta");
        // Name + data gets specific version as well
        assertType("application/x-stata-dta; version=13", "testStataDTA.dta");
    }

    @Test
    public void testOneNote() throws Exception {
        // With name or data we can get the full details
        assertTypeByName("application/onenote; format=one", "testOneNote.one");
        assertTypeByData("application/onenote; format=one", "testOneNote2.one");
        assertTypeByData("application/onenote; format=one", "testOneNote3.one");
        assertTypeByData("application/onenote; format=one", "testOneNote4.one");
        assertTypeByData("application/onenote; format=one", "testOneNote1.one");

        // TODO Get sample .onetoc2 and .onepkg files
    }

    @Test
    public void testMSWriteFile() throws Exception {
        //This file is govdocs1's 746255.doc
        assertTypeByName("application/x-mswrite", "testMSWriteFile.wri");
        assertTypeByData("application/x-mswrite", "testMSWriteFile.wri");
    }

    @Test
    public void testSASProgramming() throws Exception {
        // Data files we have magic for
        assertTypeByName("application/x-sas-data-v6", "testSAS.sd2");
        assertTypeByData("application/x-sas-data-v6", "testSAS.sd2");

        assertTypeByName("application/x-sas-data", "testSAS.sas7bdat");
        assertTypeByData("application/x-sas-data", "testSAS.sas7bdat");

        assertTypeByName("application/x-sas-xport", "testSAS.xpt");
        assertTypeByData("application/x-sas-xport", "testSAS.xpt");

        // Programs we don't, so must have mime type to detect
        assertTypeByName("application/x-sas", "testSAS.sas");
        assertTypeByData("text/plain", "testSAS.sas");
    }

    @Test
    public void testDolbyDigitalAC3() throws Exception {
        // By name, both come as AC3, as same extension
        assertTypeByName("audio/ac3", "testAC3.ac3");
        assertTypeByName("audio/ac3", "testEAC3.ac3");

        // With data can detect EAC3 subtype
        assertTypeByData("audio/ac3", "testAC3.ac3");
        assertTypeByData("audio/eac3", "testEAC3.ac3");
    }

    @Test
    public void testNLS() throws Exception {
        assertTypeByData("application/x-ms-nls", "testNLS1.nls");
        assertTypeByData("application/x-ms-nls", "testNLS2.nls");
    }

    @Test
    public void testHPROF() throws Exception {
        assertTypeByData("application/vnd.java.hprof", "testJavaHprofBinary");
        assertTypeByData("application/vnd.java.hprof.text", "testJavaHprofText");
    }

    @Test
    public void testHTMLSnippetWithRFC822() throws Exception {
        assertTypeByData("text/html", "testBrokenHTMLContainingRFC822.html");
    }

    @Test
    public void testE57() throws Exception {
        assertTypeByName("model/e57", "testE57_header.e57");
        assertTypeByData("model/e57", "testE57_header.e57");
        assertTypeByNameAndData("model/e57", "testE57_header.e57");
    }

    @Test
    public void testPGPEncrypted() throws Exception {
        assertTypeDetection("testPGPEncrypted.gpg", "application/pgp-encrypted");
    }

    @Test
    public void testONIX() throws Exception {
        assertTypeByData("application/onix-message+xml", "testONIXMessage.xml");
        assertTypeByData("application/onix-message+xml", "testONIXMessageShort.xml");
    }

    @Test
    public void testAACDetection() throws Exception {
        assertType("audio/x-aac", "testAAC.aac");
        assertType("audio/x-aac", "testAACid3.aac");
        assertTypeByData("audio/x-aac", "testAAC.aac");
        assertTypeByData("audio/x-aac", "testAACid3.aac");
        assertTypeByName("audio/x-aac", "x.aac");
    }

    private void assertText(byte[] prefix) throws IOException {
        assertMagic("text/plain", prefix);
    }

    private void assertNotText(byte[] prefix) throws IOException {
        assertMagic("application/octet-stream", prefix);
    }

    private void assertMagic(String expected, byte[] prefix) throws IOException {
<<<<<<< HEAD
        MediaType type = repo.detect(TikaInputStream.get(prefix), new Metadata(), new ParseContext());
        assertNotNull(type);
        assertEquals(expected, type.toString());
=======
        try (TikaInputStream tis = TikaInputStream.get(prefix)) {
            MediaType type = repo.detect(tis, new Metadata());
            assertNotNull(type);
            assertEquals(expected, type.toString());
        }
>>>>>>> 25cb0e93
    }

    private void assertType(String expected, String filename) throws Exception {
        try (TikaInputStream tis = TikaInputStream
                .get(TestMimeTypes.class.getResourceAsStream("/test-documents/" + filename))) {
            assertNotNull(tis, "Test file not found: " + filename);
            Metadata metadata = new Metadata();
            metadata.set(TikaCoreProperties.RESOURCE_NAME_KEY, filename);
<<<<<<< HEAD
            assertEquals(expected, repo.detect(tis, metadata, new ParseContext()).toString());
=======
            assertEquals(expected, repo.detect(tis, metadata).toString());
>>>>>>> 25cb0e93
        }
    }

    private void assertTypeByName(String expected, String filename) throws IOException {
        Metadata metadata = new Metadata();
        metadata.set(TikaCoreProperties.RESOURCE_NAME_KEY, filename);
        assertEquals(expected, repo.detect(null, metadata, new ParseContext()).toString());
    }

    private void assertTypeByData(String expected, String filename) throws IOException {
        try (TikaInputStream tis = TikaInputStream
                .get(TestMimeTypes.class.getResourceAsStream("/test-documents/" + filename))) {
            assertNotNull(tis, "Test file not found: " + filename);
            Metadata metadata = new Metadata();
<<<<<<< HEAD
            assertEquals(expected, repo.detect(tis, metadata, new ParseContext()).toString());
=======
            assertEquals(expected, repo.detect(tis, metadata).toString());
>>>>>>> 25cb0e93
        }
    }

    private void assertTypeByData(String expected, byte[] data) throws IOException {
        try (TikaInputStream tis = TikaInputStream.get(data)) {
            Metadata metadata = new Metadata();
<<<<<<< HEAD
            assertEquals(expected, repo.detect(tis, metadata, new ParseContext()).toString());
=======
            assertEquals(expected, repo.detect(tis, metadata).toString());
>>>>>>> 25cb0e93
        }
    }

    private void assertTypeDetection(String filename, String type) throws IOException {
        assertTypeDetection(filename, type, type, type);
    }

    private void assertTypeDetection(String filename, String byName, String byData,
                                     String byNameAndData) throws IOException {
        assertTypeByName(byName, filename);
        assertTypeByData(byData, filename);
        assertTypeByNameAndData(byNameAndData, filename);
    }

    private void assertTypeByNameAndData(String expected, String filename) throws IOException {
        assertEquals(expected, getTypeByNameAndData(filename).toString());
    }

    private MediaType getTypeByNameAndData(String filename) throws IOException {
        try (TikaInputStream tis = TikaInputStream
                .get(TestMimeTypes.class.getResourceAsStream("/test-documents/" + filename))) {
            assertNotNull(tis, "Test document not found: " + filename);
            Metadata metadata = new Metadata();
            metadata.set(TikaCoreProperties.RESOURCE_NAME_KEY, filename);
<<<<<<< HEAD
            return repo.detect(tis, metadata, new ParseContext());
=======
            return repo.detect(tis, metadata);
>>>>>>> 25cb0e93
        }
    }
}<|MERGE_RESOLUTION|>--- conflicted
+++ resolved
@@ -1394,17 +1394,11 @@
     }
 
     private void assertMagic(String expected, byte[] prefix) throws IOException {
-<<<<<<< HEAD
-        MediaType type = repo.detect(TikaInputStream.get(prefix), new Metadata(), new ParseContext());
-        assertNotNull(type);
-        assertEquals(expected, type.toString());
-=======
         try (TikaInputStream tis = TikaInputStream.get(prefix)) {
-            MediaType type = repo.detect(tis, new Metadata());
+            MediaType type = repo.detect(tis, new Metadata(), new ParseContext());
             assertNotNull(type);
             assertEquals(expected, type.toString());
         }
->>>>>>> 25cb0e93
     }
 
     private void assertType(String expected, String filename) throws Exception {
@@ -1413,11 +1407,7 @@
             assertNotNull(tis, "Test file not found: " + filename);
             Metadata metadata = new Metadata();
             metadata.set(TikaCoreProperties.RESOURCE_NAME_KEY, filename);
-<<<<<<< HEAD
             assertEquals(expected, repo.detect(tis, metadata, new ParseContext()).toString());
-=======
-            assertEquals(expected, repo.detect(tis, metadata).toString());
->>>>>>> 25cb0e93
         }
     }
 
@@ -1432,22 +1422,14 @@
                 .get(TestMimeTypes.class.getResourceAsStream("/test-documents/" + filename))) {
             assertNotNull(tis, "Test file not found: " + filename);
             Metadata metadata = new Metadata();
-<<<<<<< HEAD
             assertEquals(expected, repo.detect(tis, metadata, new ParseContext()).toString());
-=======
-            assertEquals(expected, repo.detect(tis, metadata).toString());
->>>>>>> 25cb0e93
         }
     }
 
     private void assertTypeByData(String expected, byte[] data) throws IOException {
         try (TikaInputStream tis = TikaInputStream.get(data)) {
             Metadata metadata = new Metadata();
-<<<<<<< HEAD
             assertEquals(expected, repo.detect(tis, metadata, new ParseContext()).toString());
-=======
-            assertEquals(expected, repo.detect(tis, metadata).toString());
->>>>>>> 25cb0e93
         }
     }
 
@@ -1472,11 +1454,7 @@
             assertNotNull(tis, "Test document not found: " + filename);
             Metadata metadata = new Metadata();
             metadata.set(TikaCoreProperties.RESOURCE_NAME_KEY, filename);
-<<<<<<< HEAD
             return repo.detect(tis, metadata, new ParseContext());
-=======
-            return repo.detect(tis, metadata);
->>>>>>> 25cb0e93
         }
     }
 }