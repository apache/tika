/*
 * Licensed to the Apache Software Foundation (ASF) under one or more
 * contributor license agreements.  See the NOTICE file distributed with
 * this work for additional information regarding copyright ownership.
 * The ASF licenses this file to You under the Apache License, Version 2.0
 * (the "License"); you may not use this file except in compliance with
 * the License.  You may obtain a copy of the License at
 *
 *     http://www.apache.org/licenses/LICENSE-2.0
 *
 * Unless required by applicable law or agreed to in writing, software
 * distributed under the License is distributed on an "AS IS" BASIS,
 * WITHOUT WARRANTIES OR CONDITIONS OF ANY KIND, either express or implied.
 * See the License for the specific language governing permissions and
 * limitations under the License.
 */
package org.apache.tika.parser;

import static org.junit.jupiter.api.Assertions.assertEquals;
import static org.junit.jupiter.api.Assertions.assertFalse;
import static org.junit.jupiter.api.Assertions.assertNull;
import static org.junit.jupiter.api.Assertions.assertTrue;
import static org.junit.jupiter.api.Assertions.fail;

import java.io.IOException;
import java.io.InputStream;
import java.util.HashSet;
import java.util.List;
import java.util.Set;

import org.apache.commons.io.IOUtils;
import org.apache.commons.io.input.ClosedInputStream;
import org.apache.commons.io.input.ProxyInputStream;
import org.junit.jupiter.api.Test;

import org.apache.tika.TikaLoaderHelper;
import org.apache.tika.TikaTest;
import org.apache.tika.config.loader.TikaLoader;
import org.apache.tika.digest.DigestDef;
import org.apache.tika.digest.Digester;
import org.apache.tika.exception.TikaException;
import org.apache.tika.io.TikaInputStream;
import org.apache.tika.metadata.Metadata;
import org.apache.tika.metadata.TikaCoreProperties;
import org.apache.tika.metadata.filter.MetadataFilter;
import org.apache.tika.parser.digestutils.CommonsDigester;
import org.apache.tika.sax.AbstractRecursiveParserWrapperHandler;
import org.apache.tika.sax.BasicContentHandlerFactory;
import org.apache.tika.sax.ContentHandlerFactory;
import org.apache.tika.sax.RecursiveParserWrapperHandler;

public class RecursiveParserWrapperTest extends TikaTest {

    @Test
    public void testBasicXML() throws Exception {
        List<Metadata> list = getMetadata(new Metadata(),
                new BasicContentHandlerFactory(BasicContentHandlerFactory.HANDLER_TYPE.XML, -1));
        Metadata container = list.get(0);
        String content = container.get(TikaCoreProperties.TIKA_CONTENT);
        //not much differentiates html from xml in this test file
        assertTrue(content.contains("<p class=\"header\" />"));
    }

    @Test
    public void testBasicHTML() throws Exception {
        List<Metadata> list = getMetadata(new Metadata(),
                new BasicContentHandlerFactory(BasicContentHandlerFactory.HANDLER_TYPE.HTML, -1));
        Metadata container = list.get(0);
        String content = container.get(TikaCoreProperties.TIKA_CONTENT);
        //not much differentiates html from xml in this test file
        assertTrue(content.contains("<p class=\"header\"></p>"));
    }

    @Test
    public void testBasicText() throws Exception {
        List<Metadata> list = getMetadata(new Metadata(),
                new BasicContentHandlerFactory(BasicContentHandlerFactory.HANDLER_TYPE.TEXT, -1));
        Metadata container = list.get(0);
        String content = container.get(TikaCoreProperties.TIKA_CONTENT);
        assertFalse(content.contains("<p "));
        assertTrue(content.contains("embed_0"));
    }

    @Test
    public void testIgnoreContent() throws Exception {
        List<Metadata> list = getMetadata(new Metadata(),
                new BasicContentHandlerFactory(BasicContentHandlerFactory.HANDLER_TYPE.IGNORE, -1));
        Metadata container = list.get(0);
        String content = container.get(TikaCoreProperties.TIKA_CONTENT);
        assertNull(content);
    }

    @Test
    public void testCharLimit() throws Exception {
        ParseContext context = new ParseContext();
        Metadata metadata = new Metadata();

        RecursiveParserWrapper wrapper = new RecursiveParserWrapper(AUTO_DETECT_PARSER);
        RecursiveParserWrapperHandler handler = new RecursiveParserWrapperHandler(
                new BasicContentHandlerFactory(BasicContentHandlerFactory.HANDLER_TYPE.TEXT,
                        70));
        try (TikaInputStream tis =
                    getResourceAsStream("/test-documents/test_recursive_embedded.docx")) {
            wrapper.parse(tis, handler, metadata, context);
        }
        List<Metadata> list = handler.getMetadataList();

        assertEquals(2, list.size());

        int wlr = 0;
        for (Metadata m : list) {
            String limitReached = m.get(TikaCoreProperties.WRITE_LIMIT_REACHED);
            if (limitReached != null && limitReached.equals("true")) {
                wlr++;
            }
        }
        assertEquals(2, wlr);
    }

    @Test
    public void testOne() throws Exception {
        ParseContext context = new ParseContext();
        Metadata metadata = new Metadata();
        int writeLimit = 100;
        RecursiveParserWrapper wrapper = new RecursiveParserWrapper(AUTO_DETECT_PARSER);
        RecursiveParserWrapperHandler handler = new RecursiveParserWrapperHandler(
                new BasicContentHandlerFactory(BasicContentHandlerFactory.HANDLER_TYPE.TEXT,
                        writeLimit, false, context));
        try (TikaInputStream tis = getResourceAsStream(
                "/test-documents/test_recursive_embedded" + ".docx")) {
            wrapper.parse(tis, handler, metadata, context);
        }
        List<Metadata> list = handler.getMetadataList();
        assertEquals(12, list.size());
    }
    @Test
    public void testCharLimitNoThrowOnWriteLimit() throws Exception {
        ParseContext context = new ParseContext();
        Metadata metadata = new Metadata();
        int writeLimit = 500;
        RecursiveParserWrapper wrapper = new RecursiveParserWrapper(AUTO_DETECT_PARSER);
        RecursiveParserWrapperHandler handler = new RecursiveParserWrapperHandler(
                new BasicContentHandlerFactory(BasicContentHandlerFactory.HANDLER_TYPE.TEXT,
                        writeLimit, false, context));
        try (TikaInputStream tis = getResourceAsStream("/test-documents/test_recursive_embedded" +
                ".docx")) {
            wrapper.parse(tis, handler, metadata, context);
        }
        List<Metadata> list = handler.getMetadataList();

        assertEquals(12, list.size());

        assertEquals("true", list.get(0).get(TikaCoreProperties.WRITE_LIMIT_REACHED));

        assertContains("necessary for one people",
                list.get(6).get(TikaCoreProperties.TIKA_CONTENT));
        assertNotContained("dissolve the political",
                list.get(6).get(TikaCoreProperties.TIKA_CONTENT));
    }

    @Test
    public void testSpecificLimit() throws Exception {
        int writeLimit = 60;

        ParseContext context = new ParseContext();
        Metadata metadata = new Metadata();

        RecursiveParserWrapper wrapper = new RecursiveParserWrapper(AUTO_DETECT_PARSER);
        RecursiveParserWrapperHandler handler = new RecursiveParserWrapperHandler(
                new BasicContentHandlerFactory(BasicContentHandlerFactory.HANDLER_TYPE.TEXT,
                        writeLimit, false, context));
        try (TikaInputStream tis = getResourceAsStream("/test-documents/testRTFEmbeddedFiles.rtf")) {
            wrapper.parse(tis, handler, metadata, context);
        }
        List<Metadata> list = handler.getMetadataList();
        assertTrue(writeLimit >= getContentLength(list),
                "writeLimit=" + writeLimit + " contentLength=" + getContentLength(list));
    }

    private int getContentLength(List<Metadata> metadataList) {
        int sz = 0;
        for (Metadata metadata : metadataList) {
            String content = metadata.get(TikaCoreProperties.TIKA_CONTENT);
            if (content != null) {
                sz += content.length();
            }
        }
        return sz;
    }

    @Test
    public void testMaxEmbedded() throws Exception {
        int maxEmbedded = 4;
        int totalNoLimit = 12;//including outer container file
        ParseContext context = new ParseContext();
        Metadata metadata = new Metadata();
        String limitReached = null;

        RecursiveParserWrapper wrapper = new RecursiveParserWrapper(AUTO_DETECT_PARSER);

<<<<<<< HEAD
        TikaInputStream stream = getResourceAsStream("/test-documents/test_recursive_embedded.docx");
=======
        TikaInputStream tis = getResourceAsStream("/test-documents/test_recursive_embedded.docx");
>>>>>>> 25cb0e93
        RecursiveParserWrapperHandler handler = new RecursiveParserWrapperHandler(

                new BasicContentHandlerFactory(BasicContentHandlerFactory.HANDLER_TYPE.TEXT, -1));
        wrapper.parse(tis, handler, metadata, context);
        List<Metadata> list = handler.getMetadataList();
        //test default
        assertEquals(totalNoLimit, list.size());

        limitReached = list.get(0)
                .get(AbstractRecursiveParserWrapperHandler.EMBEDDED_RESOURCE_LIMIT_REACHED);
        assertNull(limitReached);

        tis.close();

        //test setting value
        metadata = new Metadata();
        tis = getResourceAsStream("/test-documents/test_recursive_embedded.docx");
        handler = new RecursiveParserWrapperHandler(
                new BasicContentHandlerFactory(BasicContentHandlerFactory.HANDLER_TYPE.TEXT, -1),
                maxEmbedded);
        wrapper.parse(tis, handler, metadata, context);
        list = handler.getMetadataList();
        //add 1 for outer container file
        assertEquals(maxEmbedded + 1, list.size());

        limitReached = list.get(0)
                .get(AbstractRecursiveParserWrapperHandler.EMBEDDED_RESOURCE_LIMIT_REACHED);
        assertEquals("true", limitReached);

        tis.close();

        //test setting value < 0
        metadata = new Metadata();
        tis = getResourceAsStream("/test-documents/test_recursive_embedded.docx");
        handler = new RecursiveParserWrapperHandler(
                new BasicContentHandlerFactory(BasicContentHandlerFactory.HANDLER_TYPE.TEXT, -1),
                -2);
        wrapper.parse(tis, handler, metadata, context);
        list = handler.getMetadataList();
        assertEquals(totalNoLimit, list.size());
        limitReached = list.get(0)
                .get(AbstractRecursiveParserWrapperHandler.EMBEDDED_RESOURCE_LIMIT_REACHED);
        assertNull(limitReached);
    }


    @Test
    public void testEmbeddedResourcePath() throws Exception {

        Set<String> targets = new HashSet<>();
        targets.add("/embed1.zip");
        targets.add("/embed1.zip/embed2.zip");
        targets.add("/embed1.zip/embed2.zip/embed3.zip");
        targets.add("/embed1.zip/embed2.zip/embed3.zip/embed4.zip");
        targets.add("/embed1.zip/embed2.zip/embed3.zip/embed4.zip/embed4.txt");
        targets.add("/embed1.zip/embed2.zip/embed3.zip/embed3.txt");
        targets.add("/embed1.zip/embed2.zip/embed2a.txt");
        targets.add("/embed1.zip/embed2.zip/embed2b.txt");
        targets.add("/embed1.zip/embed1b.txt");
        targets.add("/embed1.zip/embed1a.txt");
        targets.add("/image1.emf");

        Metadata metadata = new Metadata();
        metadata.set(TikaCoreProperties.RESOURCE_NAME_KEY, "test_recursive_embedded.docx");
        List<Metadata> list = getMetadata(metadata,
                new BasicContentHandlerFactory(BasicContentHandlerFactory.HANDLER_TYPE.XML, -1));
        Metadata container = list.get(0);
        String content = container.get(TikaCoreProperties.TIKA_CONTENT);
        assertTrue(content.contains("<p class=\"header\" />"));

        Set<String> seen = new HashSet<>();
        for (Metadata m : list) {
            String path = m.get(TikaCoreProperties.EMBEDDED_RESOURCE_PATH);
            if (path != null) {
                seen.add(path);
            }
        }
        assertEquals(targets, seen);
    }

    @Test
    public void testEmbeddedNPE() throws Exception {
        Metadata metadata = new Metadata();
        metadata.set(TikaCoreProperties.RESOURCE_NAME_KEY, "test_recursive_embedded_npe.docx");
        List<Metadata> list = getMetadata(metadata,
                new BasicContentHandlerFactory(BasicContentHandlerFactory.HANDLER_TYPE.TEXT, -1));
        //default behavior (user doesn't specify whether or not to catch embedded exceptions
        //is to catch the exception
        assertEquals(13, list.size());
        Metadata mockNPEMetadata = list.get(10);
        assertContains("java.lang.NullPointerException",
                mockNPEMetadata.get(TikaCoreProperties.EMBEDDED_EXCEPTION));

        metadata = new Metadata();
        metadata.set(TikaCoreProperties.RESOURCE_NAME_KEY, "test_recursive_embedded_npe.docx");
        list = getMetadata(metadata,
                new BasicContentHandlerFactory(BasicContentHandlerFactory.HANDLER_TYPE.TEXT, -1),
                false, null);

        //Composite parser swallows caught TikaExceptions, IOExceptions and SAXExceptions
        //and just doesn't bother to report that there was an exception.
        assertEquals(13, list.size());
    }

    @Test
    public void testPrimaryExcWEmbedded() throws Exception {
        //if embedded content is handled and then
        //the parser hits an exception in the container document,
        //that the first element of the returned list is the container document
        //and the second is the embedded content
        Metadata metadata = new Metadata();
        metadata.set(TikaCoreProperties.RESOURCE_NAME_KEY, "embedded_then_npe.xml");

        ParseContext context = new ParseContext();
        RecursiveParserWrapper wrapper = new RecursiveParserWrapper(AUTO_DETECT_PARSER, true);
        RecursiveParserWrapperHandler handler = new RecursiveParserWrapperHandler(
                new BasicContentHandlerFactory(BasicContentHandlerFactory.HANDLER_TYPE.TEXT, -1));

        String path = "/test-documents/mock/embedded_then_npe.xml";

<<<<<<< HEAD
        TikaInputStream stream = null;
=======
        TikaInputStream tis = null;
>>>>>>> 25cb0e93
        boolean npe = false;
        try {
            tis = getResourceAsStream(path);
            wrapper.parse(tis, handler, metadata, context);
        } catch (TikaException e) {
            if (e.getCause().getClass().equals(NullPointerException.class)) {
                npe = true;
            }
        } finally {
            IOUtils.closeQuietly(tis);
        }
        assertTrue(npe, "npe");

        List<Metadata> metadataList = handler.getMetadataList();
        assertEquals(2, metadataList.size());
        Metadata outerMetadata = metadataList.get(0);
        Metadata embeddedMetadata = metadataList.get(1);
        assertContains("main_content", outerMetadata.get(TikaCoreProperties.TIKA_CONTENT));
        assertEquals("embedded_then_npe.xml",
                outerMetadata.get(TikaCoreProperties.RESOURCE_NAME_KEY));
        assertEquals("Nikolai Lobachevsky", outerMetadata.get("author"));

        assertContains("some_embedded_content",
                embeddedMetadata.get(TikaCoreProperties.TIKA_CONTENT));
        assertEquals("embed1.xml", embeddedMetadata.get(TikaCoreProperties.RESOURCE_NAME_KEY));
        assertEquals("embeddedAuthor", embeddedMetadata.get("author"));
    }

    @Test
    public void testDigesters() throws Exception {
        Metadata metadata = new Metadata();
        metadata.set(TikaCoreProperties.RESOURCE_NAME_KEY, "test_recursive_embedded.docx");
        List<Metadata> list = getMetadata(metadata,
                new BasicContentHandlerFactory(BasicContentHandlerFactory.HANDLER_TYPE.TEXT, -1),
                true, new CommonsDigester(100000, DigestDef.Algorithm.MD5));

        String md5Key = "X-TIKA:digest:MD5";
        assertEquals("59f626e09a8c16ab6dbc2800c685f772", list.get(0).get(md5Key));
        assertEquals("ccdf3882e7e4c2454e28884db9b0a54d", list.get(6).get(md5Key));
        assertEquals("a869bf6432ebd14e19fc79416274e0c9", list.get(7).get(md5Key));

        //while we're at it, also test the embedded path id
        assertEquals("/2/5/8/9", list.get(6).get(TikaCoreProperties.EMBEDDED_ID_PATH));
        assertEquals("/embed1.zip/embed2.zip/embed3.zip/embed3.txt",
                list.get(6).get(TikaCoreProperties.EMBEDDED_RESOURCE_PATH));
        assertEquals(9, list.get(6).getInt(TikaCoreProperties.EMBEDDED_ID));
        assertEquals(4, list.get(6).getInt(TikaCoreProperties.EMBEDDED_DEPTH));
    }

    @Test
    public void testStreamNotClosed() throws Exception {
        //TIKA-2974
        ParseContext context = new ParseContext();
        Metadata metadata = new Metadata();
        RecursiveParserWrapper wrapper = new RecursiveParserWrapper(AUTO_DETECT_PARSER, true);
        String path = "/test-documents/test_recursive_embedded.docx";
        ContentHandlerFactory contentHandlerFactory =
                new BasicContentHandlerFactory(BasicContentHandlerFactory.HANDLER_TYPE.TEXT, -1);

        RecursiveParserWrapperHandler handler =
                new RecursiveParserWrapperHandler(contentHandlerFactory);
<<<<<<< HEAD
        try {
            stream = new CloseCountingInputStream(getResourceAsStream(path));
            wrapper.parse(TikaInputStream.get(stream), handler, metadata, context);
=======
        try (CloseCountingInputStream stream =
                     new CloseCountingInputStream(getResourceAsStream(path))) {
            TikaInputStream tis = TikaInputStream.get(stream);
            tis.setCloseShield();
            wrapper.parse(tis, handler, metadata, context);
>>>>>>> 25cb0e93
            assertEquals(0, stream.counter);
            tis.removeCloseShield();
            tis.close();
        }

    }

    @Test
    public void testIncludeFilter() throws Exception {
        //TIKA-3137
        ParseContext context = new ParseContext();
        Metadata metadata = new Metadata();
        TikaLoader tikaLoader = TikaLoaderHelper.getLoader("TIKA-3137-include.json");
        Parser p = tikaLoader.loadAutoDetectParser();
        MetadataFilter metadataFilter = tikaLoader.loadMetadataFilters();
        RecursiveParserWrapper wrapper = new RecursiveParserWrapper(p, true);
        String path = "/test-documents/test_recursive_embedded.docx";
        ContentHandlerFactory contentHandlerFactory =
                new BasicContentHandlerFactory(BasicContentHandlerFactory.HANDLER_TYPE.TEXT, -1);

        RecursiveParserWrapperHandler handler =
                new RecursiveParserWrapperHandler(contentHandlerFactory, -1,
                        metadataFilter);
        try (TikaInputStream tis = getResourceAsStream(path)) {
            wrapper.parse(tis, handler, metadata, context);
        }
        List<Metadata> metadataList = handler.getMetadataList();
        assertEquals(5, metadataList.size());

        Set<String> expectedKeys = new HashSet<>();
        expectedKeys.add("X-TIKA:content");
        expectedKeys.add("extended-properties:Application");
        expectedKeys.add("Content-Type");
        for (Metadata m : metadataList) {
            if (m.get(Metadata.CONTENT_TYPE).equals("image/emf")) {
                fail("emf should have been filtered out");
            }
            if (m.get(Metadata.CONTENT_TYPE).startsWith("text/plain")) {
                fail("text/plain should have been filtered out");
            }
            assertTrue(m.names().length >= 2);
            for (String n : m.names()) {
                if (!expectedKeys.contains(n)) {
                    fail("didn't expect " + n);
                }
            }
        }
    }

    @SuppressWarnings("deprecation")
    private List<Metadata> getMetadata(Metadata metadata,
                                       ContentHandlerFactory contentHandlerFactory,
                                       boolean catchEmbeddedExceptions,
                                       Digester digester) throws Exception {
        ParseContext context = new ParseContext();
        Parser wrapped = AUTO_DETECT_PARSER;
        if (digester != null) {
            wrapped = new DigestingParser(wrapped, digester, false);
        }
        RecursiveParserWrapper wrapper =
                new RecursiveParserWrapper(wrapped, catchEmbeddedExceptions);
        String path = metadata.get(TikaCoreProperties.RESOURCE_NAME_KEY);
        if (path == null) {
            path = "/test-documents/test_recursive_embedded.docx";
        } else {
            path = "/test-documents/" + path;
        }
<<<<<<< HEAD
        TikaInputStream stream = null;
=======
        TikaInputStream tis = null;
>>>>>>> 25cb0e93
        RecursiveParserWrapperHandler handler =
                new RecursiveParserWrapperHandler(contentHandlerFactory);
        try {
            tis = TikaInputStream.get(getResourceAsUri(path));
            wrapper.parse(tis, handler, metadata, context);
        } finally {
            IOUtils.closeQuietly(tis);
        }
        return handler.getMetadataList();
    }

    private List<Metadata> getMetadata(Metadata metadata,
                                       ContentHandlerFactory contentHandlerFactory)
            throws Exception {
        return getMetadata(metadata, contentHandlerFactory, true, null);
    }

    private static class CloseCountingInputStream extends ProxyInputStream {
        int counter = 0;

        public CloseCountingInputStream(InputStream in) {
            super(in);
        }

        /**
         * Replaces the underlying input stream with a {@link ClosedInputStream}
         * sentinel. The original input stream will remain open, but this proxy
         * will appear closed.
         */
        @Override
        public void close() throws IOException {
            in.close();
            counter++;
        }
    }
}<|MERGE_RESOLUTION|>--- conflicted
+++ resolved
@@ -198,11 +198,7 @@
 
         RecursiveParserWrapper wrapper = new RecursiveParserWrapper(AUTO_DETECT_PARSER);
 
-<<<<<<< HEAD
-        TikaInputStream stream = getResourceAsStream("/test-documents/test_recursive_embedded.docx");
-=======
         TikaInputStream tis = getResourceAsStream("/test-documents/test_recursive_embedded.docx");
->>>>>>> 25cb0e93
         RecursiveParserWrapperHandler handler = new RecursiveParserWrapperHandler(
 
                 new BasicContentHandlerFactory(BasicContentHandlerFactory.HANDLER_TYPE.TEXT, -1));
@@ -323,11 +319,7 @@
 
         String path = "/test-documents/mock/embedded_then_npe.xml";
 
-<<<<<<< HEAD
-        TikaInputStream stream = null;
-=======
         TikaInputStream tis = null;
->>>>>>> 25cb0e93
         boolean npe = false;
         try {
             tis = getResourceAsStream(path);
@@ -389,17 +381,11 @@
 
         RecursiveParserWrapperHandler handler =
                 new RecursiveParserWrapperHandler(contentHandlerFactory);
-<<<<<<< HEAD
-        try {
-            stream = new CloseCountingInputStream(getResourceAsStream(path));
-            wrapper.parse(TikaInputStream.get(stream), handler, metadata, context);
-=======
         try (CloseCountingInputStream stream =
                      new CloseCountingInputStream(getResourceAsStream(path))) {
             TikaInputStream tis = TikaInputStream.get(stream);
             tis.setCloseShield();
             wrapper.parse(tis, handler, metadata, context);
->>>>>>> 25cb0e93
             assertEquals(0, stream.counter);
             tis.removeCloseShield();
             tis.close();
@@ -467,11 +453,7 @@
         } else {
             path = "/test-documents/" + path;
         }
-<<<<<<< HEAD
-        TikaInputStream stream = null;
-=======
         TikaInputStream tis = null;
->>>>>>> 25cb0e93
         RecursiveParserWrapperHandler handler =
                 new RecursiveParserWrapperHandler(contentHandlerFactory);
         try {
