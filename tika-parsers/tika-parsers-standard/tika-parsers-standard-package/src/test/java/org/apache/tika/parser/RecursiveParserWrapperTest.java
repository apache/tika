/*
 * Licensed to the Apache Software Foundation (ASF) under one or more
 * contributor license agreements.  See the NOTICE file distributed with
 * this work for additional information regarding copyright ownership.
 * The ASF licenses this file to You under the Apache License, Version 2.0
 * (the "License"); you may not use this file except in compliance with
 * the License.  You may obtain a copy of the License at
 *
 *     http://www.apache.org/licenses/LICENSE-2.0
 *
 * Unless required by applicable law or agreed to in writing, software
 * distributed under the License is distributed on an "AS IS" BASIS,
 * WITHOUT WARRANTIES OR CONDITIONS OF ANY KIND, either express or implied.
 * See the License for the specific language governing permissions and
 * limitations under the License.
 */
package org.apache.tika.parser;

import static org.junit.jupiter.api.Assertions.assertEquals;
import static org.junit.jupiter.api.Assertions.assertFalse;
import static org.junit.jupiter.api.Assertions.assertNull;
import static org.junit.jupiter.api.Assertions.assertTrue;

import java.io.IOException;
import java.io.InputStream;
import java.util.HashSet;
import java.util.List;
import java.util.Set;

import org.apache.commons.io.IOUtils;
import org.apache.commons.io.input.ClosedInputStream;
import org.apache.commons.io.input.ProxyInputStream;
import org.junit.jupiter.api.Test;

import org.apache.tika.TikaTest;
<<<<<<< HEAD
import org.apache.tika.config.loader.TikaLoader;
=======
import org.apache.tika.digest.DigestDef;
import org.apache.tika.digest.Digester;
>>>>>>> c9d1ec8b
import org.apache.tika.exception.TikaException;
import org.apache.tika.io.TikaInputStream;
import org.apache.tika.metadata.Metadata;
import org.apache.tika.metadata.TikaCoreProperties;
<<<<<<< HEAD
import org.apache.tika.metadata.filter.MetadataFilter;
=======
import org.apache.tika.parser.digestutils.CommonsDigester;
>>>>>>> c9d1ec8b
import org.apache.tika.sax.AbstractRecursiveParserWrapperHandler;
import org.apache.tika.sax.BasicContentHandlerFactory;
import org.apache.tika.sax.ContentHandlerFactory;
import org.apache.tika.sax.RecursiveParserWrapperHandler;

public class RecursiveParserWrapperTest extends TikaTest {

    @Test
    public void testBasicXML() throws Exception {
        List<Metadata> list = getMetadata(new Metadata(),
                new BasicContentHandlerFactory(BasicContentHandlerFactory.HANDLER_TYPE.XML, -1));
        Metadata container = list.get(0);
        String content = container.get(TikaCoreProperties.TIKA_CONTENT);
        //not much differentiates html from xml in this test file
        assertTrue(content.contains("<p class=\"header\" />"));
    }

    @Test
    public void testBasicHTML() throws Exception {
        List<Metadata> list = getMetadata(new Metadata(),
                new BasicContentHandlerFactory(BasicContentHandlerFactory.HANDLER_TYPE.HTML, -1));
        Metadata container = list.get(0);
        String content = container.get(TikaCoreProperties.TIKA_CONTENT);
        //not much differentiates html from xml in this test file
        assertTrue(content.contains("<p class=\"header\"></p>"));
    }

    @Test
    public void testBasicText() throws Exception {
        List<Metadata> list = getMetadata(new Metadata(),
                new BasicContentHandlerFactory(BasicContentHandlerFactory.HANDLER_TYPE.TEXT, -1));
        Metadata container = list.get(0);
        String content = container.get(TikaCoreProperties.TIKA_CONTENT);
        assertFalse(content.contains("<p "));
        assertTrue(content.contains("embed_0"));
    }

    @Test
    public void testIgnoreContent() throws Exception {
        List<Metadata> list = getMetadata(new Metadata(),
                new BasicContentHandlerFactory(BasicContentHandlerFactory.HANDLER_TYPE.IGNORE, -1));
        Metadata container = list.get(0);
        String content = container.get(TikaCoreProperties.TIKA_CONTENT);
        assertNull(content);
    }

    @Test
    public void testCharLimit() throws Exception {
        ParseContext context = new ParseContext();
        Metadata metadata = new Metadata();

        RecursiveParserWrapper wrapper = new RecursiveParserWrapper(AUTO_DETECT_PARSER);
        RecursiveParserWrapperHandler handler = new RecursiveParserWrapperHandler(
                new BasicContentHandlerFactory(BasicContentHandlerFactory.HANDLER_TYPE.TEXT,
                        70));
        try (TikaInputStream tis =
                    getResourceAsStream("/test-documents/test_recursive_embedded.docx")) {
            wrapper.parse(tis, handler, metadata, context);
        }
        List<Metadata> list = handler.getMetadataList();

        assertEquals(2, list.size());

        int wlr = 0;
        for (Metadata m : list) {
            String limitReached = m.get(TikaCoreProperties.WRITE_LIMIT_REACHED);
            if (limitReached != null && limitReached.equals("true")) {
                wlr++;
            }
        }
        assertEquals(2, wlr);
    }

    @Test
    public void testOne() throws Exception {
        ParseContext context = new ParseContext();
        Metadata metadata = new Metadata();
        int writeLimit = 100;
        RecursiveParserWrapper wrapper = new RecursiveParserWrapper(AUTO_DETECT_PARSER);
        RecursiveParserWrapperHandler handler = new RecursiveParserWrapperHandler(
                new BasicContentHandlerFactory(BasicContentHandlerFactory.HANDLER_TYPE.TEXT,
                        writeLimit, false, context));
        try (TikaInputStream tis = getResourceAsStream(
                "/test-documents/test_recursive_embedded" + ".docx")) {
            wrapper.parse(tis, handler, metadata, context);
        }
        List<Metadata> list = handler.getMetadataList();
        assertEquals(12, list.size());
    }
    @Test
    public void testCharLimitNoThrowOnWriteLimit() throws Exception {
        ParseContext context = new ParseContext();
        Metadata metadata = new Metadata();
        int writeLimit = 500;
        RecursiveParserWrapper wrapper = new RecursiveParserWrapper(AUTO_DETECT_PARSER);
        RecursiveParserWrapperHandler handler = new RecursiveParserWrapperHandler(
                new BasicContentHandlerFactory(BasicContentHandlerFactory.HANDLER_TYPE.TEXT,
                        writeLimit, false, context));
        try (TikaInputStream tis = getResourceAsStream("/test-documents/test_recursive_embedded" +
                ".docx")) {
            wrapper.parse(tis, handler, metadata, context);
        }
        List<Metadata> list = handler.getMetadataList();

        assertEquals(12, list.size());

        assertEquals("true", list.get(0).get(TikaCoreProperties.WRITE_LIMIT_REACHED));

        assertContains("necessary for one people",
                list.get(6).get(TikaCoreProperties.TIKA_CONTENT));
        assertNotContained("dissolve the political",
                list.get(6).get(TikaCoreProperties.TIKA_CONTENT));
    }

    @Test
    public void testSpecificLimit() throws Exception {
        int writeLimit = 60;

        ParseContext context = new ParseContext();
        Metadata metadata = new Metadata();

        RecursiveParserWrapper wrapper = new RecursiveParserWrapper(AUTO_DETECT_PARSER);
        RecursiveParserWrapperHandler handler = new RecursiveParserWrapperHandler(
                new BasicContentHandlerFactory(BasicContentHandlerFactory.HANDLER_TYPE.TEXT,
                        writeLimit, false, context));
        try (TikaInputStream tis = getResourceAsStream("/test-documents/testRTFEmbeddedFiles.rtf")) {
            wrapper.parse(tis, handler, metadata, context);
        }
        List<Metadata> list = handler.getMetadataList();
        assertTrue(writeLimit >= getContentLength(list),
                "writeLimit=" + writeLimit + " contentLength=" + getContentLength(list));
    }

    private int getContentLength(List<Metadata> metadataList) {
        int sz = 0;
        for (Metadata metadata : metadataList) {
            String content = metadata.get(TikaCoreProperties.TIKA_CONTENT);
            if (content != null) {
                sz += content.length();
            }
        }
        return sz;
    }

    @Test
    public void testMaxEmbedded() throws Exception {
        int maxEmbedded = 4;
        int totalNoLimit = 12;//including outer container file
        ParseContext context = new ParseContext();
        Metadata metadata = new Metadata();
        String limitReached = null;

        RecursiveParserWrapper wrapper = new RecursiveParserWrapper(AUTO_DETECT_PARSER);

        TikaInputStream tis = getResourceAsStream("/test-documents/test_recursive_embedded.docx");
        RecursiveParserWrapperHandler handler = new RecursiveParserWrapperHandler(

                new BasicContentHandlerFactory(BasicContentHandlerFactory.HANDLER_TYPE.TEXT, -1));
        wrapper.parse(tis, handler, metadata, context);
        List<Metadata> list = handler.getMetadataList();
        //test default
        assertEquals(totalNoLimit, list.size());

        limitReached = list.get(0)
                .get(AbstractRecursiveParserWrapperHandler.EMBEDDED_RESOURCE_LIMIT_REACHED);
        assertNull(limitReached);

        tis.close();

        //test setting value
        metadata = new Metadata();
        tis = getResourceAsStream("/test-documents/test_recursive_embedded.docx");
        handler = new RecursiveParserWrapperHandler(
                new BasicContentHandlerFactory(BasicContentHandlerFactory.HANDLER_TYPE.TEXT, -1),
                maxEmbedded);
        wrapper.parse(tis, handler, metadata, context);
        list = handler.getMetadataList();
        //add 1 for outer container file
        assertEquals(maxEmbedded + 1, list.size());

        limitReached = list.get(0)
                .get(AbstractRecursiveParserWrapperHandler.EMBEDDED_RESOURCE_LIMIT_REACHED);
        assertEquals("true", limitReached);

        tis.close();

        //test setting value < 0
        metadata = new Metadata();
        tis = getResourceAsStream("/test-documents/test_recursive_embedded.docx");
        handler = new RecursiveParserWrapperHandler(
                new BasicContentHandlerFactory(BasicContentHandlerFactory.HANDLER_TYPE.TEXT, -1),
                -2);
        wrapper.parse(tis, handler, metadata, context);
        list = handler.getMetadataList();
        assertEquals(totalNoLimit, list.size());
        limitReached = list.get(0)
                .get(AbstractRecursiveParserWrapperHandler.EMBEDDED_RESOURCE_LIMIT_REACHED);
        assertNull(limitReached);
    }


    @Test
    public void testEmbeddedResourcePath() throws Exception {

        Set<String> targets = new HashSet<>();
        targets.add("/embed1.zip");
        targets.add("/embed1.zip/embed2.zip");
        targets.add("/embed1.zip/embed2.zip/embed3.zip");
        targets.add("/embed1.zip/embed2.zip/embed3.zip/embed4.zip");
        targets.add("/embed1.zip/embed2.zip/embed3.zip/embed4.zip/embed4.txt");
        targets.add("/embed1.zip/embed2.zip/embed3.zip/embed3.txt");
        targets.add("/embed1.zip/embed2.zip/embed2a.txt");
        targets.add("/embed1.zip/embed2.zip/embed2b.txt");
        targets.add("/embed1.zip/embed1b.txt");
        targets.add("/embed1.zip/embed1a.txt");
        targets.add("/image1.emf");

        Metadata metadata = new Metadata();
        metadata.set(TikaCoreProperties.RESOURCE_NAME_KEY, "test_recursive_embedded.docx");
        List<Metadata> list = getMetadata(metadata,
                new BasicContentHandlerFactory(BasicContentHandlerFactory.HANDLER_TYPE.XML, -1));
        Metadata container = list.get(0);
        String content = container.get(TikaCoreProperties.TIKA_CONTENT);
        assertTrue(content.contains("<p class=\"header\" />"));

        Set<String> seen = new HashSet<>();
        for (Metadata m : list) {
            String path = m.get(TikaCoreProperties.EMBEDDED_RESOURCE_PATH);
            if (path != null) {
                seen.add(path);
            }
        }
        assertEquals(targets, seen);
    }

    @Test
    public void testEmbeddedNPE() throws Exception {
        Metadata metadata = new Metadata();
        metadata.set(TikaCoreProperties.RESOURCE_NAME_KEY, "test_recursive_embedded_npe.docx");
        List<Metadata> list = getMetadata(metadata,
                new BasicContentHandlerFactory(BasicContentHandlerFactory.HANDLER_TYPE.TEXT, -1));
        //default behavior (user doesn't specify whether or not to catch embedded exceptions
        //is to catch the exception
        assertEquals(13, list.size());
        Metadata mockNPEMetadata = list.get(10);
        assertContains("java.lang.NullPointerException",
                mockNPEMetadata.get(TikaCoreProperties.EMBEDDED_EXCEPTION));

        metadata = new Metadata();
        metadata.set(TikaCoreProperties.RESOURCE_NAME_KEY, "test_recursive_embedded_npe.docx");
        list = getMetadata(metadata,
                new BasicContentHandlerFactory(BasicContentHandlerFactory.HANDLER_TYPE.TEXT, -1),
                false, false);

        //Composite parser swallows caught TikaExceptions, IOExceptions and SAXExceptions
        //and just doesn't bother to report that there was an exception.
        assertEquals(13, list.size());
    }

    @Test
    public void testPrimaryExcWEmbedded() throws Exception {
        //if embedded content is handled and then
        //the parser hits an exception in the container document,
        //that the first element of the returned list is the container document
        //and the second is the embedded content
        Metadata metadata = new Metadata();
        metadata.set(TikaCoreProperties.RESOURCE_NAME_KEY, "embedded_then_npe.xml");

        ParseContext context = new ParseContext();
        RecursiveParserWrapper wrapper = new RecursiveParserWrapper(AUTO_DETECT_PARSER, true);
        RecursiveParserWrapperHandler handler = new RecursiveParserWrapperHandler(
                new BasicContentHandlerFactory(BasicContentHandlerFactory.HANDLER_TYPE.TEXT, -1));

        String path = "/test-documents/mock/embedded_then_npe.xml";

        TikaInputStream tis = null;
        boolean npe = false;
        try {
            tis = getResourceAsStream(path);
            wrapper.parse(tis, handler, metadata, context);
        } catch (TikaException e) {
            if (e.getCause().getClass().equals(NullPointerException.class)) {
                npe = true;
            }
        } finally {
            IOUtils.closeQuietly(tis);
        }
        assertTrue(npe, "npe");

        List<Metadata> metadataList = handler.getMetadataList();
        assertEquals(2, metadataList.size());
        Metadata outerMetadata = metadataList.get(0);
        Metadata embeddedMetadata = metadataList.get(1);
        assertContains("main_content", outerMetadata.get(TikaCoreProperties.TIKA_CONTENT));
        assertEquals("embedded_then_npe.xml",
                outerMetadata.get(TikaCoreProperties.RESOURCE_NAME_KEY));
        assertEquals("Nikolai Lobachevsky", outerMetadata.get("author"));

        assertContains("some_embedded_content",
                embeddedMetadata.get(TikaCoreProperties.TIKA_CONTENT));
        assertEquals("embed1.xml", embeddedMetadata.get(TikaCoreProperties.RESOURCE_NAME_KEY));
        assertEquals("embeddedAuthor", embeddedMetadata.get("author"));
    }

    @Test
    public void testDigesters() throws Exception {
        Metadata metadata = new Metadata();
        metadata.set(TikaCoreProperties.RESOURCE_NAME_KEY, "test_recursive_embedded.docx");
        List<Metadata> list = getMetadata(metadata,
                new BasicContentHandlerFactory(BasicContentHandlerFactory.HANDLER_TYPE.TEXT, -1),
                true, true);

        String md5Key = "X-TIKA:digest:MD5";
        assertEquals("59f626e09a8c16ab6dbc2800c685f772", list.get(0).get(md5Key));
        assertEquals("ccdf3882e7e4c2454e28884db9b0a54d", list.get(6).get(md5Key));
        assertEquals("a869bf6432ebd14e19fc79416274e0c9", list.get(7).get(md5Key));

        //while we're at it, also test the embedded path id
        assertEquals("/2/5/8/9", list.get(6).get(TikaCoreProperties.EMBEDDED_ID_PATH));
        assertEquals("/embed1.zip/embed2.zip/embed3.zip/embed3.txt",
                list.get(6).get(TikaCoreProperties.EMBEDDED_RESOURCE_PATH));
        assertEquals(9, list.get(6).getInt(TikaCoreProperties.EMBEDDED_ID));
        assertEquals(4, list.get(6).getInt(TikaCoreProperties.EMBEDDED_DEPTH));
    }

    @Test
    public void testStreamNotClosed() throws Exception {
        //TIKA-2974
        ParseContext context = new ParseContext();
        Metadata metadata = new Metadata();
        RecursiveParserWrapper wrapper = new RecursiveParserWrapper(AUTO_DETECT_PARSER, true);
        String path = "/test-documents/test_recursive_embedded.docx";
        ContentHandlerFactory contentHandlerFactory =
                new BasicContentHandlerFactory(BasicContentHandlerFactory.HANDLER_TYPE.TEXT, -1);

        RecursiveParserWrapperHandler handler =
                new RecursiveParserWrapperHandler(contentHandlerFactory);
        try (CloseCountingInputStream stream =
                     new CloseCountingInputStream(getResourceAsStream(path))) {
            TikaInputStream tis = TikaInputStream.get(stream);
            tis.setCloseShield();
            wrapper.parse(tis, handler, metadata, context);
            assertEquals(0, stream.counter);
            tis.removeCloseShield();
            tis.close();
        }

    }

<<<<<<< HEAD
    @Test
    public void testIncludeFilter() throws Exception {
        //TIKA-3137
        ParseContext context = new ParseContext();
        Metadata metadata = new Metadata();
        TikaLoader tikaLoader = TikaLoaderHelper.getLoader("TIKA-3137-include.json");
        Parser p = tikaLoader.loadAutoDetectParser();
        MetadataFilter metadataFilter = tikaLoader.loadMetadataFilters();
        RecursiveParserWrapper wrapper = new RecursiveParserWrapper(p, true);
        String path = "/test-documents/test_recursive_embedded.docx";
        ContentHandlerFactory contentHandlerFactory =
                new BasicContentHandlerFactory(BasicContentHandlerFactory.HANDLER_TYPE.TEXT, -1);

        RecursiveParserWrapperHandler handler =
                new RecursiveParserWrapperHandler(contentHandlerFactory, -1,
                        metadataFilter);
        try (TikaInputStream tis = getResourceAsStream(path)) {
            wrapper.parse(tis, handler, metadata, context);
        }
        List<Metadata> metadataList = handler.getMetadataList();
        assertEquals(5, metadataList.size());

        Set<String> expectedKeys = new HashSet<>();
        expectedKeys.add("X-TIKA:content");
        expectedKeys.add("extended-properties:Application");
        expectedKeys.add("Content-Type");
        for (Metadata m : metadataList) {
            if (m.get(Metadata.CONTENT_TYPE).equals("image/emf")) {
                fail("emf should have been filtered out");
            }
            if (m.get(Metadata.CONTENT_TYPE).startsWith("text/plain")) {
                fail("text/plain should have been filtered out");
            }
            assertTrue(m.names().length >= 2);
            for (String n : m.names()) {
                if (!expectedKeys.contains(n)) {
                    fail("didn't expect " + n);
                }
            }
        }
    }

=======
    @SuppressWarnings("deprecation")
>>>>>>> c9d1ec8b
    private List<Metadata> getMetadata(Metadata metadata,
                                       ContentHandlerFactory contentHandlerFactory,
                                       boolean catchEmbeddedExceptions,
                                       boolean digest) throws Exception {
        ParseContext context = new ParseContext();
        Parser wrapped;
        if (digest) {
            wrapped = TikaLoaderHelper.getLoader("tika-config-md5-digest.json")
                    .loadAutoDetectParser();
        } else {
            wrapped = AUTO_DETECT_PARSER;
        }
        RecursiveParserWrapper wrapper =
                new RecursiveParserWrapper(wrapped, catchEmbeddedExceptions);
        String path = metadata.get(TikaCoreProperties.RESOURCE_NAME_KEY);
        if (path == null) {
            path = "/test-documents/test_recursive_embedded.docx";
        } else {
            path = "/test-documents/" + path;
        }
        TikaInputStream tis = null;
        RecursiveParserWrapperHandler handler =
                new RecursiveParserWrapperHandler(contentHandlerFactory);
        try {
            tis = TikaInputStream.get(getResourceAsUri(path));
            wrapper.parse(tis, handler, metadata, context);
        } finally {
            IOUtils.closeQuietly(tis);
        }
        return handler.getMetadataList();
    }

    private List<Metadata> getMetadata(Metadata metadata,
                                       ContentHandlerFactory contentHandlerFactory)
            throws Exception {
        return getMetadata(metadata, contentHandlerFactory, true, false);
    }

    private static class CloseCountingInputStream extends ProxyInputStream {
        int counter = 0;

        public CloseCountingInputStream(InputStream in) {
            super(in);
        }

        /**
         * Replaces the underlying input stream with a {@link ClosedInputStream}
         * sentinel. The original input stream will remain open, but this proxy
         * will appear closed.
         */
        @Override
        public void close() throws IOException {
            in.close();
            counter++;
        }
    }
}<|MERGE_RESOLUTION|>--- conflicted
+++ resolved
@@ -33,21 +33,12 @@
 import org.junit.jupiter.api.Test;
 
 import org.apache.tika.TikaTest;
-<<<<<<< HEAD
 import org.apache.tika.config.loader.TikaLoader;
-=======
-import org.apache.tika.digest.DigestDef;
-import org.apache.tika.digest.Digester;
->>>>>>> c9d1ec8b
 import org.apache.tika.exception.TikaException;
 import org.apache.tika.io.TikaInputStream;
 import org.apache.tika.metadata.Metadata;
 import org.apache.tika.metadata.TikaCoreProperties;
-<<<<<<< HEAD
 import org.apache.tika.metadata.filter.MetadataFilter;
-=======
-import org.apache.tika.parser.digestutils.CommonsDigester;
->>>>>>> c9d1ec8b
 import org.apache.tika.sax.AbstractRecursiveParserWrapperHandler;
 import org.apache.tika.sax.BasicContentHandlerFactory;
 import org.apache.tika.sax.ContentHandlerFactory;
@@ -397,7 +388,6 @@
 
     }
 
-<<<<<<< HEAD
     @Test
     public void testIncludeFilter() throws Exception {
         //TIKA-3137
@@ -440,9 +430,6 @@
         }
     }
 
-=======
-    @SuppressWarnings("deprecation")
->>>>>>> c9d1ec8b
     private List<Metadata> getMetadata(Metadata metadata,
                                        ContentHandlerFactory contentHandlerFactory,
                                        boolean catchEmbeddedExceptions,
