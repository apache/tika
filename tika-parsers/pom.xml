<?xml version="1.0" encoding="UTF-8"?>
<project xmlns="http://maven.apache.org/POM/4.0.0"
         xmlns:xsi="http://www.w3.org/2001/XMLSchema-instance"
         xsi:schemaLocation="http://maven.apache.org/POM/4.0.0 http://maven.apache.org/xsd/maven-4.0.0.xsd">
    <parent>
        <groupId>org.apache.tika</groupId>
        <artifactId>tika-parent</artifactId>
        <version>2.0.0-SNAPSHOT</version>
        <relativePath>../tika-parent/pom.xml</relativePath>
    </parent>

    <modelVersion>4.0.0</modelVersion>

    <artifactId>tika-parsers</artifactId>

<<<<<<< HEAD
    <packaging>pom</packaging>
    <modules>
        <!-- basic parsers - avoid network dependent parsers, native code -->
        <module>tika-parsers-classic</module>
        <!-- allow network dependent parsers and native code -->
        <module>tika-parsers-extended</module>
        <!-- potentially massive dependencies (e.g. dl4j) -->
        <module>tika-parsers-advanced</module>
    </modules>

=======
    <dependencies>
        <!-- Optional OSGi dependency, used only when running within OSGi -->
        <dependency>
            <groupId>org.osgi</groupId>
            <artifactId>org.osgi.core</artifactId>
            <version>${osgi.core.version}</version>
            <scope>provided</scope>
            <optional>true</optional>
        </dependency>
        <dependency>
            <groupId>${project.groupId}</groupId>
            <artifactId>tika-parser-apple-module</artifactId>
            <version>${project.version}</version>
        </dependency>
        <dependency>
            <groupId>${project.groupId}</groupId>
            <artifactId>tika-parser-audiovideo-module</artifactId>
            <version>${project.version}</version>
        </dependency>
        <dependency>
            <groupId>${project.groupId}</groupId>
            <artifactId>tika-parser-cad-module</artifactId>
            <version>${project.version}</version>
            <exclusions>
                <exclusion>
                    <groupId>commons-codec</groupId>
                    <artifactId>commons-codec</artifactId>
                </exclusion>
            </exclusions>
        </dependency>
        <dependency>
            <groupId>${project.groupId}</groupId>
            <artifactId>tika-parser-code-module</artifactId>
            <version>${project.version}</version>
        </dependency>
        <dependency>
            <groupId>${project.groupId}</groupId>
            <artifactId>tika-parser-crypto-module</artifactId>
            <version>${project.version}</version>
        </dependency>
        <!-- skip db -->
        <dependency>
            <groupId>${project.groupId}</groupId>
            <artifactId>tika-parser-digest-commons</artifactId>
            <version>${project.version}</version>
        </dependency>
        <dependency>
            <groupId>${project.groupId}</groupId>
            <artifactId>tika-parser-font-module</artifactId>
            <version>${project.version}</version>
        </dependency>
        <dependency>
            <groupId>${project.groupId}</groupId>
            <artifactId>tika-parser-html-module</artifactId>
            <version>${project.version}</version>
        </dependency>
        <dependency>
            <groupId>${project.groupId}</groupId>
            <artifactId>tika-parser-image-module</artifactId>
            <version>${project.version}</version>
        </dependency>
        <dependency>
            <groupId>${project.groupId}</groupId>
            <artifactId>tika-parser-mail-module</artifactId>
            <version>${project.version}</version>
        </dependency>
        <dependency>
            <groupId>${project.groupId}</groupId>
            <artifactId>tika-parser-microsoft-module</artifactId>
            <version>${project.version}</version>
        </dependency>
        <dependency>
            <groupId>${project.groupId}</groupId>
            <artifactId>tika-parser-miscoffice-module</artifactId>
            <version>${project.version}</version>
        </dependency>
        <dependency>
            <groupId>${project.groupId}</groupId>
            <artifactId>tika-parser-news-module</artifactId>
            <version>${project.version}</version>
        </dependency>

        <dependency>
            <groupId>${project.groupId}</groupId>
            <artifactId>tika-parser-ocr-module</artifactId>
            <version>${project.version}</version>
        </dependency>
        <dependency>
            <groupId>${project.groupId}</groupId>
            <artifactId>tika-parser-pdf-module</artifactId>
            <version>${project.version}</version>
        </dependency>
        <dependency>
            <groupId>${project.groupId}</groupId>
            <artifactId>tika-parser-pkg-module</artifactId>
            <version>${project.version}</version>
        </dependency>
        <dependency>
            <groupId>${project.groupId}</groupId>
            <artifactId>tika-parser-text-module</artifactId>
            <version>${project.version}</version>
        </dependency>
        <dependency>
            <groupId>${project.groupId}</groupId>
            <artifactId>tika-parser-xml-module</artifactId>
            <version>${project.version}</version>
        </dependency>

        <!-- externally maintained parsers -->
        <dependency>
            <groupId>org.gagravarr</groupId>
            <artifactId>vorbis-java-tika</artifactId>
            <version>${vorbis.version}</version>
            <exclusions>
                <exclusion>
                    <groupId>org.apache.tika</groupId>
                    <artifactId>tika-core</artifactId>
                </exclusion>
            </exclusions>
        </dependency>
        <dependency>
            <groupId>org.gagravarr</groupId>
            <artifactId>vorbis-java-core</artifactId>
            <version>${vorbis.version}</version>
        </dependency>

    </dependencies>

    <build>
        <plugins>
            <plugin>
                <groupId>org.apache.felix</groupId>
                <artifactId>maven-bundle-plugin</artifactId>
                <version>${maven.bundle.version}</version>
                <extensions>true</extensions>
                <configuration>
                    <instructions>
                        <Bundle-DocURL>${project.url}</Bundle-DocURL>
                        <Bundle-Activator>
                            org.apache.tika.parser.internal.Activator
                        </Bundle-Activator>
                        <Import-Package>
                            org.w3c.dom,
                            org.apache.tika.*,
                            *;resolution:=optional
                        </Import-Package>
                        <Export-Package>
                            org.apache.tika.parser.*,
                            org.apache.tika.detect.*
                        </Export-Package>
                        <Embed-Dependency>commons-io;inline=true</Embed-Dependency>
                        <Embed-Transitive>true</Embed-Transitive>
                    </instructions>
                </configuration>
            </plugin>
            <plugin>
                <groupId>org.apache.rat</groupId>
                <artifactId>apache-rat-plugin</artifactId>
                <version>${rat.version}</version>
                <configuration>
                    <excludes>
                        <exclude>src/test/resources/test-data/**</exclude>
                    </excludes>
                </configuration>
            </plugin>
        </plugins>
    </build>
>>>>>>> 1bda1ac4
</project><|MERGE_RESOLUTION|>--- conflicted
+++ resolved
@@ -1,4 +1,22 @@
 <?xml version="1.0" encoding="UTF-8"?>
+<!--
+  Licensed to the Apache Software Foundation (ASF) under one
+  or more contributor license agreements.  See the NOTICE file
+  distributed with this work for additional information
+  regarding copyright ownership.  The ASF licenses this file
+  to you under the Apache License, Version 2.0 (the
+  "License"); you may not use this file except in compliance
+  with the License.  You may obtain a copy of the License at
+
+    http://www.apache.org/licenses/LICENSE-2.0
+
+  Unless required by applicable law or agreed to in writing,
+  software distributed under the License is distributed on an
+  "AS IS" BASIS, WITHOUT WARRANTIES OR CONDITIONS OF ANY
+  KIND, either express or implied.  See the License for the
+  specific language governing permissions and limitations
+  under the License.
+-->
 <project xmlns="http://maven.apache.org/POM/4.0.0"
          xmlns:xsi="http://www.w3.org/2001/XMLSchema-instance"
          xsi:schemaLocation="http://maven.apache.org/POM/4.0.0 http://maven.apache.org/xsd/maven-4.0.0.xsd">
@@ -13,7 +31,6 @@
 
     <artifactId>tika-parsers</artifactId>
 
-<<<<<<< HEAD
     <packaging>pom</packaging>
     <modules>
         <!-- basic parsers - avoid network dependent parsers, native code -->
@@ -24,173 +41,4 @@
         <module>tika-parsers-advanced</module>
     </modules>
 
-=======
-    <dependencies>
-        <!-- Optional OSGi dependency, used only when running within OSGi -->
-        <dependency>
-            <groupId>org.osgi</groupId>
-            <artifactId>org.osgi.core</artifactId>
-            <version>${osgi.core.version}</version>
-            <scope>provided</scope>
-            <optional>true</optional>
-        </dependency>
-        <dependency>
-            <groupId>${project.groupId}</groupId>
-            <artifactId>tika-parser-apple-module</artifactId>
-            <version>${project.version}</version>
-        </dependency>
-        <dependency>
-            <groupId>${project.groupId}</groupId>
-            <artifactId>tika-parser-audiovideo-module</artifactId>
-            <version>${project.version}</version>
-        </dependency>
-        <dependency>
-            <groupId>${project.groupId}</groupId>
-            <artifactId>tika-parser-cad-module</artifactId>
-            <version>${project.version}</version>
-            <exclusions>
-                <exclusion>
-                    <groupId>commons-codec</groupId>
-                    <artifactId>commons-codec</artifactId>
-                </exclusion>
-            </exclusions>
-        </dependency>
-        <dependency>
-            <groupId>${project.groupId}</groupId>
-            <artifactId>tika-parser-code-module</artifactId>
-            <version>${project.version}</version>
-        </dependency>
-        <dependency>
-            <groupId>${project.groupId}</groupId>
-            <artifactId>tika-parser-crypto-module</artifactId>
-            <version>${project.version}</version>
-        </dependency>
-        <!-- skip db -->
-        <dependency>
-            <groupId>${project.groupId}</groupId>
-            <artifactId>tika-parser-digest-commons</artifactId>
-            <version>${project.version}</version>
-        </dependency>
-        <dependency>
-            <groupId>${project.groupId}</groupId>
-            <artifactId>tika-parser-font-module</artifactId>
-            <version>${project.version}</version>
-        </dependency>
-        <dependency>
-            <groupId>${project.groupId}</groupId>
-            <artifactId>tika-parser-html-module</artifactId>
-            <version>${project.version}</version>
-        </dependency>
-        <dependency>
-            <groupId>${project.groupId}</groupId>
-            <artifactId>tika-parser-image-module</artifactId>
-            <version>${project.version}</version>
-        </dependency>
-        <dependency>
-            <groupId>${project.groupId}</groupId>
-            <artifactId>tika-parser-mail-module</artifactId>
-            <version>${project.version}</version>
-        </dependency>
-        <dependency>
-            <groupId>${project.groupId}</groupId>
-            <artifactId>tika-parser-microsoft-module</artifactId>
-            <version>${project.version}</version>
-        </dependency>
-        <dependency>
-            <groupId>${project.groupId}</groupId>
-            <artifactId>tika-parser-miscoffice-module</artifactId>
-            <version>${project.version}</version>
-        </dependency>
-        <dependency>
-            <groupId>${project.groupId}</groupId>
-            <artifactId>tika-parser-news-module</artifactId>
-            <version>${project.version}</version>
-        </dependency>
-
-        <dependency>
-            <groupId>${project.groupId}</groupId>
-            <artifactId>tika-parser-ocr-module</artifactId>
-            <version>${project.version}</version>
-        </dependency>
-        <dependency>
-            <groupId>${project.groupId}</groupId>
-            <artifactId>tika-parser-pdf-module</artifactId>
-            <version>${project.version}</version>
-        </dependency>
-        <dependency>
-            <groupId>${project.groupId}</groupId>
-            <artifactId>tika-parser-pkg-module</artifactId>
-            <version>${project.version}</version>
-        </dependency>
-        <dependency>
-            <groupId>${project.groupId}</groupId>
-            <artifactId>tika-parser-text-module</artifactId>
-            <version>${project.version}</version>
-        </dependency>
-        <dependency>
-            <groupId>${project.groupId}</groupId>
-            <artifactId>tika-parser-xml-module</artifactId>
-            <version>${project.version}</version>
-        </dependency>
-
-        <!-- externally maintained parsers -->
-        <dependency>
-            <groupId>org.gagravarr</groupId>
-            <artifactId>vorbis-java-tika</artifactId>
-            <version>${vorbis.version}</version>
-            <exclusions>
-                <exclusion>
-                    <groupId>org.apache.tika</groupId>
-                    <artifactId>tika-core</artifactId>
-                </exclusion>
-            </exclusions>
-        </dependency>
-        <dependency>
-            <groupId>org.gagravarr</groupId>
-            <artifactId>vorbis-java-core</artifactId>
-            <version>${vorbis.version}</version>
-        </dependency>
-
-    </dependencies>
-
-    <build>
-        <plugins>
-            <plugin>
-                <groupId>org.apache.felix</groupId>
-                <artifactId>maven-bundle-plugin</artifactId>
-                <version>${maven.bundle.version}</version>
-                <extensions>true</extensions>
-                <configuration>
-                    <instructions>
-                        <Bundle-DocURL>${project.url}</Bundle-DocURL>
-                        <Bundle-Activator>
-                            org.apache.tika.parser.internal.Activator
-                        </Bundle-Activator>
-                        <Import-Package>
-                            org.w3c.dom,
-                            org.apache.tika.*,
-                            *;resolution:=optional
-                        </Import-Package>
-                        <Export-Package>
-                            org.apache.tika.parser.*,
-                            org.apache.tika.detect.*
-                        </Export-Package>
-                        <Embed-Dependency>commons-io;inline=true</Embed-Dependency>
-                        <Embed-Transitive>true</Embed-Transitive>
-                    </instructions>
-                </configuration>
-            </plugin>
-            <plugin>
-                <groupId>org.apache.rat</groupId>
-                <artifactId>apache-rat-plugin</artifactId>
-                <version>${rat.version}</version>
-                <configuration>
-                    <excludes>
-                        <exclude>src/test/resources/test-data/**</exclude>
-                    </excludes>
-                </configuration>
-            </plugin>
-        </plugins>
-    </build>
->>>>>>> 1bda1ac4
 </project>