<?xml version="1.0" encoding="UTF-8"?>
<<<<<<< HEAD
<project xmlns="http://maven.apache.org/POM/4.0.0"
         xmlns:xsi="http://www.w3.org/2001/XMLSchema-instance"
         xsi:schemaLocation="http://maven.apache.org/POM/4.0.0 http://maven.apache.org/xsd/maven-4.0.0.xsd">
    <parent>
        <artifactId>tika</artifactId>
        <groupId>org.apache.tika</groupId>
        <version>2.0.0-SNAPSHOT</version>
    </parent>
    <modelVersion>4.0.0</modelVersion>

    <artifactId>tika-parsers</artifactId>

    <dependencies>
        <dependency>
            <groupId>${project.groupId}</groupId>
            <artifactId>tika-parser-apple-module</artifactId>
            <version>${project.version}</version>
        </dependency>
        <dependency>
            <groupId>${project.groupId}</groupId>
            <artifactId>tika-parser-audiovideo-module</artifactId>
            <version>${project.version}</version>
        </dependency>
        <dependency>
            <groupId>${project.groupId}</groupId>
            <artifactId>tika-parser-cad-module</artifactId>
            <version>${project.version}</version>
        </dependency>
        <dependency>
            <groupId>${project.groupId}</groupId>
            <artifactId>tika-parser-code-module</artifactId>
            <version>${project.version}</version>
        </dependency>
        <dependency>
            <groupId>${project.groupId}</groupId>
            <artifactId>tika-parser-crypto-module</artifactId>
            <version>${project.version}</version>
        </dependency>
        <!-- skip db -->
        <dependency>
            <groupId>${project.groupId}</groupId>
            <artifactId>tika-parser-digest-commons</artifactId>
            <version>${project.version}</version>
        </dependency>
        <dependency>
            <groupId>${project.groupId}</groupId>
            <artifactId>tika-parser-font-module</artifactId>
            <version>${project.version}</version>
        </dependency>
        <dependency>
            <groupId>${project.groupId}</groupId>
            <artifactId>tika-parser-html-module</artifactId>
            <version>${project.version}</version>
        </dependency>
        <dependency>
            <groupId>${project.groupId}</groupId>
            <artifactId>tika-parser-image-module</artifactId>
            <version>${project.version}</version>
        </dependency>
        <dependency>
            <groupId>${project.groupId}</groupId>
            <artifactId>tika-parser-mail-module</artifactId>
            <version>${project.version}</version>
        </dependency>
        <dependency>
            <groupId>${project.groupId}</groupId>
            <artifactId>tika-parser-microsoft-module</artifactId>
            <version>${project.version}</version>
        </dependency>
        <dependency>
            <groupId>${project.groupId}</groupId>
            <artifactId>tika-parser-miscoffice-module</artifactId>
            <version>${project.version}</version>
        </dependency>
        <!-- news? -->
        <dependency>
            <groupId>${project.groupId}</groupId>
            <artifactId>tika-parser-ocr-module</artifactId>
            <version>${project.version}</version>
        </dependency>
        <dependency>
            <groupId>${project.groupId}</groupId>
            <artifactId>tika-parser-pdf-module</artifactId>
            <version>${project.version}</version>
        </dependency>
        <dependency>
            <groupId>${project.groupId}</groupId>
            <artifactId>tika-parser-pkg-module</artifactId>
            <version>${project.version}</version>
        </dependency>
        <!--skip scientific -->
        <dependency>
            <groupId>${project.groupId}</groupId>
            <artifactId>tika-parser-text-module</artifactId>
            <version>${project.version}</version>
        </dependency>
        <dependency>
            <groupId>${project.groupId}</groupId>
            <artifactId>tika-parser-xml-module</artifactId>
            <version>${project.version}</version>
        </dependency>

        <!-- externally maintained parsers -->
        <dependency>
            <groupId>org.gagravarr</groupId>
            <artifactId>vorbis-java-tika</artifactId>
            <version>${vorbis.version}</version>
            <exclusions>
                <exclusion>
                    <groupId>org.apache.tika</groupId>
                    <artifactId>tika-core</artifactId>
                </exclusion>
            </exclusions>
        </dependency>
        <dependency>
            <groupId>org.gagravarr</groupId>
            <artifactId>vorbis-java-core</artifactId>
            <version>${vorbis.version}</version>
        </dependency>

    </dependencies>

    <build>
=======

<!--
  Licensed to the Apache Software Foundation (ASF) under one
  or more contributor license agreements.  See the NOTICE file
  distributed with this work for additional information
  regarding copyright ownership.  The ASF licenses this file
  to you under the Apache License, Version 2.0 (the
  "License"); you may not use this file except in compliance
  with the License.  You may obtain a copy of the License at

    http://www.apache.org/licenses/LICENSE-2.0

  Unless required by applicable law or agreed to in writing,
  software distributed under the License is distributed on an
  "AS IS" BASIS, WITHOUT WARRANTIES OR CONDITIONS OF ANY
  KIND, either express or implied.  See the License for the
  specific language governing permissions and limitations
  under the License.
-->

<project xmlns="http://maven.apache.org/POM/4.0.0" xmlns:xsi="http://www.w3.org/2001/XMLSchema-instance" xsi:schemaLocation="http://maven.apache.org/POM/4.0.0 http://maven.apache.org/maven-v4_0_0.xsd">
  <modelVersion>4.0.0</modelVersion>

  <parent>
    <groupId>org.apache.tika</groupId>
    <artifactId>tika-parent</artifactId>
    <version>2.0.0-SNAPSHOT</version>
    <relativePath>../tika-parent/pom.xml</relativePath>
  </parent>

  <artifactId>tika-parsers</artifactId>
  <packaging>bundle</packaging>
  <name>Apache Tika parsers</name>
  <url>http://tika.apache.org/</url>

  <properties>
    <!-- NOTE: sync codec version with POI -->
    <!-- 1.14 changed base64 decoding to "strict"  which caused a failure
    in XML2003ParserTest#testBasicWord see:
    https://issues.apache.org/jira/browse/CODEC-263?focusedCommentId=17043716&page=com.atlassian.jira.plugin.system.issuetabpanels%3Acomment-tabpanel#comment-17043716
    -->
    <codec.version>1.13</codec.version>
    <!-- NOTE: sync tukaani version with commons-compress in tika-parent-->
    <tukaani.version>1.8</tukaani.version>
    <!-- NOTE: sync brotli version with commons-compress in tika-parent-->
    <brotli.version>0.1.2</brotli.version>
    <mime4j.version>0.8.3</mime4j.version>
    <vorbis.version>0.8</vorbis.version>
    <pdfbox.version>2.0.20</pdfbox.version>
    <jempbox.version>1.8.16</jempbox.version>
    <netcdf-java.version>4.5.5</netcdf-java.version>
    <sis.version>1.0</sis.version>
    <parso.version>2.0.11</parso.version>
    <!-- used by POI, PDFBox and Jackcess ...try to sync -->
    <bouncycastle.version>1.65</bouncycastle.version>
    <commonsexec.version>1.3</commonsexec.version>
    <httpcomponents.version>4.5.12</httpcomponents.version>
  </properties>

  <!-- Note: as of the 1.23 release, we're waiting for external changes or fixes
     before upgrading: java-libpst, metadata-extractor. We
     need someone who understands grib to upgrade our code for edu.ucar:grib
     See: https://issues.apache.org/jira/browse/TIKA-2925?focusedCommentId=16983541&page=com.atlassian.jira.plugin.system.issuetabpanels:comment-tabpanel#comment-16983541
  -->
  <dependencies>
    <!-- Optional OSGi dependency, used only when running within OSGi -->
    <dependency>
      <groupId>org.osgi</groupId>
      <artifactId>org.osgi.core</artifactId>
      <version>${osgi.core.version}</version>
      <scope>provided</scope>
      <optional>true</optional>
    </dependency>

    <dependency>
      <groupId>${project.groupId}</groupId>
      <artifactId>tika-core</artifactId>
      <version>${project.version}</version>
    </dependency>

    <dependency>
      <groupId>${project.groupId}</groupId>
      <artifactId>tika-core</artifactId>
      <version>${project.version}</version>
      <type>test-jar</type>
      <scope>test</scope>
    </dependency>


    <dependency>
      <groupId>xerces</groupId>
      <artifactId>xercesImpl</artifactId>
      <version>2.12.0</version>
    </dependency>
    <dependency>
      <groupId>org.apache.commons</groupId>
      <artifactId>commons-lang3</artifactId>
      <version>${commons.lang3.version}</version>
    </dependency>
    <dependency>
      <groupId>javax.annotation</groupId>
      <artifactId>javax.annotation-api</artifactId>
      <version>1.3.2</version>
    </dependency>

    <!-- Externally Maintained Parsers -->
    <dependency>
      <groupId>org.gagravarr</groupId>
      <artifactId>vorbis-java-tika</artifactId>
      <version>${vorbis.version}</version>
      <exclusions>
        <exclusion>
          <groupId>org.apache.tika</groupId>
          <artifactId>tika-core</artifactId>
        </exclusion>
      </exclusions>
    </dependency>

    <!-- Optional OSGi dependencies, used only when running within OSGi -->
    <dependency>
      <groupId>org.apache.felix</groupId>
      <artifactId>org.apache.felix.scr.annotations</artifactId>
      <scope>provided</scope>
    </dependency>

    <!-- Upstream parser libraries -->
    <dependency>
      <groupId>org.tallison</groupId>
      <artifactId>jmatio</artifactId>
      <version>1.5</version>
    </dependency>
    <dependency>
      <groupId>org.apache.james</groupId>
      <artifactId>apache-mime4j-core</artifactId>
      <version>${mime4j.version}</version>
    </dependency>
    <dependency>
      <groupId>org.apache.james</groupId>
      <artifactId>apache-mime4j-dom</artifactId>
      <version>${mime4j.version}</version>
    </dependency>
    <dependency>
      <groupId>com.googlecode.plist</groupId>
      <artifactId>dd-plist</artifactId>
      <version>1.23</version>
    </dependency>
    <dependency>
      <groupId>org.apache.commons</groupId>
      <artifactId>commons-compress</artifactId>
      <version>${commons.compress.version}</version>
    </dependency>
    <dependency>
      <groupId>org.tukaani</groupId>
      <artifactId>xz</artifactId>
      <version>${tukaani.version}</version>
    </dependency>
    <dependency>
      <groupId>com.epam</groupId>
      <artifactId>parso</artifactId>
      <version>${parso.version}</version>
    </dependency>
    <dependency>
      <groupId>org.brotli</groupId>
      <artifactId>dec</artifactId>
      <version>${brotli.version}</version>
    </dependency>
    <dependency>
      <groupId>com.github.luben</groupId>
      <artifactId>zstd-jni</artifactId>
      <version>1.4.5-4</version>
      <scope>provided</scope>
    </dependency>

    <dependency>
      <groupId>commons-codec</groupId>
      <artifactId>commons-codec</artifactId>
      <version>${codec.version}</version>
    </dependency>
    <dependency>
      <groupId>org.apache.pdfbox</groupId>
      <artifactId>pdfbox</artifactId>
      <version>${pdfbox.version}</version>
      <exclusions>
        <exclusion>
          <groupId>commons-logging</groupId>
          <artifactId>commons-logging</artifactId>
        </exclusion>
      </exclusions>
    </dependency>
    <dependency>
      <groupId>org.apache.pdfbox</groupId>
      <artifactId>pdfbox-tools</artifactId>
      <version>${pdfbox.version}</version>
      <exclusions>
        <exclusion>
          <groupId>commons-logging</groupId>
          <artifactId>commons-logging</artifactId>
        </exclusion>
        <exclusion>
          <groupId>org.apache.pdfbox</groupId>
          <artifactId>pdfbox-debugger</artifactId>
        </exclusion>
      </exclusions>
    </dependency>
    <dependency>
      <groupId>org.apache.pdfbox</groupId>
      <artifactId>preflight</artifactId>
      <version>${pdfbox.version}</version>
    </dependency>
    <dependency>
      <groupId>org.apache.pdfbox</groupId>
      <artifactId>jempbox</artifactId>
      <version>${jempbox.version}</version>
    </dependency>
    <!-- TIKA-370: PDFBox declares the Bouncy Castle dependencies
         as optional, but we prefer to have them always to avoid
         problems with encrypted PDFs. -->
    <dependency>
      <groupId>org.bouncycastle</groupId>
      <artifactId>bcmail-jdk15on</artifactId>
      <version>${bouncycastle.version}</version>
    </dependency>
    <dependency>
      <groupId>org.bouncycastle</groupId>
      <artifactId>bcprov-jdk15on</artifactId>
      <version>${bouncycastle.version}</version>
    </dependency>
    <dependency>
      <groupId>org.apache.poi</groupId>
      <artifactId>poi</artifactId>
      <version>${poi.version}</version>
      <exclusions>
        <exclusion>
          <groupId>commons-codec</groupId>
          <artifactId>commons-codec</artifactId>
        </exclusion>
      </exclusions>
    </dependency>
    <dependency>
      <groupId>org.apache.poi</groupId>
      <artifactId>poi-scratchpad</artifactId>
      <version>${poi.version}</version>
    </dependency>
    <dependency>
      <groupId>org.apache.poi</groupId>
      <artifactId>poi-ooxml</artifactId>
      <version>${poi.version}</version>
      <exclusions>
        <exclusion>
          <groupId>stax</groupId>
          <artifactId>stax-api</artifactId>
        </exclusion>
        <exclusion>
          <groupId>xml-apis</groupId>
          <artifactId>xml-apis</artifactId>
        </exclusion>
        <exclusion>
          <groupId>org.apache.commons</groupId>
          <artifactId>commons-compress</artifactId>
        </exclusion>
      </exclusions>
    </dependency>
    <dependency>
      <groupId>com.healthmarketscience.jackcess</groupId>
      <artifactId>jackcess</artifactId>
      <version>3.0.1</version>
      <exclusions>
        <exclusion>
          <groupId>org.apache.commons</groupId>
          <artifactId>commons-lang3</artifactId>
        </exclusion>
        <exclusion>
          <groupId>commons-logging</groupId>
          <artifactId>commons-logging</artifactId>
        </exclusion>
      </exclusions>
    </dependency>
    <dependency>
      <groupId>com.healthmarketscience.jackcess</groupId>
      <artifactId>jackcess-encrypt</artifactId>
      <version>3.0.0</version>
      <exclusions>
        <exclusion>
          <groupId>org.bouncycastle</groupId>
          <artifactId>bcprov-jdk15on</artifactId>
        </exclusion>
        <!-- to avoid maven-enforcer convergence error,
          let's make this explicit -->
        <exclusion>
          <groupId>com.healthmarketscience.jackcess</groupId>
          <artifactId>jackcess</artifactId>
        </exclusion>
      </exclusions>
    </dependency>
    <dependency>
      <groupId>org.ccil.cowan.tagsoup</groupId>
      <artifactId>tagsoup</artifactId>
      <version>1.2.1</version>
    </dependency>
    <!-- WARNING: when you upgrade asm make sure that you update the
      OpCode in the initializer in org.apache.tika.parser.asm.XHTMLClassVisitor
      See TIKA-2992.
    -->
    <dependency>
      <groupId>org.ow2.asm</groupId>
      <artifactId>asm</artifactId>
      <version>8.0.1</version>
    </dependency>
    <dependency>
      <groupId>org.tallison</groupId>
      <artifactId>isoparser</artifactId>
      <version>1.9.41.2</version>
    </dependency>
    <!-- this is a fork of com.drewnoakes
      metadata extractor that shade/relocates com.adobe.internal
      to com.adobe for backwards compatibility
    -->
    <dependency>
      <groupId>org.tallison</groupId>
      <artifactId>metadata-extractor</artifactId>
      <version>2.14.0</version>
    </dependency>
    <dependency>
      <groupId>de.l3s.boilerpipe</groupId>
      <artifactId>boilerpipe</artifactId>
      <version>1.1.0</version>
    </dependency>
    <dependency>
      <groupId>com.rometools</groupId>
      <artifactId>rome</artifactId>
      <version>1.13.1</version>
      <exclusions>
        <exclusion>
          <groupId>org.jdom</groupId>
          <artifactId>jdom</artifactId>
        </exclusion>
      </exclusions>
    </dependency>
    <dependency>
      <groupId>org.gagravarr</groupId>
      <artifactId>vorbis-java-core</artifactId>
      <version>${vorbis.version}</version>
    </dependency>
    <dependency>
      <groupId>com.googlecode.juniversalchardet</groupId>
      <artifactId>juniversalchardet</artifactId>
      <version>1.0.3</version>
    </dependency>
    <dependency>
      <groupId>org.codelibs</groupId>
      <artifactId>jhighlight</artifactId>
      <version>1.0.3</version>
      <exclusions>
        <exclusion>
          <groupId>commons-io</groupId>
          <artifactId>commons-io</artifactId>
        </exclusion>
      </exclusions>
    </dependency>
    <dependency>
      <groupId>com.pff</groupId>
      <artifactId>java-libpst</artifactId>
      <version>0.9.3</version>
    </dependency>
    <dependency>
      <groupId>com.github.junrar</groupId>
      <artifactId>junrar</artifactId>
      <version>4.0.0</version>
      <exclusions>
        <exclusion>
          <groupId>commons-logging</groupId>
          <artifactId>commons-logging</artifactId>
        </exclusion>
        <exclusion>
          <groupId>commons-logging</groupId>
          <artifactId>commons-logging-api</artifactId>
        </exclusion>
        <!-- TIKA-2504 exclude to avoid vulnerability in plexus-utils -->
        <exclusion>
          <groupId>org.apache.commons</groupId>
          <artifactId>commons-vfs2</artifactId>
        </exclusion>
      </exclusions>
    </dependency>
    <dependency>
      <groupId>org.apache.cxf</groupId>
      <artifactId>cxf-rt-rs-client</artifactId>
      <version>${cxf.version}</version>
      <exclusions>
        <exclusion>
          <groupId>javax.annotation</groupId>
          <artifactId>javax.annotation-api</artifactId>
        </exclusion>
      </exclusions>
    </dependency>
    <!-- TIKA-2021: Tesseract OCR Parser dependencies,
    used for executing image processing script -->
    <dependency>
      <groupId>org.apache.commons</groupId>
      <artifactId>commons-exec</artifactId>
      <version>${commonsexec.version}</version>
      <scope>compile</scope>
    </dependency>

    <!-- Provided dependencies -->
    <dependency>
      <groupId>org.xerial</groupId>
      <artifactId>sqlite-jdbc</artifactId>
      <version>3.31.1</version>
      <scope>provided</scope>
    </dependency>

    <dependency>
      <groupId>org.apache.opennlp</groupId>
      <artifactId>opennlp-tools</artifactId>
      <version>${opennlp.version}</version>
    </dependency>

    <dependency>
      <groupId>commons-io</groupId>
      <artifactId>commons-io</artifactId>
      <version>${commons.io.version}</version>
    </dependency>

    <dependency>
      <groupId>com.googlecode.json-simple</groupId>
      <artifactId>json-simple</artifactId>
      <version>1.1.1</version>
      <exclusions>
        <exclusion>
          <groupId>junit</groupId>
          <artifactId>junit</artifactId>
        </exclusion>
      </exclusions>
    </dependency>

<!--    <dependency>
      <groupId>com.tdunning</groupId>
      <artifactId>json</artifactId>
      <version>1.8</version>
    </dependency> -->
    <dependency>
      <groupId>com.github.openjson</groupId>
      <artifactId>openjson</artifactId>
      <version>1.0.12</version>
    </dependency>
    <dependency>
      <groupId>com.google.code.gson</groupId>
      <artifactId>gson</artifactId>
      <version>${gson.version}</version>
    </dependency>

    <!-- logging dependencies -->
    <dependency>
      <groupId>org.slf4j</groupId>
      <artifactId>slf4j-api</artifactId>
    </dependency>
    <dependency>
      <groupId>org.slf4j</groupId>
      <artifactId>jul-to-slf4j</artifactId>
    </dependency>
    <dependency>
      <groupId>org.slf4j</groupId>
      <artifactId>jcl-over-slf4j</artifactId>
    </dependency>

    <!-- Test dependencies -->
    <dependency>
      <groupId>junit</groupId>
      <artifactId>junit</artifactId>
    </dependency>
    <dependency>
      <groupId>org.mockito</groupId>
      <artifactId>mockito-core</artifactId>
      <version>${mockito.version}</version>
      <scope>test</scope>
    </dependency>
    <dependency>
      <groupId>org.slf4j</groupId>
      <artifactId>slf4j-log4j12</artifactId>
      <scope>test</scope>
    </dependency>


    <!-- edu.ucar dependencies -->
    <dependency>
      <groupId>edu.ucar</groupId>
      <artifactId>netcdf4</artifactId>
      <version>${netcdf-java.version}</version>
      <exclusions>
        <exclusion>
          <groupId>commons-logging</groupId>
          <artifactId>commons-logging</artifactId>
        </exclusion>
        <exclusion>
          <groupId>org.jdom</groupId>
          <artifactId>jdom2</artifactId>
        </exclusion>
        <!--TIKA 2672 exclude jna to resolve the dependency convergence with tika-dl's
        deeplearning4j-nn:1.0.0-SNAPSHOT-->
        <exclusion>
          <groupId>net.java.dev.jna</groupId>
          <artifactId>jna</artifactId>
        </exclusion>
        <exclusion>
          <groupId>com.google.guava</groupId>
          <artifactId>guava</artifactId>
        </exclusion>
      </exclusions>
    </dependency>
    <dependency>
      <groupId>org.jdom</groupId>
      <artifactId>jdom2</artifactId>
      <version>2.0.6</version>
    </dependency>
    <dependency>
      <groupId>com.google.guava</groupId>
      <artifactId>guava</artifactId>
      <version>${guava.version}</version>
    </dependency>
    <dependency>
      <groupId>edu.ucar</groupId>
      <artifactId>grib</artifactId>
      <version>${netcdf-java.version}</version>
      <exclusions>
        <exclusion>
          <groupId>edu.ucar</groupId>
          <artifactId>jj2000</artifactId>
        </exclusion>
        <exclusion>
          <groupId>org.jsoup</groupId>
          <artifactId>jsoup</artifactId>
        </exclusion>
        <exclusion>
          <groupId>org.jdom</groupId>
          <artifactId>jdom2</artifactId>
        </exclusion>
        <exclusion>
          <groupId>com.google.protobuf</groupId>
          <artifactId>protobuf-java</artifactId>
        </exclusion>
      </exclusions>
    </dependency>
    <!-- TIKA-3095: Required for grib -->
    <dependency>
	  <groupId>net.jcip</groupId>
	  <artifactId>jcip-annotations</artifactId>
	  <version>1.0</version>
	</dependency>
    <!-- TIKA-3052 -->
    <dependency>
      <groupId>com.beust</groupId>
      <artifactId>jcommander</artifactId>
      <version>1.78</version>
    </dependency>
    <!--TIKA 2672 include a later version of jna as a direct dependency to resolve dependency convergence with tika-dl's
    deeplearning4j-nn:1.0.0-SNAPSHOT -->
    <dependency>
      <groupId>net.java.dev.jna</groupId>
      <artifactId>jna</artifactId>
      <version>5.5.0</version>
    </dependency>

    <!-- grib's current jsoup is vulnerable to xss
         exclude and import a more modern version TIKA-2561-->
    <dependency>
      <groupId>org.jsoup</groupId>
      <artifactId>jsoup</artifactId>
      <version>1.13.1</version>
    </dependency>
    <dependency>
      <groupId>com.google.protobuf</groupId>
      <artifactId>protobuf-java</artifactId>
      <version>3.12.2</version>
    </dependency>
    <dependency>
      <groupId>edu.ucar</groupId>
      <artifactId>cdm</artifactId>
      <version>${netcdf-java.version}</version>
      <exclusions>
        <exclusion>
          <groupId>commons-logging</groupId>
          <artifactId>commons-logging</artifactId>
        </exclusion>
        <exclusion>
          <groupId>org.slf4j</groupId>
          <artifactId>jcl-over-slf4j</artifactId>
        </exclusion>
        <exclusion>
          <groupId>org.apache.httpcomponents</groupId>
          <artifactId>httpcore</artifactId>
        </exclusion>
        <exclusion>
          <groupId>org.jdom</groupId>
          <artifactId>jdom2</artifactId>
        </exclusion>
        <exclusion>
          <groupId>com.google.guava</groupId>
          <artifactId>guava</artifactId>
        </exclusion>
        <exclusion>
          <groupId>com.google.protobuf</groupId>
          <artifactId>protobuf-java</artifactId>
        </exclusion>
        <exclusion>
          <groupId>c3p0</groupId>
          <artifactId>c3p0</artifactId>
        </exclusion>
        <exclusion>
          <groupId>org.quartz-scheduler</groupId>
          <artifactId>quartz</artifactId>
        </exclusion>
        <exclusion>
          <groupId>com.beust</groupId>
          <artifactId>jcommander</artifactId>
        </exclusion>
      </exclusions>
    </dependency>
    <!--needs to be bumped for xml vulnerability -->
    <dependency>
      <groupId>org.quartz-scheduler</groupId>
      <artifactId>quartz</artifactId>
      <version>2.3.2</version>
      <exclusions>
        <exclusion>
          <groupId>com.mchange</groupId>
          <artifactId>c3p0</artifactId>
        </exclusion>
        <exclusion>
          <groupId>com.mchange</groupId>
          <artifactId>mchange-commons-java</artifactId>
        </exclusion>
      </exclusions>
    </dependency>
    <!-- needs to be excluded and version bumped
         to avoid billion laughs vuln -->
    <dependency>
      <groupId>com.mchange</groupId>
      <artifactId>c3p0</artifactId>
      <version>0.9.5.5</version>
    </dependency>
    <dependency>
      <groupId>edu.ucar</groupId>
      <artifactId>httpservices</artifactId>
      <version>${netcdf-java.version}</version>
      <exclusions>
        <exclusion>
          <groupId>commons-logging</groupId>
          <artifactId>commons-logging</artifactId>
        </exclusion>
        <!-- exclude because of vulnerability TIKA-2499 -->
        <exclusion>
          <groupId>org.apache.httpcomponents</groupId>
          <artifactId>httpclient</artifactId>
        </exclusion>
        <exclusion>
          <groupId>org.apache.httpcomponents</groupId>
          <artifactId>httpcore</artifactId>
        </exclusion>        <exclusion>
          <groupId>org.apache.httpcomponents</groupId>
          <artifactId>httpmime</artifactId>
        </exclusion>
      </exclusions>
    </dependency>
    <!-- add back in for edu.ucar for httpservices -->
    <dependency>
      <groupId>org.apache.httpcomponents</groupId>
      <artifactId>httpclient</artifactId>
      <version>${httpcomponents.version}</version>
      <exclusions>
        <exclusion>
          <groupId>commons-logging</groupId>
          <artifactId>commons-logging</artifactId>
        </exclusion>
          <exclusion>
            <groupId>commons-codec</groupId>
            <artifactId>commons-codec</artifactId>
          </exclusion>
      </exclusions>
    </dependency>
    <dependency>
      <groupId>org.apache.httpcomponents</groupId>
      <artifactId>httpmime</artifactId>
      <version>${httpcomponents.version}</version>
    </dependency>

    <!-- Apache Commons CSV -->
    <dependency>
      <groupId>org.apache.commons</groupId>
      <artifactId>commons-csv</artifactId>
      <version>1.8</version>
    </dependency>

    <dependency>
      <groupId>org.apache.sis.core</groupId>
      <artifactId>sis-utility</artifactId>
      <version>${sis.version}</version>
    </dependency>
    <dependency>
      <groupId>org.apache.sis.storage</groupId>
      <artifactId>sis-netcdf</artifactId>
      <version>${sis.version}</version>
    </dependency>
    <dependency>
      <groupId>org.apache.sis.core</groupId>
      <artifactId>sis-metadata</artifactId>
      <version>${sis.version}</version>
    </dependency>
    <dependency>
      <groupId>org.opengis</groupId>
      <artifactId>geoapi</artifactId>
      <version>3.0.1</version>
    </dependency>

    <dependency>
      <groupId>edu.usc.ir</groupId>
      <artifactId>sentiment-analysis-parser</artifactId>
      <version>0.1</version>
      <exclusions>
        <exclusion>
          <groupId>org.apache.tika</groupId>
          <artifactId>tika-parsers</artifactId>
        </exclusion>
        <exclusion>
          <groupId>org.apache.tika</groupId>
          <artifactId>tika-batch</artifactId>
        </exclusion>
        <exclusion>
          <groupId>org.apache.tika</groupId>
          <artifactId>tika-translate</artifactId>
        </exclusion>
        <exclusion>
          <groupId>org.apache.tika</groupId>
          <artifactId>tika-langdetect</artifactId>
        </exclusion>
        <exclusion>
          <groupId>org.apache.tika</groupId>
          <artifactId>tika-core</artifactId>
        </exclusion>
        <exclusion>
          <groupId>org.apache.opennlp</groupId>
          <artifactId>opennlp-tools</artifactId>
          <!--  because it is already added above -->
        </exclusion>
        <exclusion>
          <groupId>org.slf4j</groupId>
          <artifactId>slf4j-log4j12</artifactId>
        </exclusion>
        <exclusion>
          <groupId>org.slf4j</groupId>
          <artifactId>jul-to-slf4j</artifactId>
        </exclusion>
        <exclusion>
          <groupId>org.slf4j</groupId>
          <artifactId>jcl-over-slf4j</artifactId>
        </exclusion>
        <exclusion>
          <groupId>log4j</groupId>
          <artifactId>log4j</artifactId>
        </exclusion>
      </exclusions>
    </dependency>

    <!-- Apache cTAKES -->
    <dependency>
      <groupId>org.apache.ctakes</groupId>
      <artifactId>ctakes-core</artifactId>
      <version>4.0.0</version>
      <scope>provided</scope>
      <exclusions>
        <exclusion>
          <groupId>commons-logging</groupId>
          <artifactId>commons-logging</artifactId>
        </exclusion>
        <exclusion>
          <groupId>commons-logging</groupId>
          <artifactId>commons-logging-api</artifactId>
        </exclusion>
        <exclusion>
          <groupId>log4j</groupId>
          <artifactId>log4j</artifactId>
        </exclusion>
        <exclusion>
          <groupId>org.springframework</groupId>
          <artifactId>spring-context</artifactId>
        </exclusion>
        <exclusion>
          <groupId>org.springframework</groupId>
          <artifactId>spring-beans</artifactId>
        </exclusion>
        <exclusion>
          <groupId>org.springframework</groupId>
          <artifactId>spring-core</artifactId>
        </exclusion>
        <exclusion>
          <groupId>org.apache.opennlp</groupId>
          <artifactId>opennlp-tools</artifactId>
        </exclusion>
        <exclusion>
          <groupId>com.google.guava</groupId>
          <artifactId>guava</artifactId>
        </exclusion>
        <exclusion>
          <groupId>commons-io</groupId>
          <artifactId>commons-io</artifactId>
        </exclusion>
        <exclusion>
          <groupId>org.apache.uima</groupId>
          <artifactId>uimafit-core</artifactId>
        </exclusion>
        <exclusion>
          <groupId>org.apache.uima</groupId>
          <artifactId>uimaj-core</artifactId>
        </exclusion>
        <exclusion>
          <groupId>org.jdom</groupId>
          <artifactId>jdom2</artifactId>
        </exclusion>
        <exclusion>
          <groupId>xerces</groupId>
          <artifactId>xercesImpl</artifactId>
        </exclusion>
      </exclusions>
    </dependency>
    <!-- need to specify this to avoid
      version clash within ctakes-core 4.0.0 -->
    <dependency>
      <groupId>org.apache.uima</groupId>
      <artifactId>uimafit-core</artifactId>
      <version>3.1.0</version>
      <scope>provided</scope>
      <exclusions>
        <exclusion>
          <groupId>org.apache.uima</groupId>
          <artifactId>uimaj-core</artifactId>
        </exclusion>
        <exclusion>
          <groupId>commons-io</groupId>
          <artifactId>commons-io</artifactId>
        </exclusion>
        <exclusion>
          <groupId>org.apache.commons</groupId>
          <artifactId>commons-lang3</artifactId>
        </exclusion>
        <exclusion>
          <groupId>commons-logging</groupId>
          <artifactId>commons-logging-api</artifactId>
        </exclusion>
        <exclusion>
          <groupId>commons-logging</groupId>
          <artifactId>commons-logging</artifactId>
        </exclusion>
        <exclusion>
          <groupId>org.springframework</groupId>
          <artifactId>spring-context</artifactId>
        </exclusion>
        <exclusion>
          <groupId>org.springframework</groupId>
          <artifactId>spring-beans</artifactId>
        </exclusion>
        <exclusion>
          <groupId>org.springframework</groupId>
          <artifactId>spring-core</artifactId>
        </exclusion>
      </exclusions>
    </dependency>
    <!-- need to specify this to avoid
      version clash within ctakes-core 4.0.0 -->
    <dependency>
      <groupId>org.apache.uima</groupId>
      <artifactId>uimaj-core</artifactId>
      <version>3.1.1</version>
      <scope>provided</scope>
      <exclusions>
        <exclusion>
          <groupId>javax.annotation</groupId>
          <artifactId>javax.annotation-api</artifactId>
        </exclusion>
      </exclusions>
    </dependency>
    <!--Jackson parse String to JSON-->
    <dependency>
      <groupId>com.fasterxml.jackson.core</groupId>
      <artifactId>jackson-core</artifactId>
      <version>${jackson.version}</version>
    </dependency>
    <!-- as of 2.9.5, jackson-databind is pulling in jackson-annotations 2.9.0
      For now, we need to specify databind here with exclusion statement
    -->
    <dependency>
      <groupId>com.fasterxml.jackson.core</groupId>
      <artifactId>jackson-databind</artifactId>
      <version>${jackson.version}</version>
      <exclusions>
        <exclusion>
          <groupId>com.fasterxml.jackson.core</groupId>
          <artifactId>jackson-annotations</artifactId>
        </exclusion>
      </exclusions>
    </dependency>
    <dependency>
      <groupId>com.fasterxml.jackson.core</groupId>
      <artifactId>jackson-annotations</artifactId>
      <version>${jackson.version}</version>
    </dependency>


    <dependency>
      <groupId>org.apache.pdfbox</groupId>
      <artifactId>jbig2-imageio</artifactId>
      <version>3.0.3</version>
    </dependency>

    <!-- jai-imageio-core is allowed since LEGAL-304 -->
    <dependency>
      <groupId>com.github.jai-imageio</groupId>
      <artifactId>jai-imageio-core</artifactId>
      <version>1.4.0</version>
    </dependency>
    <!-- For legal reasons (incompatible license), jai-imageio-jpeg2000 is to be used
     only in the tests and may not be distributed. See also LEGAL-195 -->
    <dependency>
      <groupId>com.github.jai-imageio</groupId>
      <artifactId>jai-imageio-jpeg2000</artifactId>
      <version>1.3.0</version>
      <scope>test</scope>
      <exclusions>
        <exclusion>
            <groupId>com.github.jai-imageio</groupId>
            <artifactId>jai-imageio-core</artifactId>
        </exclusion>
      </exclusions>
    </dependency>
  </dependencies>
  <build>
    <plugins>
      <plugin>
        <groupId>org.apache.felix</groupId>
        <artifactId>maven-bundle-plugin</artifactId>
        <version>${maven.bundle.version}</version>
        <extensions>true</extensions>
        <configuration>
          <instructions>
            <Bundle-DocURL>${project.url}</Bundle-DocURL>
            <Bundle-Activator>
              org.apache.tika.parser.internal.Activator
            </Bundle-Activator>
            <Import-Package>
              org.w3c.dom,
              org.apache.tika.*,
              *;resolution:=optional
            </Import-Package>
          </instructions>
        </configuration>
      </plugin>
      <plugin>
        <groupId>org.apache.rat</groupId>
        <artifactId>apache-rat-plugin</artifactId>
        <version>${rat.version}</version>
        <configuration>
          <excludes>
            <exclude>src/main/java/org/apache/tika/parser/txt/Charset*.java</exclude>
            <exclude>src/test/resources/test-documents/**</exclude>
            <exclude>src/test/resources/org/apache/tika/parser/recognition/*.bin</exclude>
            <exclude>src/test/resources/META-INF/services/org.apache.tika.parser.Parser</exclude>
          </excludes>
        </configuration>
      </plugin>
      <plugin>
        <groupId>org.apache.maven.plugins</groupId>
        <artifactId>maven-jar-plugin</artifactId>
        <configuration>
          <archive>
            <manifestEntries>
              <Automatic-Module-Name>org.apache.tika.parsers</Automatic-Module-Name>
            </manifestEntries>
          </archive>
        </configuration>
        <executions>
          <execution>
            <goals>
              <goal>test-jar</goal>
            </goals>
          </execution>
        </executions>
      </plugin>
    </plugins>

    <pluginManagement>
      <plugins>
        <!-- This plugin's configuration is used to store Eclipse m2e      -->
        <!-- settings only. It has no influence on the Maven build itself. -->
        <plugin>
          <groupId>org.eclipse.m2e</groupId>
          <artifactId>lifecycle-mapping</artifactId>
          <version>1.0.0</version>
          <configuration>
            <lifecycleMappingMetadata>
              <pluginExecutions>
                <pluginExecution>
                  <pluginExecutionFilter>
                    <groupId>org.apache.felix</groupId>
                    <artifactId>maven-scr-plugin</artifactId>
                    <versionRange>${maven.scr.version}</versionRange>
                    <goals>
                      <goal>scr</goal>
                    </goals>
                  </pluginExecutionFilter>
                  <action>
                    <execute />
                  </action>
                </pluginExecution>
                <pluginExecution>
                  <pluginExecutionFilter>
                    <groupId>org.codehaus.gmaven</groupId>
                    <artifactId>groovy-maven-plugin</artifactId>
                    <versionRange>${groovy.maven.version}</versionRange>
                    <goals>
                      <goal>execute</goal>
                    </goals>
                  </pluginExecutionFilter>
                  <action>
                    <ignore />
                  </action>
                </pluginExecution>
                <pluginExecution>
                	<pluginExecutionFilter>
                		<groupId>org.sonatype.ossindex.maven</groupId>
                		<artifactId>ossindex-maven-plugin</artifactId>
                		<versionRange>[3.0.4,)</versionRange>
                		<goals>
                			<goal>audit</goal>
                		</goals>
                	</pluginExecutionFilter>
                	<action>
                		<ignore></ignore>
                	</action>
                </pluginExecution>
              </pluginExecutions>
            </lifecycleMappingMetadata>
          </configuration>
        </plugin>
      </plugins>
    </pluginManagement>
  </build>

  <organization>
    <name>The Apache Software Foundation</name>
    <url>http://www.apache.org</url>
  </organization>
  <issueManagement>
    <system>JIRA</system>
    <url>https://issues.apache.org/jira/browse/TIKA</url>
  </issueManagement>
  <ciManagement>
    <system>Jenkins</system>
    <url>https://builds.apache.org/job/Tika-trunk/</url>
  </ciManagement>

  <profiles>
    <profile>
      <id>testSetup</id>
      <activation>
        <!-- auto activate -->
        <file>
          <missing>${basedir}/src/test/resources/org/apache/tika/parser/ner/opennlp/ner-person.bin</missing>
        </file>
      </activation>
      <build>
>>>>>>> 7f039424
        <plugins>
            <plugin>
                <artifactId>maven-shade-plugin</artifactId>
                <version>${maven.shade.version}</version>
                <executions>
                    <execution>
                        <phase>package</phase>
                        <goals>
                            <goal>shade</goal>
                        </goals>
                        <configuration>
                            <createDependencyReducedPom>
                                false
                            </createDependencyReducedPom>
                            <filters>
                                <filter>
                                    <artifact>*:*</artifact>
                                    <excludes>
                                        <exclude>META-INF/*.SF</exclude>
                                        <exclude>META-INF/*.DSA</exclude>
                                        <exclude>META-INF/*.RSA</exclude>
                                    </excludes>
                                </filter>
                            </filters>
                            <transformers>
                                <transformer
                                        implementation="org.apache.maven.plugins.shade.resource.ApacheNoticeResourceTransformer">
                                    <addHeader>false</addHeader>
                                </transformer>
                                <transformer
                                        implementation="org.apache.maven.plugins.shade.resource.ApacheLicenseResourceTransformer"/>

                                <transformer
                                        implementation="org.apache.maven.plugins.shade.resource.ServicesResourceTransformer"/>
                                <transformer
                                        implementation="org.apache.maven.plugins.shade.resource.IncludeResourceTransformer">
                                    <resource>META-INF/LICENSE</resource>
                                    <file>target/classes/META-INF/LICENSE</file>
                                </transformer>
                                <!--                                <transformer
                                                                        implementation="org.apache.maven.plugins.shade.resource.IncludeResourceTransformer">
                                                                    <resource>META-INF/DEPENDENCIES</resource>
                                                                    <file>target/classes/META-INF/DEPENDENCIES</file>
                                                                </transformer> -->
                            </transformers>
                        </configuration>
                    </execution>
                </executions>
            </plugin>
            <plugin>
                <groupId>org.apache.maven.plugins</groupId>
                <artifactId>maven-jar-plugin</artifactId>
                <configuration>
                    <archive>
                        <manifestEntries>
                            <Automatic-Module-Name>org.apache.tika.app</Automatic-Module-Name>
                        </manifestEntries>
                    </archive>
                </configuration>
                <executions>
                    <execution>
                        <goals>
                            <goal>test-jar</goal>
                        </goals>
                    </execution>
                </executions>
            </plugin>
            <plugin>
                <groupId>org.apache.rat</groupId>
                <artifactId>apache-rat-plugin</artifactId>
                <version>${rat.version}</version>
                <configuration>
                    <excludes>
                        <exclude>src/test/resources/test-data/**</exclude>
                    </excludes>
                </configuration>
            </plugin>
        </plugins>
    </build>

</project><|MERGE_RESOLUTION|>--- conflicted
+++ resolved
@@ -1,16 +1,38 @@
 <?xml version="1.0" encoding="UTF-8"?>
-<<<<<<< HEAD
-<project xmlns="http://maven.apache.org/POM/4.0.0"
-         xmlns:xsi="http://www.w3.org/2001/XMLSchema-instance"
-         xsi:schemaLocation="http://maven.apache.org/POM/4.0.0 http://maven.apache.org/xsd/maven-4.0.0.xsd">
-    <parent>
-        <artifactId>tika</artifactId>
-        <groupId>org.apache.tika</groupId>
-        <version>2.0.0-SNAPSHOT</version>
-    </parent>
-    <modelVersion>4.0.0</modelVersion>
-
-    <artifactId>tika-parsers</artifactId>
+
+<!--
+  Licensed to the Apache Software Foundation (ASF) under one
+  or more contributor license agreements.  See the NOTICE file
+  distributed with this work for additional information
+  regarding copyright ownership.  The ASF licenses this file
+  to you under the Apache License, Version 2.0 (the
+  "License"); you may not use this file except in compliance
+  with the License.  You may obtain a copy of the License at
+
+    http://www.apache.org/licenses/LICENSE-2.0
+
+  Unless required by applicable law or agreed to in writing,
+  software distributed under the License is distributed on an
+  "AS IS" BASIS, WITHOUT WARRANTIES OR CONDITIONS OF ANY
+  KIND, either express or implied.  See the License for the
+  specific language governing permissions and limitations
+  under the License.
+-->
+
+<project xmlns="http://maven.apache.org/POM/4.0.0" xmlns:xsi="http://www.w3.org/2001/XMLSchema-instance" xsi:schemaLocation="http://maven.apache.org/POM/4.0.0 http://maven.apache.org/maven-v4_0_0.xsd">
+  <modelVersion>4.0.0</modelVersion>
+
+  <parent>
+    <groupId>org.apache.tika</groupId>
+    <artifactId>tika-parent</artifactId>
+    <version>2.0.0-SNAPSHOT</version>
+    <relativePath>../tika-parent/pom.xml</relativePath>
+  </parent>
+
+  <artifactId>tika-parsers</artifactId>
+  <packaging>bundle</packaging>
+  <name>Apache Tika parsers</name>
+  <url>http://tika.apache.org/</url>
 
     <dependencies>
         <dependency>
@@ -123,1077 +145,6 @@
     </dependencies>
 
     <build>
-=======
-
-<!--
-  Licensed to the Apache Software Foundation (ASF) under one
-  or more contributor license agreements.  See the NOTICE file
-  distributed with this work for additional information
-  regarding copyright ownership.  The ASF licenses this file
-  to you under the Apache License, Version 2.0 (the
-  "License"); you may not use this file except in compliance
-  with the License.  You may obtain a copy of the License at
-
-    http://www.apache.org/licenses/LICENSE-2.0
-
-  Unless required by applicable law or agreed to in writing,
-  software distributed under the License is distributed on an
-  "AS IS" BASIS, WITHOUT WARRANTIES OR CONDITIONS OF ANY
-  KIND, either express or implied.  See the License for the
-  specific language governing permissions and limitations
-  under the License.
--->
-
-<project xmlns="http://maven.apache.org/POM/4.0.0" xmlns:xsi="http://www.w3.org/2001/XMLSchema-instance" xsi:schemaLocation="http://maven.apache.org/POM/4.0.0 http://maven.apache.org/maven-v4_0_0.xsd">
-  <modelVersion>4.0.0</modelVersion>
-
-  <parent>
-    <groupId>org.apache.tika</groupId>
-    <artifactId>tika-parent</artifactId>
-    <version>2.0.0-SNAPSHOT</version>
-    <relativePath>../tika-parent/pom.xml</relativePath>
-  </parent>
-
-  <artifactId>tika-parsers</artifactId>
-  <packaging>bundle</packaging>
-  <name>Apache Tika parsers</name>
-  <url>http://tika.apache.org/</url>
-
-  <properties>
-    <!-- NOTE: sync codec version with POI -->
-    <!-- 1.14 changed base64 decoding to "strict"  which caused a failure
-    in XML2003ParserTest#testBasicWord see:
-    https://issues.apache.org/jira/browse/CODEC-263?focusedCommentId=17043716&page=com.atlassian.jira.plugin.system.issuetabpanels%3Acomment-tabpanel#comment-17043716
-    -->
-    <codec.version>1.13</codec.version>
-    <!-- NOTE: sync tukaani version with commons-compress in tika-parent-->
-    <tukaani.version>1.8</tukaani.version>
-    <!-- NOTE: sync brotli version with commons-compress in tika-parent-->
-    <brotli.version>0.1.2</brotli.version>
-    <mime4j.version>0.8.3</mime4j.version>
-    <vorbis.version>0.8</vorbis.version>
-    <pdfbox.version>2.0.20</pdfbox.version>
-    <jempbox.version>1.8.16</jempbox.version>
-    <netcdf-java.version>4.5.5</netcdf-java.version>
-    <sis.version>1.0</sis.version>
-    <parso.version>2.0.11</parso.version>
-    <!-- used by POI, PDFBox and Jackcess ...try to sync -->
-    <bouncycastle.version>1.65</bouncycastle.version>
-    <commonsexec.version>1.3</commonsexec.version>
-    <httpcomponents.version>4.5.12</httpcomponents.version>
-  </properties>
-
-  <!-- Note: as of the 1.23 release, we're waiting for external changes or fixes
-     before upgrading: java-libpst, metadata-extractor. We
-     need someone who understands grib to upgrade our code for edu.ucar:grib
-     See: https://issues.apache.org/jira/browse/TIKA-2925?focusedCommentId=16983541&page=com.atlassian.jira.plugin.system.issuetabpanels:comment-tabpanel#comment-16983541
-  -->
-  <dependencies>
-    <!-- Optional OSGi dependency, used only when running within OSGi -->
-    <dependency>
-      <groupId>org.osgi</groupId>
-      <artifactId>org.osgi.core</artifactId>
-      <version>${osgi.core.version}</version>
-      <scope>provided</scope>
-      <optional>true</optional>
-    </dependency>
-
-    <dependency>
-      <groupId>${project.groupId}</groupId>
-      <artifactId>tika-core</artifactId>
-      <version>${project.version}</version>
-    </dependency>
-
-    <dependency>
-      <groupId>${project.groupId}</groupId>
-      <artifactId>tika-core</artifactId>
-      <version>${project.version}</version>
-      <type>test-jar</type>
-      <scope>test</scope>
-    </dependency>
-
-
-    <dependency>
-      <groupId>xerces</groupId>
-      <artifactId>xercesImpl</artifactId>
-      <version>2.12.0</version>
-    </dependency>
-    <dependency>
-      <groupId>org.apache.commons</groupId>
-      <artifactId>commons-lang3</artifactId>
-      <version>${commons.lang3.version}</version>
-    </dependency>
-    <dependency>
-      <groupId>javax.annotation</groupId>
-      <artifactId>javax.annotation-api</artifactId>
-      <version>1.3.2</version>
-    </dependency>
-
-    <!-- Externally Maintained Parsers -->
-    <dependency>
-      <groupId>org.gagravarr</groupId>
-      <artifactId>vorbis-java-tika</artifactId>
-      <version>${vorbis.version}</version>
-      <exclusions>
-        <exclusion>
-          <groupId>org.apache.tika</groupId>
-          <artifactId>tika-core</artifactId>
-        </exclusion>
-      </exclusions>
-    </dependency>
-
-    <!-- Optional OSGi dependencies, used only when running within OSGi -->
-    <dependency>
-      <groupId>org.apache.felix</groupId>
-      <artifactId>org.apache.felix.scr.annotations</artifactId>
-      <scope>provided</scope>
-    </dependency>
-
-    <!-- Upstream parser libraries -->
-    <dependency>
-      <groupId>org.tallison</groupId>
-      <artifactId>jmatio</artifactId>
-      <version>1.5</version>
-    </dependency>
-    <dependency>
-      <groupId>org.apache.james</groupId>
-      <artifactId>apache-mime4j-core</artifactId>
-      <version>${mime4j.version}</version>
-    </dependency>
-    <dependency>
-      <groupId>org.apache.james</groupId>
-      <artifactId>apache-mime4j-dom</artifactId>
-      <version>${mime4j.version}</version>
-    </dependency>
-    <dependency>
-      <groupId>com.googlecode.plist</groupId>
-      <artifactId>dd-plist</artifactId>
-      <version>1.23</version>
-    </dependency>
-    <dependency>
-      <groupId>org.apache.commons</groupId>
-      <artifactId>commons-compress</artifactId>
-      <version>${commons.compress.version}</version>
-    </dependency>
-    <dependency>
-      <groupId>org.tukaani</groupId>
-      <artifactId>xz</artifactId>
-      <version>${tukaani.version}</version>
-    </dependency>
-    <dependency>
-      <groupId>com.epam</groupId>
-      <artifactId>parso</artifactId>
-      <version>${parso.version}</version>
-    </dependency>
-    <dependency>
-      <groupId>org.brotli</groupId>
-      <artifactId>dec</artifactId>
-      <version>${brotli.version}</version>
-    </dependency>
-    <dependency>
-      <groupId>com.github.luben</groupId>
-      <artifactId>zstd-jni</artifactId>
-      <version>1.4.5-4</version>
-      <scope>provided</scope>
-    </dependency>
-
-    <dependency>
-      <groupId>commons-codec</groupId>
-      <artifactId>commons-codec</artifactId>
-      <version>${codec.version}</version>
-    </dependency>
-    <dependency>
-      <groupId>org.apache.pdfbox</groupId>
-      <artifactId>pdfbox</artifactId>
-      <version>${pdfbox.version}</version>
-      <exclusions>
-        <exclusion>
-          <groupId>commons-logging</groupId>
-          <artifactId>commons-logging</artifactId>
-        </exclusion>
-      </exclusions>
-    </dependency>
-    <dependency>
-      <groupId>org.apache.pdfbox</groupId>
-      <artifactId>pdfbox-tools</artifactId>
-      <version>${pdfbox.version}</version>
-      <exclusions>
-        <exclusion>
-          <groupId>commons-logging</groupId>
-          <artifactId>commons-logging</artifactId>
-        </exclusion>
-        <exclusion>
-          <groupId>org.apache.pdfbox</groupId>
-          <artifactId>pdfbox-debugger</artifactId>
-        </exclusion>
-      </exclusions>
-    </dependency>
-    <dependency>
-      <groupId>org.apache.pdfbox</groupId>
-      <artifactId>preflight</artifactId>
-      <version>${pdfbox.version}</version>
-    </dependency>
-    <dependency>
-      <groupId>org.apache.pdfbox</groupId>
-      <artifactId>jempbox</artifactId>
-      <version>${jempbox.version}</version>
-    </dependency>
-    <!-- TIKA-370: PDFBox declares the Bouncy Castle dependencies
-         as optional, but we prefer to have them always to avoid
-         problems with encrypted PDFs. -->
-    <dependency>
-      <groupId>org.bouncycastle</groupId>
-      <artifactId>bcmail-jdk15on</artifactId>
-      <version>${bouncycastle.version}</version>
-    </dependency>
-    <dependency>
-      <groupId>org.bouncycastle</groupId>
-      <artifactId>bcprov-jdk15on</artifactId>
-      <version>${bouncycastle.version}</version>
-    </dependency>
-    <dependency>
-      <groupId>org.apache.poi</groupId>
-      <artifactId>poi</artifactId>
-      <version>${poi.version}</version>
-      <exclusions>
-        <exclusion>
-          <groupId>commons-codec</groupId>
-          <artifactId>commons-codec</artifactId>
-        </exclusion>
-      </exclusions>
-    </dependency>
-    <dependency>
-      <groupId>org.apache.poi</groupId>
-      <artifactId>poi-scratchpad</artifactId>
-      <version>${poi.version}</version>
-    </dependency>
-    <dependency>
-      <groupId>org.apache.poi</groupId>
-      <artifactId>poi-ooxml</artifactId>
-      <version>${poi.version}</version>
-      <exclusions>
-        <exclusion>
-          <groupId>stax</groupId>
-          <artifactId>stax-api</artifactId>
-        </exclusion>
-        <exclusion>
-          <groupId>xml-apis</groupId>
-          <artifactId>xml-apis</artifactId>
-        </exclusion>
-        <exclusion>
-          <groupId>org.apache.commons</groupId>
-          <artifactId>commons-compress</artifactId>
-        </exclusion>
-      </exclusions>
-    </dependency>
-    <dependency>
-      <groupId>com.healthmarketscience.jackcess</groupId>
-      <artifactId>jackcess</artifactId>
-      <version>3.0.1</version>
-      <exclusions>
-        <exclusion>
-          <groupId>org.apache.commons</groupId>
-          <artifactId>commons-lang3</artifactId>
-        </exclusion>
-        <exclusion>
-          <groupId>commons-logging</groupId>
-          <artifactId>commons-logging</artifactId>
-        </exclusion>
-      </exclusions>
-    </dependency>
-    <dependency>
-      <groupId>com.healthmarketscience.jackcess</groupId>
-      <artifactId>jackcess-encrypt</artifactId>
-      <version>3.0.0</version>
-      <exclusions>
-        <exclusion>
-          <groupId>org.bouncycastle</groupId>
-          <artifactId>bcprov-jdk15on</artifactId>
-        </exclusion>
-        <!-- to avoid maven-enforcer convergence error,
-          let's make this explicit -->
-        <exclusion>
-          <groupId>com.healthmarketscience.jackcess</groupId>
-          <artifactId>jackcess</artifactId>
-        </exclusion>
-      </exclusions>
-    </dependency>
-    <dependency>
-      <groupId>org.ccil.cowan.tagsoup</groupId>
-      <artifactId>tagsoup</artifactId>
-      <version>1.2.1</version>
-    </dependency>
-    <!-- WARNING: when you upgrade asm make sure that you update the
-      OpCode in the initializer in org.apache.tika.parser.asm.XHTMLClassVisitor
-      See TIKA-2992.
-    -->
-    <dependency>
-      <groupId>org.ow2.asm</groupId>
-      <artifactId>asm</artifactId>
-      <version>8.0.1</version>
-    </dependency>
-    <dependency>
-      <groupId>org.tallison</groupId>
-      <artifactId>isoparser</artifactId>
-      <version>1.9.41.2</version>
-    </dependency>
-    <!-- this is a fork of com.drewnoakes
-      metadata extractor that shade/relocates com.adobe.internal
-      to com.adobe for backwards compatibility
-    -->
-    <dependency>
-      <groupId>org.tallison</groupId>
-      <artifactId>metadata-extractor</artifactId>
-      <version>2.14.0</version>
-    </dependency>
-    <dependency>
-      <groupId>de.l3s.boilerpipe</groupId>
-      <artifactId>boilerpipe</artifactId>
-      <version>1.1.0</version>
-    </dependency>
-    <dependency>
-      <groupId>com.rometools</groupId>
-      <artifactId>rome</artifactId>
-      <version>1.13.1</version>
-      <exclusions>
-        <exclusion>
-          <groupId>org.jdom</groupId>
-          <artifactId>jdom</artifactId>
-        </exclusion>
-      </exclusions>
-    </dependency>
-    <dependency>
-      <groupId>org.gagravarr</groupId>
-      <artifactId>vorbis-java-core</artifactId>
-      <version>${vorbis.version}</version>
-    </dependency>
-    <dependency>
-      <groupId>com.googlecode.juniversalchardet</groupId>
-      <artifactId>juniversalchardet</artifactId>
-      <version>1.0.3</version>
-    </dependency>
-    <dependency>
-      <groupId>org.codelibs</groupId>
-      <artifactId>jhighlight</artifactId>
-      <version>1.0.3</version>
-      <exclusions>
-        <exclusion>
-          <groupId>commons-io</groupId>
-          <artifactId>commons-io</artifactId>
-        </exclusion>
-      </exclusions>
-    </dependency>
-    <dependency>
-      <groupId>com.pff</groupId>
-      <artifactId>java-libpst</artifactId>
-      <version>0.9.3</version>
-    </dependency>
-    <dependency>
-      <groupId>com.github.junrar</groupId>
-      <artifactId>junrar</artifactId>
-      <version>4.0.0</version>
-      <exclusions>
-        <exclusion>
-          <groupId>commons-logging</groupId>
-          <artifactId>commons-logging</artifactId>
-        </exclusion>
-        <exclusion>
-          <groupId>commons-logging</groupId>
-          <artifactId>commons-logging-api</artifactId>
-        </exclusion>
-        <!-- TIKA-2504 exclude to avoid vulnerability in plexus-utils -->
-        <exclusion>
-          <groupId>org.apache.commons</groupId>
-          <artifactId>commons-vfs2</artifactId>
-        </exclusion>
-      </exclusions>
-    </dependency>
-    <dependency>
-      <groupId>org.apache.cxf</groupId>
-      <artifactId>cxf-rt-rs-client</artifactId>
-      <version>${cxf.version}</version>
-      <exclusions>
-        <exclusion>
-          <groupId>javax.annotation</groupId>
-          <artifactId>javax.annotation-api</artifactId>
-        </exclusion>
-      </exclusions>
-    </dependency>
-    <!-- TIKA-2021: Tesseract OCR Parser dependencies,
-    used for executing image processing script -->
-    <dependency>
-      <groupId>org.apache.commons</groupId>
-      <artifactId>commons-exec</artifactId>
-      <version>${commonsexec.version}</version>
-      <scope>compile</scope>
-    </dependency>
-
-    <!-- Provided dependencies -->
-    <dependency>
-      <groupId>org.xerial</groupId>
-      <artifactId>sqlite-jdbc</artifactId>
-      <version>3.31.1</version>
-      <scope>provided</scope>
-    </dependency>
-
-    <dependency>
-      <groupId>org.apache.opennlp</groupId>
-      <artifactId>opennlp-tools</artifactId>
-      <version>${opennlp.version}</version>
-    </dependency>
-
-    <dependency>
-      <groupId>commons-io</groupId>
-      <artifactId>commons-io</artifactId>
-      <version>${commons.io.version}</version>
-    </dependency>
-
-    <dependency>
-      <groupId>com.googlecode.json-simple</groupId>
-      <artifactId>json-simple</artifactId>
-      <version>1.1.1</version>
-      <exclusions>
-        <exclusion>
-          <groupId>junit</groupId>
-          <artifactId>junit</artifactId>
-        </exclusion>
-      </exclusions>
-    </dependency>
-
-<!--    <dependency>
-      <groupId>com.tdunning</groupId>
-      <artifactId>json</artifactId>
-      <version>1.8</version>
-    </dependency> -->
-    <dependency>
-      <groupId>com.github.openjson</groupId>
-      <artifactId>openjson</artifactId>
-      <version>1.0.12</version>
-    </dependency>
-    <dependency>
-      <groupId>com.google.code.gson</groupId>
-      <artifactId>gson</artifactId>
-      <version>${gson.version}</version>
-    </dependency>
-
-    <!-- logging dependencies -->
-    <dependency>
-      <groupId>org.slf4j</groupId>
-      <artifactId>slf4j-api</artifactId>
-    </dependency>
-    <dependency>
-      <groupId>org.slf4j</groupId>
-      <artifactId>jul-to-slf4j</artifactId>
-    </dependency>
-    <dependency>
-      <groupId>org.slf4j</groupId>
-      <artifactId>jcl-over-slf4j</artifactId>
-    </dependency>
-
-    <!-- Test dependencies -->
-    <dependency>
-      <groupId>junit</groupId>
-      <artifactId>junit</artifactId>
-    </dependency>
-    <dependency>
-      <groupId>org.mockito</groupId>
-      <artifactId>mockito-core</artifactId>
-      <version>${mockito.version}</version>
-      <scope>test</scope>
-    </dependency>
-    <dependency>
-      <groupId>org.slf4j</groupId>
-      <artifactId>slf4j-log4j12</artifactId>
-      <scope>test</scope>
-    </dependency>
-
-
-    <!-- edu.ucar dependencies -->
-    <dependency>
-      <groupId>edu.ucar</groupId>
-      <artifactId>netcdf4</artifactId>
-      <version>${netcdf-java.version}</version>
-      <exclusions>
-        <exclusion>
-          <groupId>commons-logging</groupId>
-          <artifactId>commons-logging</artifactId>
-        </exclusion>
-        <exclusion>
-          <groupId>org.jdom</groupId>
-          <artifactId>jdom2</artifactId>
-        </exclusion>
-        <!--TIKA 2672 exclude jna to resolve the dependency convergence with tika-dl's
-        deeplearning4j-nn:1.0.0-SNAPSHOT-->
-        <exclusion>
-          <groupId>net.java.dev.jna</groupId>
-          <artifactId>jna</artifactId>
-        </exclusion>
-        <exclusion>
-          <groupId>com.google.guava</groupId>
-          <artifactId>guava</artifactId>
-        </exclusion>
-      </exclusions>
-    </dependency>
-    <dependency>
-      <groupId>org.jdom</groupId>
-      <artifactId>jdom2</artifactId>
-      <version>2.0.6</version>
-    </dependency>
-    <dependency>
-      <groupId>com.google.guava</groupId>
-      <artifactId>guava</artifactId>
-      <version>${guava.version}</version>
-    </dependency>
-    <dependency>
-      <groupId>edu.ucar</groupId>
-      <artifactId>grib</artifactId>
-      <version>${netcdf-java.version}</version>
-      <exclusions>
-        <exclusion>
-          <groupId>edu.ucar</groupId>
-          <artifactId>jj2000</artifactId>
-        </exclusion>
-        <exclusion>
-          <groupId>org.jsoup</groupId>
-          <artifactId>jsoup</artifactId>
-        </exclusion>
-        <exclusion>
-          <groupId>org.jdom</groupId>
-          <artifactId>jdom2</artifactId>
-        </exclusion>
-        <exclusion>
-          <groupId>com.google.protobuf</groupId>
-          <artifactId>protobuf-java</artifactId>
-        </exclusion>
-      </exclusions>
-    </dependency>
-    <!-- TIKA-3095: Required for grib -->
-    <dependency>
-	  <groupId>net.jcip</groupId>
-	  <artifactId>jcip-annotations</artifactId>
-	  <version>1.0</version>
-	</dependency>
-    <!-- TIKA-3052 -->
-    <dependency>
-      <groupId>com.beust</groupId>
-      <artifactId>jcommander</artifactId>
-      <version>1.78</version>
-    </dependency>
-    <!--TIKA 2672 include a later version of jna as a direct dependency to resolve dependency convergence with tika-dl's
-    deeplearning4j-nn:1.0.0-SNAPSHOT -->
-    <dependency>
-      <groupId>net.java.dev.jna</groupId>
-      <artifactId>jna</artifactId>
-      <version>5.5.0</version>
-    </dependency>
-
-    <!-- grib's current jsoup is vulnerable to xss
-         exclude and import a more modern version TIKA-2561-->
-    <dependency>
-      <groupId>org.jsoup</groupId>
-      <artifactId>jsoup</artifactId>
-      <version>1.13.1</version>
-    </dependency>
-    <dependency>
-      <groupId>com.google.protobuf</groupId>
-      <artifactId>protobuf-java</artifactId>
-      <version>3.12.2</version>
-    </dependency>
-    <dependency>
-      <groupId>edu.ucar</groupId>
-      <artifactId>cdm</artifactId>
-      <version>${netcdf-java.version}</version>
-      <exclusions>
-        <exclusion>
-          <groupId>commons-logging</groupId>
-          <artifactId>commons-logging</artifactId>
-        </exclusion>
-        <exclusion>
-          <groupId>org.slf4j</groupId>
-          <artifactId>jcl-over-slf4j</artifactId>
-        </exclusion>
-        <exclusion>
-          <groupId>org.apache.httpcomponents</groupId>
-          <artifactId>httpcore</artifactId>
-        </exclusion>
-        <exclusion>
-          <groupId>org.jdom</groupId>
-          <artifactId>jdom2</artifactId>
-        </exclusion>
-        <exclusion>
-          <groupId>com.google.guava</groupId>
-          <artifactId>guava</artifactId>
-        </exclusion>
-        <exclusion>
-          <groupId>com.google.protobuf</groupId>
-          <artifactId>protobuf-java</artifactId>
-        </exclusion>
-        <exclusion>
-          <groupId>c3p0</groupId>
-          <artifactId>c3p0</artifactId>
-        </exclusion>
-        <exclusion>
-          <groupId>org.quartz-scheduler</groupId>
-          <artifactId>quartz</artifactId>
-        </exclusion>
-        <exclusion>
-          <groupId>com.beust</groupId>
-          <artifactId>jcommander</artifactId>
-        </exclusion>
-      </exclusions>
-    </dependency>
-    <!--needs to be bumped for xml vulnerability -->
-    <dependency>
-      <groupId>org.quartz-scheduler</groupId>
-      <artifactId>quartz</artifactId>
-      <version>2.3.2</version>
-      <exclusions>
-        <exclusion>
-          <groupId>com.mchange</groupId>
-          <artifactId>c3p0</artifactId>
-        </exclusion>
-        <exclusion>
-          <groupId>com.mchange</groupId>
-          <artifactId>mchange-commons-java</artifactId>
-        </exclusion>
-      </exclusions>
-    </dependency>
-    <!-- needs to be excluded and version bumped
-         to avoid billion laughs vuln -->
-    <dependency>
-      <groupId>com.mchange</groupId>
-      <artifactId>c3p0</artifactId>
-      <version>0.9.5.5</version>
-    </dependency>
-    <dependency>
-      <groupId>edu.ucar</groupId>
-      <artifactId>httpservices</artifactId>
-      <version>${netcdf-java.version}</version>
-      <exclusions>
-        <exclusion>
-          <groupId>commons-logging</groupId>
-          <artifactId>commons-logging</artifactId>
-        </exclusion>
-        <!-- exclude because of vulnerability TIKA-2499 -->
-        <exclusion>
-          <groupId>org.apache.httpcomponents</groupId>
-          <artifactId>httpclient</artifactId>
-        </exclusion>
-        <exclusion>
-          <groupId>org.apache.httpcomponents</groupId>
-          <artifactId>httpcore</artifactId>
-        </exclusion>        <exclusion>
-          <groupId>org.apache.httpcomponents</groupId>
-          <artifactId>httpmime</artifactId>
-        </exclusion>
-      </exclusions>
-    </dependency>
-    <!-- add back in for edu.ucar for httpservices -->
-    <dependency>
-      <groupId>org.apache.httpcomponents</groupId>
-      <artifactId>httpclient</artifactId>
-      <version>${httpcomponents.version}</version>
-      <exclusions>
-        <exclusion>
-          <groupId>commons-logging</groupId>
-          <artifactId>commons-logging</artifactId>
-        </exclusion>
-          <exclusion>
-            <groupId>commons-codec</groupId>
-            <artifactId>commons-codec</artifactId>
-          </exclusion>
-      </exclusions>
-    </dependency>
-    <dependency>
-      <groupId>org.apache.httpcomponents</groupId>
-      <artifactId>httpmime</artifactId>
-      <version>${httpcomponents.version}</version>
-    </dependency>
-
-    <!-- Apache Commons CSV -->
-    <dependency>
-      <groupId>org.apache.commons</groupId>
-      <artifactId>commons-csv</artifactId>
-      <version>1.8</version>
-    </dependency>
-
-    <dependency>
-      <groupId>org.apache.sis.core</groupId>
-      <artifactId>sis-utility</artifactId>
-      <version>${sis.version}</version>
-    </dependency>
-    <dependency>
-      <groupId>org.apache.sis.storage</groupId>
-      <artifactId>sis-netcdf</artifactId>
-      <version>${sis.version}</version>
-    </dependency>
-    <dependency>
-      <groupId>org.apache.sis.core</groupId>
-      <artifactId>sis-metadata</artifactId>
-      <version>${sis.version}</version>
-    </dependency>
-    <dependency>
-      <groupId>org.opengis</groupId>
-      <artifactId>geoapi</artifactId>
-      <version>3.0.1</version>
-    </dependency>
-
-    <dependency>
-      <groupId>edu.usc.ir</groupId>
-      <artifactId>sentiment-analysis-parser</artifactId>
-      <version>0.1</version>
-      <exclusions>
-        <exclusion>
-          <groupId>org.apache.tika</groupId>
-          <artifactId>tika-parsers</artifactId>
-        </exclusion>
-        <exclusion>
-          <groupId>org.apache.tika</groupId>
-          <artifactId>tika-batch</artifactId>
-        </exclusion>
-        <exclusion>
-          <groupId>org.apache.tika</groupId>
-          <artifactId>tika-translate</artifactId>
-        </exclusion>
-        <exclusion>
-          <groupId>org.apache.tika</groupId>
-          <artifactId>tika-langdetect</artifactId>
-        </exclusion>
-        <exclusion>
-          <groupId>org.apache.tika</groupId>
-          <artifactId>tika-core</artifactId>
-        </exclusion>
-        <exclusion>
-          <groupId>org.apache.opennlp</groupId>
-          <artifactId>opennlp-tools</artifactId>
-          <!--  because it is already added above -->
-        </exclusion>
-        <exclusion>
-          <groupId>org.slf4j</groupId>
-          <artifactId>slf4j-log4j12</artifactId>
-        </exclusion>
-        <exclusion>
-          <groupId>org.slf4j</groupId>
-          <artifactId>jul-to-slf4j</artifactId>
-        </exclusion>
-        <exclusion>
-          <groupId>org.slf4j</groupId>
-          <artifactId>jcl-over-slf4j</artifactId>
-        </exclusion>
-        <exclusion>
-          <groupId>log4j</groupId>
-          <artifactId>log4j</artifactId>
-        </exclusion>
-      </exclusions>
-    </dependency>
-
-    <!-- Apache cTAKES -->
-    <dependency>
-      <groupId>org.apache.ctakes</groupId>
-      <artifactId>ctakes-core</artifactId>
-      <version>4.0.0</version>
-      <scope>provided</scope>
-      <exclusions>
-        <exclusion>
-          <groupId>commons-logging</groupId>
-          <artifactId>commons-logging</artifactId>
-        </exclusion>
-        <exclusion>
-          <groupId>commons-logging</groupId>
-          <artifactId>commons-logging-api</artifactId>
-        </exclusion>
-        <exclusion>
-          <groupId>log4j</groupId>
-          <artifactId>log4j</artifactId>
-        </exclusion>
-        <exclusion>
-          <groupId>org.springframework</groupId>
-          <artifactId>spring-context</artifactId>
-        </exclusion>
-        <exclusion>
-          <groupId>org.springframework</groupId>
-          <artifactId>spring-beans</artifactId>
-        </exclusion>
-        <exclusion>
-          <groupId>org.springframework</groupId>
-          <artifactId>spring-core</artifactId>
-        </exclusion>
-        <exclusion>
-          <groupId>org.apache.opennlp</groupId>
-          <artifactId>opennlp-tools</artifactId>
-        </exclusion>
-        <exclusion>
-          <groupId>com.google.guava</groupId>
-          <artifactId>guava</artifactId>
-        </exclusion>
-        <exclusion>
-          <groupId>commons-io</groupId>
-          <artifactId>commons-io</artifactId>
-        </exclusion>
-        <exclusion>
-          <groupId>org.apache.uima</groupId>
-          <artifactId>uimafit-core</artifactId>
-        </exclusion>
-        <exclusion>
-          <groupId>org.apache.uima</groupId>
-          <artifactId>uimaj-core</artifactId>
-        </exclusion>
-        <exclusion>
-          <groupId>org.jdom</groupId>
-          <artifactId>jdom2</artifactId>
-        </exclusion>
-        <exclusion>
-          <groupId>xerces</groupId>
-          <artifactId>xercesImpl</artifactId>
-        </exclusion>
-      </exclusions>
-    </dependency>
-    <!-- need to specify this to avoid
-      version clash within ctakes-core 4.0.0 -->
-    <dependency>
-      <groupId>org.apache.uima</groupId>
-      <artifactId>uimafit-core</artifactId>
-      <version>3.1.0</version>
-      <scope>provided</scope>
-      <exclusions>
-        <exclusion>
-          <groupId>org.apache.uima</groupId>
-          <artifactId>uimaj-core</artifactId>
-        </exclusion>
-        <exclusion>
-          <groupId>commons-io</groupId>
-          <artifactId>commons-io</artifactId>
-        </exclusion>
-        <exclusion>
-          <groupId>org.apache.commons</groupId>
-          <artifactId>commons-lang3</artifactId>
-        </exclusion>
-        <exclusion>
-          <groupId>commons-logging</groupId>
-          <artifactId>commons-logging-api</artifactId>
-        </exclusion>
-        <exclusion>
-          <groupId>commons-logging</groupId>
-          <artifactId>commons-logging</artifactId>
-        </exclusion>
-        <exclusion>
-          <groupId>org.springframework</groupId>
-          <artifactId>spring-context</artifactId>
-        </exclusion>
-        <exclusion>
-          <groupId>org.springframework</groupId>
-          <artifactId>spring-beans</artifactId>
-        </exclusion>
-        <exclusion>
-          <groupId>org.springframework</groupId>
-          <artifactId>spring-core</artifactId>
-        </exclusion>
-      </exclusions>
-    </dependency>
-    <!-- need to specify this to avoid
-      version clash within ctakes-core 4.0.0 -->
-    <dependency>
-      <groupId>org.apache.uima</groupId>
-      <artifactId>uimaj-core</artifactId>
-      <version>3.1.1</version>
-      <scope>provided</scope>
-      <exclusions>
-        <exclusion>
-          <groupId>javax.annotation</groupId>
-          <artifactId>javax.annotation-api</artifactId>
-        </exclusion>
-      </exclusions>
-    </dependency>
-    <!--Jackson parse String to JSON-->
-    <dependency>
-      <groupId>com.fasterxml.jackson.core</groupId>
-      <artifactId>jackson-core</artifactId>
-      <version>${jackson.version}</version>
-    </dependency>
-    <!-- as of 2.9.5, jackson-databind is pulling in jackson-annotations 2.9.0
-      For now, we need to specify databind here with exclusion statement
-    -->
-    <dependency>
-      <groupId>com.fasterxml.jackson.core</groupId>
-      <artifactId>jackson-databind</artifactId>
-      <version>${jackson.version}</version>
-      <exclusions>
-        <exclusion>
-          <groupId>com.fasterxml.jackson.core</groupId>
-          <artifactId>jackson-annotations</artifactId>
-        </exclusion>
-      </exclusions>
-    </dependency>
-    <dependency>
-      <groupId>com.fasterxml.jackson.core</groupId>
-      <artifactId>jackson-annotations</artifactId>
-      <version>${jackson.version}</version>
-    </dependency>
-
-
-    <dependency>
-      <groupId>org.apache.pdfbox</groupId>
-      <artifactId>jbig2-imageio</artifactId>
-      <version>3.0.3</version>
-    </dependency>
-
-    <!-- jai-imageio-core is allowed since LEGAL-304 -->
-    <dependency>
-      <groupId>com.github.jai-imageio</groupId>
-      <artifactId>jai-imageio-core</artifactId>
-      <version>1.4.0</version>
-    </dependency>
-    <!-- For legal reasons (incompatible license), jai-imageio-jpeg2000 is to be used
-     only in the tests and may not be distributed. See also LEGAL-195 -->
-    <dependency>
-      <groupId>com.github.jai-imageio</groupId>
-      <artifactId>jai-imageio-jpeg2000</artifactId>
-      <version>1.3.0</version>
-      <scope>test</scope>
-      <exclusions>
-        <exclusion>
-            <groupId>com.github.jai-imageio</groupId>
-            <artifactId>jai-imageio-core</artifactId>
-        </exclusion>
-      </exclusions>
-    </dependency>
-  </dependencies>
-  <build>
-    <plugins>
-      <plugin>
-        <groupId>org.apache.felix</groupId>
-        <artifactId>maven-bundle-plugin</artifactId>
-        <version>${maven.bundle.version}</version>
-        <extensions>true</extensions>
-        <configuration>
-          <instructions>
-            <Bundle-DocURL>${project.url}</Bundle-DocURL>
-            <Bundle-Activator>
-              org.apache.tika.parser.internal.Activator
-            </Bundle-Activator>
-            <Import-Package>
-              org.w3c.dom,
-              org.apache.tika.*,
-              *;resolution:=optional
-            </Import-Package>
-          </instructions>
-        </configuration>
-      </plugin>
-      <plugin>
-        <groupId>org.apache.rat</groupId>
-        <artifactId>apache-rat-plugin</artifactId>
-        <version>${rat.version}</version>
-        <configuration>
-          <excludes>
-            <exclude>src/main/java/org/apache/tika/parser/txt/Charset*.java</exclude>
-            <exclude>src/test/resources/test-documents/**</exclude>
-            <exclude>src/test/resources/org/apache/tika/parser/recognition/*.bin</exclude>
-            <exclude>src/test/resources/META-INF/services/org.apache.tika.parser.Parser</exclude>
-          </excludes>
-        </configuration>
-      </plugin>
-      <plugin>
-        <groupId>org.apache.maven.plugins</groupId>
-        <artifactId>maven-jar-plugin</artifactId>
-        <configuration>
-          <archive>
-            <manifestEntries>
-              <Automatic-Module-Name>org.apache.tika.parsers</Automatic-Module-Name>
-            </manifestEntries>
-          </archive>
-        </configuration>
-        <executions>
-          <execution>
-            <goals>
-              <goal>test-jar</goal>
-            </goals>
-          </execution>
-        </executions>
-      </plugin>
-    </plugins>
-
-    <pluginManagement>
-      <plugins>
-        <!-- This plugin's configuration is used to store Eclipse m2e      -->
-        <!-- settings only. It has no influence on the Maven build itself. -->
-        <plugin>
-          <groupId>org.eclipse.m2e</groupId>
-          <artifactId>lifecycle-mapping</artifactId>
-          <version>1.0.0</version>
-          <configuration>
-            <lifecycleMappingMetadata>
-              <pluginExecutions>
-                <pluginExecution>
-                  <pluginExecutionFilter>
-                    <groupId>org.apache.felix</groupId>
-                    <artifactId>maven-scr-plugin</artifactId>
-                    <versionRange>${maven.scr.version}</versionRange>
-                    <goals>
-                      <goal>scr</goal>
-                    </goals>
-                  </pluginExecutionFilter>
-                  <action>
-                    <execute />
-                  </action>
-                </pluginExecution>
-                <pluginExecution>
-                  <pluginExecutionFilter>
-                    <groupId>org.codehaus.gmaven</groupId>
-                    <artifactId>groovy-maven-plugin</artifactId>
-                    <versionRange>${groovy.maven.version}</versionRange>
-                    <goals>
-                      <goal>execute</goal>
-                    </goals>
-                  </pluginExecutionFilter>
-                  <action>
-                    <ignore />
-                  </action>
-                </pluginExecution>
-                <pluginExecution>
-                	<pluginExecutionFilter>
-                		<groupId>org.sonatype.ossindex.maven</groupId>
-                		<artifactId>ossindex-maven-plugin</artifactId>
-                		<versionRange>[3.0.4,)</versionRange>
-                		<goals>
-                			<goal>audit</goal>
-                		</goals>
-                	</pluginExecutionFilter>
-                	<action>
-                		<ignore></ignore>
-                	</action>
-                </pluginExecution>
-              </pluginExecutions>
-            </lifecycleMappingMetadata>
-          </configuration>
-        </plugin>
-      </plugins>
-    </pluginManagement>
-  </build>
-
-  <organization>
-    <name>The Apache Software Foundation</name>
-    <url>http://www.apache.org</url>
-  </organization>
-  <issueManagement>
-    <system>JIRA</system>
-    <url>https://issues.apache.org/jira/browse/TIKA</url>
-  </issueManagement>
-  <ciManagement>
-    <system>Jenkins</system>
-    <url>https://builds.apache.org/job/Tika-trunk/</url>
-  </ciManagement>
-
-  <profiles>
-    <profile>
-      <id>testSetup</id>
-      <activation>
-        <!-- auto activate -->
-        <file>
-          <missing>${basedir}/src/test/resources/org/apache/tika/parser/ner/opennlp/ner-person.bin</missing>
-        </file>
-      </activation>
-      <build>
->>>>>>> 7f039424
         <plugins>
             <plugin>
                 <artifactId>maven-shade-plugin</artifactId>
