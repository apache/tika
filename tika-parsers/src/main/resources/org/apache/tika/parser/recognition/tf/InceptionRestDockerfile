#
# Licensed to the Apache Software Foundation (ASF) under one or more
# contributor license agreements.  See the NOTICE file distributed with
# this work for additional information regarding copyright ownership.
# The ASF licenses this file to You under the Apache License, Version 2.0
# (the "License"); you may not use this file except in compliance with
# the License.  You may obtain a copy of the License at
#
#     http://www.apache.org/licenses/LICENSE-2.0
#
# Unless required by applicable law or agreed to in writing, software
# distributed under the License is distributed on an "AS IS" BASIS,
# WITHOUT WARRANTIES OR CONDITIONS OF ANY KIND, either express or implied.
# See the License for the specific language governing permissions and
# limitations under the License.
#
FROM ubuntu

MAINTAINER Thamme Gowda <thammegowda@apache.org> and Kranthi Kiran GV <kkranthi@student.nitw.ac.in>

# Install missing part of ubuntu core + python stuff
RUN apt-get update && \
<<<<<<< HEAD
    apt-get install -y python-pip python-dev wget libtcmalloc-minimal4 git
=======
    apt-get install -y python-pip python-dev wget libtcmalloc-minimal4 git unzip
>>>>>>> 09698c67

# Install tensorflow and other dependencies
RUN \
  pip install --upgrade https://storage.googleapis.com/tensorflow/linux/cpu/tensorflow-1.0.1-cp27-none-linux_x86_64.whl && \
  pip install flask requests

# Get the TF-slim dependencies 
<<<<<<< HEAD
# Forked for future compatibility
RUN git clone https://github.com/KranthiGV/models
=======
# Downloading from a specific commit for future compatibility
RUN wget https://github.com/tensorflow/models/archive/c15fada28113eca32dc98d6e3bec4755d0d5b4c2.zip && \
	unzip c15fada28113eca32dc98d6e3bec4755d0d5b4c2.zip 
>>>>>>> 09698c67

# TODO: Change the URL to Apache/Tika Repo when this PR gets merged
RUN \
  wget https://raw.githubusercontent.com/KranthiGV/tika/TIKA-2306/tika-parsers/src/main/resources/org/apache/tika/parser/recognition/tf/inceptionapi.py -O /usr/bin/inceptionapi.py && \
  chmod +x /usr/bin/inceptionapi.py

<<<<<<< HEAD

# clean up cache, so we can publish smaller image to hub
RUN apt-get clean
ENV	PYTHONPATH="$PYTHONPATH:/models/slim"
ENV LD_PRELOAD="/usr/lib/libtcmalloc_minimal.so.4"


=======
# clean up cache, so we can publish smaller image to hub
RUN apt-get clean
ENV PYTHONPATH="$PYTHONPATH:/models-c15fada28113eca32dc98d6e3bec4755d0d5b4c2/slim"
ENV LD_PRELOAD="/usr/lib/libtcmalloc_minimal.so.4"

>>>>>>> 09698c67
# expose API port, this is the default port
EXPOSE 8764

CMD inceptionapi.py<|MERGE_RESOLUTION|>--- conflicted
+++ resolved
@@ -20,11 +20,7 @@
 
 # Install missing part of ubuntu core + python stuff
 RUN apt-get update && \
-<<<<<<< HEAD
-    apt-get install -y python-pip python-dev wget libtcmalloc-minimal4 git
-=======
     apt-get install -y python-pip python-dev wget libtcmalloc-minimal4 git unzip
->>>>>>> 09698c67
 
 # Install tensorflow and other dependencies
 RUN \
@@ -32,35 +28,20 @@
   pip install flask requests
 
 # Get the TF-slim dependencies 
-<<<<<<< HEAD
-# Forked for future compatibility
-RUN git clone https://github.com/KranthiGV/models
-=======
 # Downloading from a specific commit for future compatibility
 RUN wget https://github.com/tensorflow/models/archive/c15fada28113eca32dc98d6e3bec4755d0d5b4c2.zip && \
 	unzip c15fada28113eca32dc98d6e3bec4755d0d5b4c2.zip 
->>>>>>> 09698c67
 
 # TODO: Change the URL to Apache/Tika Repo when this PR gets merged
 RUN \
   wget https://raw.githubusercontent.com/KranthiGV/tika/TIKA-2306/tika-parsers/src/main/resources/org/apache/tika/parser/recognition/tf/inceptionapi.py -O /usr/bin/inceptionapi.py && \
   chmod +x /usr/bin/inceptionapi.py
 
-<<<<<<< HEAD
-
-# clean up cache, so we can publish smaller image to hub
-RUN apt-get clean
-ENV	PYTHONPATH="$PYTHONPATH:/models/slim"
-ENV LD_PRELOAD="/usr/lib/libtcmalloc_minimal.so.4"
-
-
-=======
 # clean up cache, so we can publish smaller image to hub
 RUN apt-get clean
 ENV PYTHONPATH="$PYTHONPATH:/models-c15fada28113eca32dc98d6e3bec4755d0d5b4c2/slim"
 ENV LD_PRELOAD="/usr/lib/libtcmalloc_minimal.so.4"
 
->>>>>>> 09698c67
 # expose API port, this is the default port
 EXPOSE 8764
 
